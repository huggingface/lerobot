--- conflicted
+++ resolved
@@ -85,11 +85,7 @@
           python-version: ${{ env.PYTHON_VERSION }}
 
       - name: Install lerobot with all extras
-<<<<<<< HEAD
-        run: uv sync --all-extras --no-extra groot --no-extra wallx # TODO(Steven): Make flash-attn optional
-=======
         run: uv sync --extra all # TODO(Steven): Make flash-attn optional
->>>>>>> 20c22a27
 
       - name: Run pytest (all extras)
         run: uv run pytest tests -vv --maxfail=10
