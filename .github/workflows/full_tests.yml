# Copyright 2025 The HuggingFace Inc. team. All rights reserved.
#
# Licensed under the Apache License, Version 2.0 (the "License");
# you may not use this file except in compliance with the License.
# You may obtain a copy of the License at
#
#     http://www.apache.org/licenses/LICENSE-2.0
#
# Unless required by applicable law or agreed to in writing, software
# distributed under the License is distributed on an "AS IS" BASIS,
# WITHOUT WARRANTIES OR CONDITIONS OF ANY KIND, either express or implied.
# See the License for the specific language governing permissions and
# limitations under the License.

# This workflow handles full testing.
name: Full Tests

on:
  # Allows running this workflow manually from the Actions tab
  workflow_dispatch:

  pull_request_review:
    types: [submitted]
  push:
    branches:
      - main
    paths:
      - "src/**"
      - "tests/**"
      - ".github/workflows/**"
      - "pyproject.toml"
      - "Makefile"

permissions:
  contents: read

# Sets up the environment variables
env:
  UV_VERSION: "0.8.0"
  PYTHON_VERSION: "3.10"
  DOCKER_IMAGE_NAME: huggingface/lerobot-gpu

# Ensures that only the latest action is built, canceling older runs.
concurrency:
  group: ${{ github.workflow }}-${{ github.head_ref || github.run_id }}
  cancel-in-progress: true

jobs:

  # This job runs the E2E tests + pytest with all extras
  # It runs everytime a PR is approved or a push to main
  full-tests:
    name: Full Tests
    runs-on: ubuntu-latest
    if: |
      (github.event_name == 'pull_request_review' && github.event.review.state == 'approved') ||
      github.event_name == 'push' ||
      github.event_name == 'workflow_dispatch'
    env:
      MUJOCO_GL: egl
      HF_HOME: /mnt/cache/.cache/huggingface
      HF_LEROBOT_HOME: /mnt/cache/.cache/huggingface/lerobot
    steps:
      - uses: actions/checkout@v4
        with:
          lfs: true
          persist-credentials: false

<<<<<<< HEAD
      - name: Free disk space
        run: |
          sudo rm -rf /usr/share/dotnet
          sudo rm -rf /usr/local/lib/android
          sudo rm -rf /opt/ghc
          docker system prune -af || true
=======
      # NOTE(Steven): Mount to `/mnt` to avoid the limited storage on `/home`. Consider cleaning default SDKs or using self-hosted runners for more space.
      # (As of 2024-06-10, the runner's `/home` has only 6.2 GB free—8% of its 72 GB total.)
      - name: Setup /mnt storage
        run: sudo chown -R $USER:$USER /mnt
>>>>>>> af4766b6

      - name: Install apt dependencies
        run: |
          sudo apt-get update && sudo apt-get install -y build-essential \
          git curl libglib2.0-0 libegl1-mesa-dev ffmpeg libusb-1.0-0-dev \
          speech-dispatcher libgeos-dev portaudio19-dev

      - name: Setup uv and Python
        uses: astral-sh/setup-uv@v6 # zizmor: ignore[unpinned-uses]
        with:
          enable-cache: true
          version: ${{ env.UV_VERSION }}
          python-version: ${{ env.PYTHON_VERSION }}

      - name: Install lerobot with all extras
        run: uv sync --all-extras --no-extra groot # TODO(Steven): Make flash-attn optional

      - name: Run pytest (all extras)
        run: uv run pytest tests -vv --maxfail=10

      - name: Run end-to-end tests
        run: uv run make test-end-to-end

  # This job builds a GPU enabled image for testing
  # It runs everytime a PR is approved or a push to main
  # TODO(Steven): For now we skip this job for community PRs
  build-and-push-docker:
    name: Build and Push Docker
    runs-on:
      group: aws-general-8-plus
    if: |
      (github.event_name == 'pull_request_review' && github.event.review.state == 'approved' && github.event.pull_request.head.repo.fork == false) ||
      github.event_name == 'push' ||
      github.event_name == 'workflow_dispatch'
    outputs:
      image_tag: ${{ steps.set_tag.outputs.image_tag }}
    env:
      GITHUB_EVENT_NAME: ${{ github.event_name }}
      GITHUB_REF: ${{ github.ref }}
      GITHUB_PR_NUMBER: ${{ github.event.pull_request.number }}
    steps:
      - name: Set Docker image tag
        id: set_tag
        run: |
          if [[ "${GITHUB_EVENT_NAME}" == "push" ]]; then
            TAG="${DOCKER_IMAGE_NAME}:latest"
          elif [[ -n "${GITHUB_PR_NUMBER}" ]]; then
            TAG="${DOCKER_IMAGE_NAME}:pr-${GITHUB_PR_NUMBER}"
          else
            TAG="${DOCKER_IMAGE_NAME}:pr-${GITHUB_REF##*/}"
          fi
          echo "image_tag=$TAG" >> $GITHUB_OUTPUT
      - name: Install Git LFS
        run: |
          sudo apt-get update
          sudo apt-get install git-lfs
          git lfs install
      - uses: actions/checkout@v4
        with:
          lfs: true
          persist-credentials: false
      - name: Set up Docker Buildx
        uses: docker/setup-buildx-action@v3 # zizmor: ignore[unpinned-uses]
        with:
          cache-binary: false
      - name: Login to Docker Hub
        uses: docker/login-action@v3 # zizmor: ignore[unpinned-uses]
        with:
          username: ${{ secrets.DOCKERHUB_LEROBOT_USERNAME }}
          password: ${{ secrets.DOCKERHUB_LEROBOT_PASSWORD }}
      - name: Build and push Docker image
        uses: docker/build-push-action@v6 # zizmor: ignore[unpinned-uses]
        with:
          context: .
          file: ./docker/Dockerfile.internal
          push: true
          tags: ${{ steps.set_tag.outputs.image_tag }}

  # This job runs pytest with all extras in a GPU enabled host
  # It runs everytime a test image is created
  gpu-tests:
    name: GPU Tests
    needs: [build-and-push-docker]
    runs-on:
      group: aws-g6-4xlarge-plus
    env:
      HF_HOME: /home/user_lerobot/.cache/huggingface
      HF_LEROBOT_HOME: /home/user_lerobot/.cache/huggingface/lerobot
      TORCH_HOME: /home/user_lerobot/.cache/torch
      TRITON_CACHE_DIR: /home/user_lerobot/.cache/triton
    container:
      image: ${{ needs.build-and-push-docker.outputs.image_tag }} # zizmor: ignore[unpinned-images]
      options: --gpus all --shm-size "16gb"
      credentials:
        username: ${{ secrets.DOCKERHUB_LEROBOT_USERNAME }}
        password: ${{ secrets.DOCKERHUB_LEROBOT_PASSWORD }}
    defaults:
      run:
        shell: bash
        working-directory: /lerobot
    steps:
      - name: Run pytest on GPU
        run: pytest tests -vv --maxfail=10
      - name: Run end-to-end tests
        run: make test-end-to-end

  # This job deletes the test image recently created
  # It runs everytime after the gpu-tests have finished
  delete-pr-image:
    name: Delete PR Image
    needs: [gpu-tests, build-and-push-docker]
    if: always() && ((github.event.review.state == 'approved') || (github.event_name == 'workflow_dispatch')) && needs.build-and-push-docker.result == 'success'
    runs-on: ubuntu-latest
    steps:
      - name: Get Docker Hub Token and Delete Image
        # zizmor: ignore[template-injection]
        run: |
          IMAGE_NAME=$(echo "${{ needs.build-and-push-docker.outputs.image_tag }}" | cut -d':' -f1)
          IMAGE_TAG=$(echo "${{ needs.build-and-push-docker.outputs.image_tag }}" | cut -d':' -f2)

          echo "Attempting to delete image: $IMAGE_NAME:$IMAGE_TAG"

          TOKEN=$(curl -s -H "Content-Type: application/json" \
                       -X POST \
                       -d '{"username": "${{ secrets.DOCKERHUB_LEROBOT_USERNAME }}", "password": "${{ secrets.DOCKERHUB_LEROBOT_PASSWORD }}"}' \
                       https://hub.docker.com/v2/users/login/ | jq -r .token)

          if [ "$TOKEN" == "null" ] || [ -z "$TOKEN" ]; then
            echo "::error::Failed to get Docker Hub token."
            exit 1
          fi

          HTTP_RESPONSE=$(curl -s -o /dev/null -w "%{http_code}" \
                               -H "Authorization: JWT ${TOKEN}" \
                               -X DELETE \
                               https://hub.docker.com/v2/repositories/${IMAGE_NAME}/tags/${IMAGE_TAG}/)

          if [ "$HTTP_RESPONSE" -eq 204 ]; then
            echo "Successfully deleted Docker image tag: $IMAGE_NAME:$IMAGE_TAG"
          else
            echo "::error::Failed to delete Docker image. HTTP status: $HTTP_RESPONSE"
            exit 1
          fi

# TODO(Steven): Check dockerimages pull in ubuntu<|MERGE_RESOLUTION|>--- conflicted
+++ resolved
@@ -66,19 +66,10 @@
           lfs: true
           persist-credentials: false
 
-<<<<<<< HEAD
-      - name: Free disk space
-        run: |
-          sudo rm -rf /usr/share/dotnet
-          sudo rm -rf /usr/local/lib/android
-          sudo rm -rf /opt/ghc
-          docker system prune -af || true
-=======
       # NOTE(Steven): Mount to `/mnt` to avoid the limited storage on `/home`. Consider cleaning default SDKs or using self-hosted runners for more space.
       # (As of 2024-06-10, the runner's `/home` has only 6.2 GB free—8% of its 72 GB total.)
       - name: Setup /mnt storage
         run: sudo chown -R $USER:$USER /mnt
->>>>>>> af4766b6
 
       - name: Install apt dependencies
         run: |
