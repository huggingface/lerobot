#!/usr/bin/env python3
"""
Performance benchmark for PI0 tensor optimization.

This script measures the performance improvement from replacing list+torch.cat
with pre-allocated tensor operations in the PI0 policy.
"""

import time
from typing import Dict, Tuple

import numpy as np
import torch


def old_approach_embed_prefix(
    images: dict[str, torch.Tensor],
    img_masks: dict[str, torch.Tensor],
    lang_tokens: torch.Tensor,
    lang_masks: torch.Tensor,
    num_image_tokens: int = 4,
    hidden_size: int = 1024,
) -> tuple[torch.Tensor, torch.Tensor, torch.Tensor]:
    """Simulate the old approach using list + torch.cat."""
    bsize = next(iter(images.values())).shape[0]
    device = next(iter(images.values())).device
    dtype = torch.float32

    # Old approach: list + torch.cat
    embs_list = []
    pad_masks_list = []
<<<<<<< HEAD
    
=======
    att_masks_list = []

>>>>>>> 6e7f1485
    # Process images
    for _ in images.keys():
        # Simulate image embedding
        img_emb = torch.randn(bsize, num_image_tokens, hidden_size, dtype=dtype, device=device)
        embs_list.append(img_emb)
        pad_masks_list.append(torch.ones(bsize, num_image_tokens, dtype=torch.bool, device=device))
        att_masks_list.append(torch.zeros(bsize, num_image_tokens, dtype=torch.int32, device=device))

    # Process language
    lang_seq_len = lang_tokens.shape[1]
    lang_emb = torch.randn(bsize, lang_seq_len, hidden_size, dtype=dtype, device=device)
    embs_list.append(lang_emb)
    pad_masks_list.append(lang_masks)
    att_masks_list.append(torch.ones(bsize, lang_seq_len, dtype=torch.int32, device=device))

    # Concatenate all tensors
    embs = torch.cat(embs_list, dim=1)
    pad_masks = torch.cat(pad_masks_list, dim=1)
<<<<<<< HEAD
    
=======
    att_masks = torch.cat(att_masks_list, dim=1)

>>>>>>> 6e7f1485
    # Simulate past_key_values
    past_key_values = tuple(torch.randn(bsize, 2, hidden_size, device=device) for _ in range(4))

    return embs, pad_masks, past_key_values


def new_approach_embed_prefix(
    images: dict[str, torch.Tensor],
    img_masks: dict[str, torch.Tensor],
    lang_tokens: torch.Tensor,
    lang_masks: torch.Tensor,
    num_image_tokens: int = 4,
    hidden_size: int = 1024,
) -> tuple[torch.Tensor, torch.Tensor, torch.Tensor]:
    """Simulate the new approach using pre-allocated tensors."""
    bsize = next(iter(images.values())).shape[0]
    device = next(iter(images.values())).device
    dtype = torch.float32

    # Calculate total sequence length for pre-allocation
    num_active_images = len(images)
    lang_seq_len = lang_tokens.shape[1]
    total_seq_len = num_active_images * num_image_tokens + lang_seq_len

    # Pre-allocate tensors
    embs = torch.empty((bsize, total_seq_len, hidden_size), dtype=dtype, device=device)
    pad_masks = torch.empty((bsize, total_seq_len), dtype=torch.bool, device=device)
    att_masks = torch.empty((bsize, total_seq_len), dtype=torch.int32, device=device)

    # Fill pre-allocated tensors
    start_idx = 0
    for _ in images.keys():
        end_idx = start_idx + num_image_tokens
        # Simulate image embedding
        img_emb = torch.randn(bsize, num_image_tokens, hidden_size, dtype=dtype, device=device)
        embs[:, start_idx:end_idx] = img_emb
        pad_masks[:, start_idx:end_idx] = True
        att_masks[:, start_idx:end_idx] = 0
        start_idx = end_idx

    # Fill language embeddings
    end_idx = start_idx + lang_seq_len
    lang_emb = torch.randn(bsize, lang_seq_len, hidden_size, dtype=dtype, device=device)
    embs[:, start_idx:end_idx] = lang_emb
    pad_masks[:, start_idx:end_idx] = lang_masks
    att_masks[:, start_idx:end_idx] = 1

    # Simulate past_key_values
    past_key_values = tuple(torch.randn(bsize, 2, hidden_size, device=device) for _ in range(4))

    return embs, pad_masks, past_key_values


def old_approach_embed_suffix(
    state: torch.Tensor, noisy_actions: torch.Tensor, timestep: torch.Tensor, proj_width: int = 1024
) -> tuple[torch.Tensor, torch.Tensor, torch.Tensor]:
    """Simulate the old approach for embed_suffix."""
    bsize, horizon, _ = noisy_actions.shape
    device = state.device
    dtype = state.dtype

    # Old approach: list + torch.cat
    embs_list = []
    pad_masks_list = []
    att_masks_list = []

    # State embedding
    state_emb = torch.randn(bsize, 1, proj_width, dtype=dtype, device=device)
    embs_list.append(state_emb)
    pad_masks_list.append(torch.ones(bsize, 1, dtype=torch.bool, device=device))
    att_masks_list.append(torch.ones(bsize, 1, dtype=torch.int32, device=device))

    # Time embedding
    time_emb = torch.randn(bsize, 1, proj_width, dtype=dtype, device=device)
    embs_list.append(time_emb)
    pad_masks_list.append(torch.ones(bsize, 1, dtype=torch.bool, device=device))
    att_masks_list.append(torch.ones(bsize, 1, dtype=torch.int32, device=device))

    # Action embeddings
    action_embs = torch.randn(bsize, horizon, proj_width, dtype=dtype, device=device)
    embs_list.append(action_embs)
    pad_masks_list.append(torch.ones(bsize, horizon, dtype=torch.bool, device=device))
    att_masks_list.append(torch.ones(bsize, horizon, dtype=torch.int32, device=device))

    # Concatenate
    embs = torch.cat(embs_list, dim=1)
    pad_masks = torch.cat(pad_masks_list, dim=1)
    att_masks = torch.cat(att_masks_list, dim=1)

    return embs, pad_masks, att_masks


def new_approach_embed_suffix(
    state: torch.Tensor, noisy_actions: torch.Tensor, timestep: torch.Tensor, proj_width: int = 1024
) -> tuple[torch.Tensor, torch.Tensor, torch.Tensor]:
    """Simulate the new approach for embed_suffix."""
    bsize, horizon, _ = noisy_actions.shape
    device = state.device
    dtype = state.dtype

    # Calculate total sequence length for pre-allocation
    total_seq_len = 1 + 1 + horizon  # state + time + actions

    # Pre-allocate tensors
    embs = torch.empty((bsize, total_seq_len, proj_width), dtype=dtype, device=device)
    pad_masks = torch.ones((bsize, total_seq_len), dtype=torch.bool, device=device)
    att_masks = torch.ones((bsize, total_seq_len), dtype=torch.int32, device=device)

    # Fill pre-allocated tensors
    # State embedding
    state_emb = torch.randn(bsize, 1, proj_width, dtype=dtype, device=device)
    embs[:, 0:1] = state_emb

    # Time embedding
    time_emb = torch.randn(bsize, 1, proj_width, dtype=dtype, device=device)
    embs[:, 1:2] = time_emb

    # Action embeddings
    action_embs = torch.randn(bsize, horizon, proj_width, dtype=dtype, device=device)
    embs[:, 2:] = action_embs

    return embs, pad_masks, att_masks


def benchmark_function(func, *args, num_runs: int = 100, warmup_runs: int = 10) -> dict[str, float]:
    """Benchmark a function and return timing statistics."""
    # Warmup runs
    for _ in range(warmup_runs):
        func(*args)

    # Actual benchmark runs
    times = []
    for _ in range(num_runs):
        start_time = time.perf_counter()
        func(*args)
        end_time = time.perf_counter()
        times.append((end_time - start_time) * 1000)  # Convert to milliseconds

    return {
        "mean": np.mean(times),
        "std": np.std(times),
        "min": np.min(times),
        "max": np.max(times),
        "median": np.median(times),
    }


def create_test_data(
    bsize: int,
    num_images: int,
    lang_seq_len: int,
    state_dim: int,
    action_dim: int,
    horizon: int,
    device: str = "cpu",
):
    """Create test data for benchmarking."""
    images = {f"image_{i}": torch.randn(bsize, 3, 224, 224, device=device) for i in range(num_images)}
    img_masks = {
        f"image_{i}": torch.ones(bsize, 1, 1, dtype=torch.bool, device=device) for i in range(num_images)
    }
    lang_tokens = torch.randint(0, 1000, (bsize, lang_seq_len), device=device)
    lang_masks = torch.ones(bsize, lang_seq_len, dtype=torch.bool, device=device)
    state = torch.randn(bsize, state_dim, device=device)
    noisy_actions = torch.randn(bsize, horizon, action_dim, device=device)
    timestep = torch.rand(bsize, device=device)

    return images, img_masks, lang_tokens, lang_masks, state, noisy_actions, timestep


def main():
    """Run the performance benchmark."""
    print("🚀 PI0 Performance Benchmark")
    print("=" * 50)

    # Test configurations
    configs = [
        {"bsize": 1, "num_images": 1, "lang_seq_len": 10, "state_dim": 8, "action_dim": 7, "horizon": 50},
        {"bsize": 2, "num_images": 2, "lang_seq_len": 20, "state_dim": 16, "action_dim": 14, "horizon": 100},
        {"bsize": 4, "num_images": 3, "lang_seq_len": 30, "state_dim": 32, "action_dim": 28, "horizon": 150},
    ]

    device = "cuda" if torch.cuda.is_available() else "cpu"
    print(f"Using device: {device}")
    print()

    for i, config in enumerate(configs, 1):
        print(f"Configuration {i}: {config}")
        print("-" * 40)

        # Create test data
        images, img_masks, lang_tokens, lang_masks, state, noisy_actions, timestep = create_test_data(
            device=device, **config
        )

        # Benchmark embed_prefix
        print("📊 Benchmarking embed_prefix...")
        old_prefix_stats = benchmark_function(
            old_approach_embed_prefix, images, img_masks, lang_tokens, lang_masks
        )
        new_prefix_stats = benchmark_function(
            new_approach_embed_prefix, images, img_masks, lang_tokens, lang_masks
        )

        prefix_improvement = (
            (old_prefix_stats["mean"] - new_prefix_stats["mean"]) / old_prefix_stats["mean"]
        ) * 100

        print(f"  Old approach: {old_prefix_stats['mean']:.3f} ± {old_prefix_stats['std']:.3f} ms")
        print(f"  New approach: {new_prefix_stats['mean']:.3f} ± {new_prefix_stats['std']:.3f} ms")
        print(f"  Improvement: {prefix_improvement:.1f}%")

        # Benchmark embed_suffix
        print("📊 Benchmarking embed_suffix...")
        old_suffix_stats = benchmark_function(old_approach_embed_suffix, state, noisy_actions, timestep)
        new_suffix_stats = benchmark_function(new_approach_embed_suffix, state, noisy_actions, timestep)

        suffix_improvement = (
            (old_suffix_stats["mean"] - new_suffix_stats["mean"]) / old_suffix_stats["mean"]
        ) * 100

        print(f"  Old approach: {old_suffix_stats['mean']:.3f} ± {old_suffix_stats['std']:.3f} ms")
        print(f"  New approach: {new_suffix_stats['mean']:.3f} ± {new_suffix_stats['std']:.3f} ms")
        print(f"  Improvement: {suffix_improvement:.1f}%")

        # Combined improvement
        total_old = old_prefix_stats["mean"] + old_suffix_stats["mean"]
        total_new = new_prefix_stats["mean"] + new_suffix_stats["mean"]
        total_improvement = ((total_old - total_new) / total_old) * 100

        print(f"📈 Total improvement: {total_improvement:.1f}%")
        print()

    print("✅ Benchmark completed!")


if __name__ == "__main__":
    main()<|MERGE_RESOLUTION|>--- conflicted
+++ resolved
@@ -29,12 +29,8 @@
     # Old approach: list + torch.cat
     embs_list = []
     pad_masks_list = []
-<<<<<<< HEAD
-    
-=======
     att_masks_list = []
 
->>>>>>> 6e7f1485
     # Process images
     for _ in images.keys():
         # Simulate image embedding
@@ -53,12 +49,7 @@
     # Concatenate all tensors
     embs = torch.cat(embs_list, dim=1)
     pad_masks = torch.cat(pad_masks_list, dim=1)
-<<<<<<< HEAD
-    
-=======
     att_masks = torch.cat(att_masks_list, dim=1)
-
->>>>>>> 6e7f1485
     # Simulate past_key_values
     past_key_values = tuple(torch.randn(bsize, 2, hidden_size, device=device) for _ in range(4))
 
