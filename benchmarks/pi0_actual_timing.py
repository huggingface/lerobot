--- conflicted
+++ resolved
@@ -50,13 +50,7 @@
         att_masks[:, :] = 0
 
         # Simulate some computation
-<<<<<<< HEAD
-        _ = torch.matmul(embs, embs.transpose(-2, -1))
-        
-=======
         output = torch.matmul(embs, embs.transpose(-2, -1))
-
->>>>>>> 6e7f1485
         if torch.cuda.is_available():
             torch.cuda.synchronize()
 
