

import logging
import time
from copy import deepcopy
from enum import Enum
from pprint import pformat
from typing import Any

from lerobot.utils.encoding_utils import decode_sign_magnitude, encode_sign_magnitude
from lerobot.errors import DeviceAlreadyConnectedError, DeviceNotConnectedError
from fashionstar_uart_sdk import *

from ..motors_bus import Motor, MotorCalibration, MotorsBus, NameOrID, Value, get_address,MotorNormMode
from .tables import (
#     FIRMWARE_MAJOR_VERSION,
#     FIRMWARE_MINOR_VERSION,
#     MODEL_BAUDRATE_TABLE,
    # MODEL_CONTROL_TABLE,
#     MODEL_ENCODING_TABLE,
#     MODEL_NUMBER,
    MODEL_NUMBER_TABLE,
#     MODEL_PROTOCOL,
#     MODEL_RESOLUTION,
#     SCAN_BAUDRATES,
)

DEFAULT_PROTOCOL_VERSION = 0
DEFAULT_BAUDRATE = 1_000_000
DEFAULT_TIMEOUT_MS = 1000

DEFAULT_ACC_TIME =50
DEFAULT_DEC_TIME =50
DEFAULT_MOTION_TIME = 100

NORMALIZED_DATA = ["Goal_Position", "Present_Position"]

logger = logging.getLogger(__name__)


class OperatingMode(Enum):
    # position servo mode
    POSITION = 0
    # The motor is in constant speed mode, which is controlled by parameter 0x2e, and the highest bit 15 is
    # the direction bit
    VELOCITY = 1
    # PWM open-loop speed regulation mode, with parameter 0x2c running time parameter control, bit11 as
    # direction bit
    PWM = 2
    # In step servo mode, the number of step progress is represented by parameter 0x2a, and the highest bit 15
    # is the direction bit
    STEP = 3


class DriveMode(Enum):
    NON_INVERTED = 0
    INVERTED = 1


class TorqueMode(Enum):
    ENABLED = 1
    DISABLED = 0


def _split_into_byte_chunks(value: int, length: int) -> list[int]:
    import scservo_sdk as scs

    if length == 1:
        data = [value]
    elif length == 2:
        data = [scs.SCS_LOBYTE(value), scs.SCS_HIBYTE(value)]
    elif length == 4:
        data = [
            scs.SCS_LOBYTE(scs.SCS_LOWORD(value)),
            scs.SCS_HIBYTE(scs.SCS_LOWORD(value)),
            scs.SCS_LOBYTE(scs.SCS_HIWORD(value)),
            scs.SCS_HIBYTE(scs.SCS_HIWORD(value)),
        ]
    return data


# def patch_setPacketTimeout(self, packet_length):  # noqa: N802
#     """
#     HACK: This patches the PortHandler behavior to set the correct packet timeouts.

#     It fixes https://gitee.com/ftservo/SCServoSDK/issues/IBY2S6
#     The bug is fixed on the official Feetech SDK repo (https://gitee.com/ftservo/FTServo_Python)
#     but because that version is not published on PyPI, we rely on the (unofficial) on that is, which needs
#     patching.
#     """
#     self.packet_start_time = self.getCurrentTime()
#     self.packet_timeout = (self.tx_time_per_byte * packet_length) + (self.tx_time_per_byte * 3.0) + 50


class StaraiMotorsBus(MotorsBus):


    # apply_drive_mode = True
    # available_baudrates = deepcopy(SCAN_BAUDRATES)
    default_baudrate = DEFAULT_BAUDRATE
    default_timeout = DEFAULT_TIMEOUT_MS
    # model_baudrate_table = deepcopy(MODEL_BAUDRATE_TABLE)
    # model_ctrl_table = deepcopy(MODEL_CONTROL_TABLE)
    # model_encoding_table = deepcopy(MODEL_ENCODING_TABLE)
    model_number_table = deepcopy(MODEL_NUMBER_TABLE)
<<<<<<< HEAD
    normalized_data = deepcopy(NORMALIZED_DATA)
=======
    # model_resolution_table = deepcopy(MODEL_RESOLUTION)
    # normalized_data = deepcopy(NORMALIZED_DATA)
>>>>>>> 0fcd8f55

    def __init__(
        self,
        port: str,
        motors: dict[str, Motor],
        calibration: dict[str, MotorCalibration] | None = None,
        protocol_version: int = DEFAULT_PROTOCOL_VERSION,

    ):
        super().__init__(port, motors, calibration)
        self.protocol_version = protocol_version
        self.apply_drive_mode = True
        # self.port_handler: PortHandler
        self.port_handler = PortHandler(port,1000000)

<<<<<<< HEAD
=======
        # # HACK: monkeypatch

        
        # self.packet_handler = scs.PacketHandler(protocol_version)
        # self.sync_reader = scs.GroupSyncRead(self.port_handler, self.packet_handler, 0, 0)
        # self.sync_writer = scs.GroupSyncWrite(self.port_handler, self.packet_handler, 0, 0)
        # self._comm_success = scs.COMM_SUCCESS
        # self._no_error = 0x00

        # if any(MODEL_PROTOCOL[model] != self.protocol_version for model in self.models):
        #     raise ValueError(f"Some motors are incompatible with protocol_version={self.protocol_version}")
>>>>>>> 0fcd8f55
    @property
    def is_connected(self) -> bool:
        """bool: `True` if the underlying serial port is open."""
        return self.port_handler.is_open

    # def write(self,  data_name:str, motor:str, value, *, normalize = True, num_retry = 0):
    #     if not self.is_connected:
    #         raise DeviceNotConnectedError(
    #             f"{self.__class__.__name__}('{self.port}') is not connected. You need to run `{self.__class__.__name__}.connect()`."
    #         )
    #     id_ = self.motors[motor].id
    #     # model = self.motors[motor].model
    def set_half_turn_homings(self, motors: NameOrID | list[NameOrID] | None = None) -> dict[NameOrID, Value]:
        if motors is None:
            motors = list(self.motors)
        elif isinstance(motors, (str, int)):
            motors = [motors]
        elif not isinstance(motors, list):
            raise TypeError(motors)

        list_of_homing_offsets = [0 for motor in motors]
        

        homing_offsets = dict(zip(motors,list_of_homing_offsets))
        # for motor, offset in homing_offsets.items():
        #     self.write("Homing_Offset", motor, offset)

        return homing_offsets



    def _assert_protocol_is_compatible(self, instruction_name: str) -> None:
        return




    def _handshake(self) -> None:
        self._assert_motors_exist()
        # self._assert_same_firmware()

    def connect(self, handshake: bool = True) -> None:
        self.port_handler.openPort()
        for motor in self.motors:
            if (self.port_handler.ping(self.motors[motor].id)!= True):
                raise Exception(f"motor not found id:{self.motors[motor].id}")
        self.disable_torque()
        self.port_handler.ResetLoop(0xff)

    def _find_single_motor(self, motor: str, initial_baudrate: int | None = None) -> tuple[int, int]:
        raise NotImplementedError(f"this function should never be called")

    def configure_motors(self, return_delay_time=0, maximum_acceleration=254, acceleration=254) -> None:
        raise NotImplementedError(f"this function should never be called")
    
    def sync_read(self, data_name, motors = None, *, normalize = True, num_retry = 0):
        if not self.is_connected:
            raise DeviceNotConnectedError(
                f"{self.__class__.__name__}('{self.port}') is not connected. You need to run `{self.__class__.__name__}.connect()`."
            )

        names = self._get_motors_list(motors)
        ids = [self.motors[motor].id for motor in names]

        read_data = {}
        if data_name == "Monitor" or data_name == "Present_Position":
            servos_id = dict(zip(names, ids))
            monitor_data = self.port_handler.sync_read["Monitor"](servos_id)
            for name in names:
                if monitor_data[name].current_position >=180:
                    monitor_data[name].current_position = 180
                elif monitor_data[name].current_position <=-180:
                    monitor_data[name].current_position = -180
                monitor_data[name].current_position = int(monitor_data[name].current_position+180)/360.0*4096
            for name in names:
                read_data[name]=int(monitor_data[name].current_position)

            if normalize:
                if not self.calibration:
                    raise RuntimeError(f"{self} has no calibration registered.")

                normalized_values = {}
                for name, val in read_data.items():
                    motor = name
                    min_ = self.calibration[motor].range_min
                    max_ = self.calibration[motor].range_max
                    drive_mode = self.apply_drive_mode and self.calibration[motor].drive_mode
                    if max_ == min_:
                        raise ValueError(f"Invalid calibration for motor '{motor}': min and max are equal.")

                    bounded_val = min(max_, max(min_, val))
                    if self.motors[motor].norm_mode is MotorNormMode.RANGE_M100_100:
                        norm = (((bounded_val - min_) / (max_ - min_)) * 200) - 100
                        normalized_values[name] = -norm if drive_mode else norm
                    elif self.motors[motor].norm_mode is MotorNormMode.RANGE_0_100:
                        norm = ((bounded_val - min_) / (max_ - min_)) * 100
                        normalized_values[name] = 100 - norm if drive_mode else norm
                    elif self.motors[motor].norm_mode is MotorNormMode.DEGREES:
                        raise NotImplementedError
                        mid = (min_ + max_) / 2
                        max_res = self.model_resolution_table[self._id_to_model(self.motors[motor].id)] - 1
                        normalized_values[name] = (val - mid) * 360 / max_res
                    else:
                        raise NotImplementedError

                read_data = normalized_values

        return read_data
    
        # models = [self.motors[motor].model for motor in names]

    def sync_write(
        self,
        data_name: str,
        values: Value | dict[str, Value],
        *,
        normalize: bool = True,
    ) -> None:
        """Write the same register on multiple motors.

        Contrary to :pymeth:`write`, this *does not* expects a response status packet emitted by the motor, which
        can allow for lost packets. It is faster than :pymeth:`write` and should typically be used when
        frequency matters and losing some packets is acceptable (e.g. teleoperation loops).

        Args:
            data_name (str): Register name.
            values (Value | dict[str, Value]): Either a single value (applied to every motor) or a mapping
                *motor name → value*.
            normalize (bool, optional): If `True` (default) convert values from the user range to raw units.
            num_retry (int, optional): Retry attempts.  Defaults to `0`.
        """
        if not self.is_connected:
            raise DeviceNotConnectedError(
                f"{self.__class__.__name__}('{self.port}') is not connected. You need to run `{self.__class__.__name__}.connect()`."
            )

        ids_values = self._get_ids_values_dict(values)
        # models = [self._id_to_model(id_) for id_ in ids_values]

        write_data = {} 
        if data_name == "Goal_Position":

            if normalize and data_name in self.normalized_data:
                for motor, data in values.items():
                    min_ = self.calibration[motor].range_min
                    max_ = self.calibration[motor].range_max
                    drive_mode = self.apply_drive_mode and self.calibration[motor].drive_mode
                    if max_ == min_:
                        raise ValueError(f"Invalid calibration for motor '{motor}': min and max are equal.")

                    if self.motors[motor].norm_mode is MotorNormMode.RANGE_M100_100:
                        values[motor] = -values[motor] if drive_mode else values[motor]
                        bounded_val = min(100.0, max(-100.0, values[motor]))
                        values[motor] = int(((bounded_val + 100) / 200) * (max_ - min_) + min_)
                    elif self.motors[motor].norm_mode is MotorNormMode.RANGE_0_100:
                        values[motor] = 100 - values[motor] if drive_mode else values[motor]
                        bounded_val = min(100.0, max(0.0, values[motor]))
                        values[motor] = int((bounded_val / 100) * (max_ - min_) + min_)
                    elif self.motors[motor].norm_mode is MotorNormMode.DEGREES:
                        raise NotImplementedError
                        mid = (min_ + max_) / 2
                        max_res = self.model_resolution_table[self._id_to_model(id_)] - 1
                        values[motor] = int((values[motor] * max_res / 360) + mid)
                    else:
                        raise NotImplementedError
                    values[motor] = int(((values[motor]/4096*360)-180)*10)

            for motor in values:
                data=SyncPositionControlOptions(self.motors[motor].id,
                                                values[motor],
                                                DEFAULT_MOTION_TIME,
                                                0,
                                                DEFAULT_ACC_TIME,
                                                DEFAULT_DEC_TIME)
                write_data[motor] = data




            self.port_handler.sync_write["Goal_Position"](write_data)
        
        # model = next(iter(models))
        # addr, length = get_address(self.model_ctrl_table, model, data_name)

        # if normalize and data_name in self.normalized_data:
        #     ids_values = self._unnormalize(ids_values)

        # ids_values = self._encode_sign(data_name, ids_values)

        # err_msg = f"Failed to sync write '{data_name}' with {ids_values=} after {num_retry + 1} tries."
        # self._sync_write(addr, length, ids_values, num_retry=num_retry, raise_on_error=True, err_msg=err_msg)



    @property
    def is_calibrated(self) -> bool:
        motors_calibration = self.read_calibration()
        if set(motors_calibration) != set(self.calibration):
            return False

        same_ranges = all(
            self.calibration[motor].range_min == cal.range_min
            and self.calibration[motor].range_max == cal.range_max
            for motor, cal in motors_calibration.items()
        )
        if self.protocol_version == 1:
            return same_ranges

        same_offsets = all(
            self.calibration[motor].homing_offset == cal.homing_offset
            for motor, cal in motors_calibration.items()
        )
        return same_ranges and same_offsets

    def read_calibration(self) -> dict[str, MotorCalibration]:
        offsets, mins, maxes = {}, {}, {}
        for motor in self.motors:
            mins[motor] = self.port_handler.read["Min_Position_Limit"](self.motors[motor].id)
            maxes[motor] = self.port_handler.read["Max_Position_Limit"]( self.motors[motor].id )
            offsets[motor] = (
                0
            )

        calibration = {}
        for motor, m in self.motors.items():
            calibration[motor] = MotorCalibration(
                id=m.id,
                drive_mode=0,
                homing_offset=offsets[motor],
                range_min=mins[motor],
                range_max=maxes[motor],
            )

        return calibration

    def write_calibration(self, calibration_dict: dict[str, MotorCalibration], cache: bool = True) -> None:
        return


    def _get_half_turn_homings(self, positions: dict[NameOrID, Value]) -> dict[NameOrID, Value]:
        return
    #     """
    #     On Feetech Motors:
    #     Present_Position = Actual_Position - Homing_Offset
    #     """
    #     half_turn_homings = {}
    #     for motor, pos in positions.items():
    #         model = self._get_motor_model(motor)
    #         max_res = self.model_resolution_table[model] - 1
    #         half_turn_homings[motor] = pos - int(max_res / 2)

    # #     return half_turn_homings

    def disable_torque(self, motors: str | list[str] | None = None, num_retry: int = 0) -> None:
        for motor in self._get_motors_list(motors):
            self.port_handler.write["Stop_On_Control_Mode"](self.motors[motor].id,"unlocked",0)


    def _disable_torque(self, motor_id: int, model: str, num_retry: int = 0) -> None:
        pass
    #     addr, length = get_address(self.model_ctrl_table, model, "Torque_Enable")
    #     self._write(addr, length, motor_id, TorqueMode.DISABLED.value, num_retry=num_retry)
    #     addr, length = get_address(self.model_ctrl_table, model, "Lock")
    #     self._write(addr, length, motor_id, 0, num_retry=num_retry)

    def enable_torque(self, motors: str | list[str] | None = None, num_retry: int = 0) -> None:
        for motor in self._get_motors_list(motors):
            self.port_handler.write["Stop_On_Control_Mode"](motor, "locked",0)

    def _encode_sign(self, data_name: str, ids_values: dict[int, int]) -> dict[int, int]:
        for id_ in ids_values:
            model = self._id_to_model(id_)
            encoding_table = self.model_encoding_table.get(model)
            if encoding_table and data_name in encoding_table:
                sign_bit = encoding_table[data_name]
                ids_values[id_] = encode_sign_magnitude(ids_values[id_], sign_bit)

        return ids_values

    def _decode_sign(self, data_name: str, ids_values: dict[int, int]) -> dict[int, int]:
        for id_ in ids_values:
            model = self._id_to_model(id_)
            encoding_table = self.model_encoding_table.get(model)
            if encoding_table and data_name in encoding_table:
                sign_bit = encoding_table[data_name]
                ids_values[id_] = decode_sign_magnitude(ids_values[id_], sign_bit)

        return ids_values

    def _split_into_byte_chunks(self, value: int, length: int) -> list[int]:
        return _split_into_byte_chunks(value, length)

    # def _broadcast_ping(self) -> tuple[dict[int, int], int]:
    #     import scservo_sdk as scs

    #     data_list = {}

    #     status_length = 6

    #     rx_length = 0
    #     wait_length = status_length * scs.MAX_ID

    #     txpacket = [0] * 6

    #     tx_time_per_byte = (1000.0 / self.port_handler.getBaudRate()) * 10.0

    #     txpacket[scs.PKT_ID] = scs.BROADCAST_ID
    #     txpacket[scs.PKT_LENGTH] = 2
    #     txpacket[scs.PKT_INSTRUCTION] = scs.INST_PING

    #     result = self.packet_handler.txPacket(self.port_handler, txpacket)
    #     if result != scs.COMM_SUCCESS:
    #         self.port_handler.is_using = False
    #         return data_list, result

    #     # set rx timeout
    #     self.port_handler.setPacketTimeoutMillis((wait_length * tx_time_per_byte) + (3.0 * scs.MAX_ID) + 16.0)

    #     rxpacket = []
    #     while not self.port_handler.isPacketTimeout() and rx_length < wait_length:
    #         rxpacket += self.port_handler.readPort(wait_length - rx_length)
    #         rx_length = len(rxpacket)

    #     self.port_handler.is_using = False

    #     if rx_length == 0:
    #         return data_list, scs.COMM_RX_TIMEOUT

    #     while True:
    #         if rx_length < status_length:
    #             return data_list, scs.COMM_RX_CORRUPT

    #         # find packet header
    #         for idx in range(0, (rx_length - 1)):
    #             if (rxpacket[idx] == 0xFF) and (rxpacket[idx + 1] == 0xFF):
    #                 break

    #         if idx == 0:  # found at the beginning of the packet
    #             # calculate checksum
    #             checksum = 0
    #             for idx in range(2, status_length - 1):  # except header & checksum
    #                 checksum += rxpacket[idx]

    #             checksum = ~checksum & 0xFF
    #             if rxpacket[status_length - 1] == checksum:
    #                 result = scs.COMM_SUCCESS
    #                 data_list[rxpacket[scs.PKT_ID]] = rxpacket[scs.PKT_ERROR]

    #                 del rxpacket[0:status_length]
    #                 rx_length = rx_length - status_length

    #                 if rx_length == 0:
    #                     return data_list, result
    #             else:
    #                 result = scs.COMM_RX_CORRUPT
    #                 # remove header (0xFF 0xFF)
    #                 del rxpacket[0:2]
    #                 rx_length = rx_length - 2
    #         else:
    #             # remove unnecessary packets
    #             del rxpacket[0:idx]
    #             rx_length = rx_length - idx

    def broadcast_ping(self, num_retry: int = 0, raise_on_error: bool = False) -> dict[int, int] | None:
        self._assert_protocol_is_compatible("broadcast_ping")
        for n_try in range(1 + num_retry):
            ids_status, comm = self._broadcast_ping()
            if self._is_comm_success(comm):
                break
            logger.debug(f"Broadcast ping failed on port '{self.port}' ({n_try=})")
            logger.debug(self.packet_handler.getTxRxResult(comm))

        if not self._is_comm_success(comm):
            if raise_on_error:
                raise ConnectionError(self.packet_handler.getTxRxResult(comm))
            return

        ids_errors = {id_: status for id_, status in ids_status.items() if self._is_error(status)}
        if ids_errors:
            display_dict = {id_: self.packet_handler.getRxPacketError(err) for id_, err in ids_errors.items()}
            logger.error(f"Some motors found returned an error status:\n{pformat(display_dict, indent=4)}")

        return self._read_model_number(list(ids_status), raise_on_error)

    # def _read_firmware_version(self, motor_ids: list[int], raise_on_error: bool = False) -> dict[int, str]:
    #     firmware_versions = {}
    #     for id_ in motor_ids:
    #         firm_ver_major, comm, error = self._read(
    #             *FIRMWARE_MAJOR_VERSION, id_, raise_on_error=raise_on_error
    #         )
    #         if not self._is_comm_success(comm) or self._is_error(error):
    #             continue

    #         firm_ver_minor, comm, error = self._read(
    #             *FIRMWARE_MINOR_VERSION, id_, raise_on_error=raise_on_error
    #         )
    #         if not self._is_comm_success(comm) or self._is_error(error):
    #             continue

    #         firmware_versions[id_] = f"{firm_ver_major}.{firm_ver_minor}"

    #     return firmware_versions

    def _read_model_number(self, motor_ids: list[int], raise_on_error: bool = False) -> dict[int, int]:
        model_numbers = {}
        for id_ in motor_ids:
            model_nb, comm, error = self._read(*MODEL_NUMBER, id_, raise_on_error=raise_on_error)
            if not self._is_comm_success(comm) or self._is_error(error):
                continue

            model_numbers[id_] = model_nb

        return model_numbers<|MERGE_RESOLUTION|>--- conflicted
+++ resolved
@@ -103,12 +103,7 @@
     # model_ctrl_table = deepcopy(MODEL_CONTROL_TABLE)
     # model_encoding_table = deepcopy(MODEL_ENCODING_TABLE)
     model_number_table = deepcopy(MODEL_NUMBER_TABLE)
-<<<<<<< HEAD
     normalized_data = deepcopy(NORMALIZED_DATA)
-=======
-    # model_resolution_table = deepcopy(MODEL_RESOLUTION)
-    # normalized_data = deepcopy(NORMALIZED_DATA)
->>>>>>> 0fcd8f55
 
     def __init__(
         self,
@@ -124,20 +119,6 @@
         # self.port_handler: PortHandler
         self.port_handler = PortHandler(port,1000000)
 
-<<<<<<< HEAD
-=======
-        # # HACK: monkeypatch
-
-        
-        # self.packet_handler = scs.PacketHandler(protocol_version)
-        # self.sync_reader = scs.GroupSyncRead(self.port_handler, self.packet_handler, 0, 0)
-        # self.sync_writer = scs.GroupSyncWrite(self.port_handler, self.packet_handler, 0, 0)
-        # self._comm_success = scs.COMM_SUCCESS
-        # self._no_error = 0x00
-
-        # if any(MODEL_PROTOCOL[model] != self.protocol_version for model in self.models):
-        #     raise ValueError(f"Some motors are incompatible with protocol_version={self.protocol_version}")
->>>>>>> 0fcd8f55
     @property
     def is_connected(self) -> bool:
         """bool: `True` if the underlying serial port is open."""
