--- conflicted
+++ resolved
@@ -36,23 +36,11 @@
     Returns:
         Dictionary of observation batches with keys renamed to LeRobot format and values as tensors.
     """
-<<<<<<< HEAD
-    from lerobot.processor import RobotProcessor, TransitionIndex, VanillaObservationProcessor
-=======
     from lerobot.processor import RobotProcessor, TransitionKey, VanillaObservationProcessor
->>>>>>> 26dd1a01
 
     # Create processor with observation processor
     processor = RobotProcessor([VanillaObservationProcessor()])
 
-<<<<<<< HEAD
-    # Create transition tuple and process
-    transition = (observations, None, None, None, None, None, None)
-    processed_transition = processor(transition)
-
-    # Return processed observations
-    return processed_transition[TransitionIndex.OBSERVATION]
-=======
     # Create transition dictionary and process
     transition = {
         TransitionKey.OBSERVATION: observations,
@@ -67,7 +55,6 @@
 
     # Extract and return the processed observation
     return result[TransitionKey.OBSERVATION]
->>>>>>> 26dd1a01
 
 
 def env_to_policy_features(env_cfg: EnvConfig) -> dict[str, PolicyFeature]:
