#!/usr/bin/env python

# Copyright 2024 The HuggingFace Inc. team. All rights reserved.
#
# Licensed under the Apache License, Version 2.0 (the "License");
# you may not use this file except in compliance with the License.
# You may obtain a copy of the License at
#
#     http://www.apache.org/licenses/LICENSE-2.0
#
# Unless required by applicable law or agreed to in writing, software
# distributed under the License is distributed on an "AS IS" BASIS,
# WITHOUT WARRANTIES OR CONDITIONS OF ANY KIND, either express or implied.
# See the License for the specific language governing permissions and
# limitations under the License.
import importlib
import os

import gymnasium as gym
<<<<<<< HEAD
from huggingface_hub import hf_hub_download, snapshot_download
=======
from gymnasium.envs.registration import registry as gym_registry
>>>>>>> b954337a

from lerobot.envs.configs import AlohaEnv, EnvConfig, LiberoEnv, PushtEnv


# helper to safely load a python file as a module
def _load_module_from_path(path: str, module_name: str | None = None):
    module_name = module_name or f"hub_env_{os.path.basename(path).replace('.', '_')}"
    spec = importlib.util.spec_from_file_location(module_name, path)
    module = importlib.util.module_from_spec(spec)
    spec.loader.exec_module(module)  # type: ignore
    return module


# helper to parse hub string (supports "user/repo", "user/repo@rev", optional path)
# examples:
#   "user/repo" -> will look for env.py at repo root
#   "user/repo@main:envs/my_env.py" -> explicit revision and path
def _parse_hub_uri(hub_uri: str):
    # very small parser: [repo_id][@revision][:path]
    # repo_id is required (user/repo or org/repo)
    revision = None
    file_path = "env.py"
    if "@" in hub_uri:
        repo_and_rev, *rest = hub_uri.split(":", 1)
        repo_id, rev = repo_and_rev.split("@", 1)
        revision = rev
        if rest:
            file_path = rest[0]
    else:
        repo_id, *rest = hub_uri.split(":", 1)
        if rest:
            file_path = rest[0]
    return repo_id, revision, file_path


def make_env_config(env_type: str, **kwargs) -> EnvConfig:
    if env_type == "aloha":
        return AlohaEnv(**kwargs)
    elif env_type == "pusht":
        return PushtEnv(**kwargs)
    elif env_type == "libero":
        return LiberoEnv(**kwargs)
    else:
        raise ValueError(f"Policy type '{env_type}' is not available.")


def make_env(
    cfg: EnvConfig | str,
    n_envs: int = 1,
    use_async_envs: bool = False,
    hub_cache_dir: str | None = None,
    trust_remote_code: bool = False,
) -> dict[str, dict[int, gym.vector.VectorEnv]]:
    """Makes a gym vector environment according to the config or Hub reference.

    This function is the main entrypoint for creating environments in LeRobot. It supports two modes:
    1. **Local mode** – when `cfg` is an `EnvConfig` instance, it builds the environment from the
       locally registered environment types (e.g., `aloha`, `pusht`, `libero`).
    2. **Hub mode** – when `cfg` is a string (e.g., `"username/repo"` or `"username/repo@rev:envs/my_env.py"`),
       it downloads an `env.py` file from the Hugging Face Hub, dynamically imports it, and calls a
       `make_env(n_envs, use_async_envs)` function defined there.

    The returned object is always a dictionary mapping suite names to vectorized environments, which
    ensures a consistent interface across single-task and multi-task setups.

    Args:
        cfg (EnvConfig | str): Either an `EnvConfig` object describing the environment to build locally,
            or a Hugging Face Hub repository identifier (e.g. `"username/repo"`). In the latter case,
            the repo must include a Python file (usually `env.py`) exposing a function:

            ```python
            def make_env(
                n_envs: int = 1, use_async_envs: bool = False
            ) -> dict | gym.Env | gym.vector.VectorEnv: ...
            ```
        n_envs (int, optional): The number of parallelized env to return. Defaults to 1.
        use_async_envs (bool, optional): Whether to return an AsyncVectorEnv or a SyncVectorEnv. Defaults to
            False.
        hub_cache_dir (str | None): Optional cache path for downloaded hub files.
        trust_remote_code (bool): **Explicit consent** to execute remote code from the Hub.
            Default False — must be set to True to import/exec hub `env.py`.

    Raises:
        ValueError: if n_envs < 1
        ModuleNotFoundError: If the requested env package is not installed
        AttributeError: If the hub module does not define a `make_env` function (or the function
            specified via `hub_uri_entry`).
        FileNotFoundError: If the requested `env.py` file cannot be found in the Hub repository.
        ImportError: If importing or executing the downloaded hub module fails due to missing
            dependencies or runtime errors.

    Returns:
        dict[str, dict[int, gym.vector.VectorEnv]]:
            A mapping from suite name to indexed vectorized environments.
            - For multi-task benchmarks (e.g., LIBERO): one entry per suite, and one vec env per task_id.
            - For single-task environments: a single suite entry (cfg.type) with task_id=0.
    Example:
        >>> # Local environment
        >>> envs = make_env(AlohaEnv(task="AlohaInsertion-v0"), n_envs=4)

        >>> # Hub environment (downloads env.py and calls make_env)
        >>> envs = make_env("username/my-robot-env", n_envs=8)

        >>> # Hub environment with custom entrypoint and cache path
        >>> envs = make_env(
        ...     "username/multi-env-repo@main:envs/pick_cube.py",
        ...     n_envs=4,
        ...     hub_uri_entry="make_env_pickcube",
        ...     hub_cache_dir="/raid/hub_cache",
        ... )
    """
    # if user passed a hub id string (e.g., "username/repo", "username/repo@main:env.py")
    # simplified: only support hub-provided `make_env`
    if isinstance(cfg, str):
        if not trust_remote_code:
            raise RuntimeError(
                f"Refusing to execute remote code from the Hub for '{cfg}'. "
                "Executing hub env modules runs arbitrary Python code from third-party repositories. "
                "If you trust this repo and understand the risks, call `make_env(..., trust_remote_code=True)` "
                "and prefer pinning to a specific revision: 'user/repo@<commit-hash>:env.py'."
            )
        repo_id, revision, file_path = _parse_hub_uri(cfg)

        # try to download the single file; fallback to snapshot if needed
        try:
            local_file = hf_hub_download(repo_id=repo_id, filename=file_path, revision=revision)
        except Exception as e:
            snapshot_dir = snapshot_download(repo_id=repo_id, revision=revision, cache_dir=hub_cache_dir)
            local_file = os.path.join(snapshot_dir, file_path)
            if not os.path.exists(local_file):
                raise FileNotFoundError(
                    f"Could not find {file_path} in repository {repo_id}@{revision or 'main'}"
                ) from e

        # import the downloaded module
        try:
            module = _load_module_from_path(local_file, module_name=f"hub_env_{repo_id.replace('/', '_')}")
        except ModuleNotFoundError as e:
            missing = getattr(e, "name", None) or str(e)
            raise ModuleNotFoundError(
                f"Hub env '{repo_id}:{file_path}' failed to import because the dependency "
                f"'{missing}' is not installed locally.\n\n"
                f"Suggested fixes:\n"
                f"  1) Install the missing package directly:    pip install {missing}\n"
                f"  2) Check the Hub repo for a requirements.txt or pyproject.toml and run:\n"
                f"       pip install -r requirements.txt\n"
                f"  3) If the repo documents an extras installation (e.g. `lerobot[foo]`), try:\n"
                f'       pip install "lerobot[<extra>]"\n\n'
                f"After installing the dependency, re-run your code. (Original error: {e})"
            ) from e
        except ImportError as e:
            # other import-time issues (e.g. incompatible package versions, syntax errors)
            raise ImportError(
                f"Failed to load hub env module '{repo_id}:{file_path}'. Import error: {e}\n\n"
                f"Check that the repository files are present and its dependencies are installed "
                f"(see requirements.txt / pyproject.toml in the repo)."
            ) from e

        # require a make_env entrypoint on the hub
        if not hasattr(module, "make_env"):
            raise AttributeError(
                f"The hub module {repo_id}:{file_path} must expose `make_env(n_envs=int, use_async_envs=bool)`."
            )
        entry_fn = module.make_env

        # call it
        result = entry_fn(n_envs=n_envs, use_async_envs=use_async_envs)

        # If the hub already returned the mapping we expect, return it directly
        if isinstance(result, dict):
            return result

        # If the hub returned a VectorEnv, wrap into mapping
        if isinstance(result, gym.vector.VectorEnv):
            suite_name = getattr(result, "spec", None) and getattr(result.spec, "id", "hub_env") or "hub_env"
            return {suite_name: {0: result}}

        # If the hub returned a single gym.Env, vectorize and return mapping
        if isinstance(result, gym.Env):
            # wrap into SyncVectorEnv of one env (consistent with local behavior)
            vec = gym.vector.SyncVectorEnv([lambda: result])
            suite_name = getattr(result, "spec", None) and getattr(result.spec, "id", "hub_env") or "hub_env"
            return {suite_name: {0: vec}}

        raise ValueError(
            "Hub `make_env` must return either a mapping {suite: {task_id: vec_env}}, "
            "a gym.vector.VectorEnv, or a single gym.Env."
        )

    # otherwise existing behavior: cfg is an EnvConfig (unchanged)
    if n_envs < 1:
        raise ValueError("`n_envs` must be at least 1")

    env_cls = gym.vector.AsyncVectorEnv if use_async_envs else gym.vector.SyncVectorEnv

    if "libero" in cfg.type:
        from lerobot.envs.libero import create_libero_envs

        if cfg.task is None:
            raise ValueError("LiberoEnv requires a task to be specified")

        return create_libero_envs(
            task=cfg.task,
            n_envs=n_envs,
            camera_name=cfg.camera_name,
            init_states=cfg.init_states,
            gym_kwargs=cfg.gym_kwargs,
            env_cls=env_cls,
        )
    elif "metaworld" in cfg.type:
        from lerobot.envs.metaworld import create_metaworld_envs

        if cfg.task is None:
            raise ValueError("MetaWorld requires a task to be specified")

        return create_metaworld_envs(
            task=cfg.task,
            n_envs=n_envs,
            gym_kwargs=cfg.gym_kwargs,
            env_cls=env_cls,
        )

    if cfg.gym_id not in gym_registry:
        print(f"gym id '{cfg.gym_id}' not found, attempting to import '{cfg.package_name}'...")
        try:
            importlib.import_module(cfg.package_name)
        except ModuleNotFoundError as e:
            raise ModuleNotFoundError(
                f"Package '{cfg.package_name}' required for env '{cfg.type}' not found. "
                f"Please install it or check PYTHONPATH."
            ) from e

        if cfg.gym_id not in gym_registry:
            raise gym.error.NameNotFound(
                f"Environment '{cfg.gym_id}' not registered even after importing '{cfg.package_name}'."
            )

    def _make_one():
        return gym.make(cfg.gym_id, disable_env_checker=cfg.disable_env_checker, **(cfg.gym_kwargs or {}))

    vec = env_cls([_make_one for _ in range(n_envs)], autoreset_mode=gym.vector.AutoresetMode.SAME_STEP)

    # normalize to {suite: {task_id: vec_env}} for consistency
    suite_name = cfg.type  # e.g., "pusht", "aloha"
    return {suite_name: {0: vec}}<|MERGE_RESOLUTION|>--- conflicted
+++ resolved
@@ -14,47 +14,12 @@
 # See the License for the specific language governing permissions and
 # limitations under the License.
 import importlib
-import os
 
 import gymnasium as gym
-<<<<<<< HEAD
-from huggingface_hub import hf_hub_download, snapshot_download
-=======
 from gymnasium.envs.registration import registry as gym_registry
->>>>>>> b954337a
 
 from lerobot.envs.configs import AlohaEnv, EnvConfig, LiberoEnv, PushtEnv
-
-
-# helper to safely load a python file as a module
-def _load_module_from_path(path: str, module_name: str | None = None):
-    module_name = module_name or f"hub_env_{os.path.basename(path).replace('.', '_')}"
-    spec = importlib.util.spec_from_file_location(module_name, path)
-    module = importlib.util.module_from_spec(spec)
-    spec.loader.exec_module(module)  # type: ignore
-    return module
-
-
-# helper to parse hub string (supports "user/repo", "user/repo@rev", optional path)
-# examples:
-#   "user/repo" -> will look for env.py at repo root
-#   "user/repo@main:envs/my_env.py" -> explicit revision and path
-def _parse_hub_uri(hub_uri: str):
-    # very small parser: [repo_id][@revision][:path]
-    # repo_id is required (user/repo or org/repo)
-    revision = None
-    file_path = "env.py"
-    if "@" in hub_uri:
-        repo_and_rev, *rest = hub_uri.split(":", 1)
-        repo_id, rev = repo_and_rev.split("@", 1)
-        revision = rev
-        if rest:
-            file_path = rest[0]
-    else:
-        repo_id, *rest = hub_uri.split(":", 1)
-        if rest:
-            file_path = rest[0]
-    return repo_id, revision, file_path
+from lerobot.envs.utils import _call_make_env, _download_hub_file, _import_hub_module, _normalize_hub_result
 
 
 def make_env_config(env_type: str, **kwargs) -> EnvConfig:
@@ -69,7 +34,7 @@
 
 
 def make_env(
-    cfg: EnvConfig | str,
+    cfg: EnvConfig,
     n_envs: int = 1,
     use_async_envs: bool = False,
     hub_cache_dir: str | None = None,
@@ -77,26 +42,8 @@
 ) -> dict[str, dict[int, gym.vector.VectorEnv]]:
     """Makes a gym vector environment according to the config or Hub reference.
 
-    This function is the main entrypoint for creating environments in LeRobot. It supports two modes:
-    1. **Local mode** – when `cfg` is an `EnvConfig` instance, it builds the environment from the
-       locally registered environment types (e.g., `aloha`, `pusht`, `libero`).
-    2. **Hub mode** – when `cfg` is a string (e.g., `"username/repo"` or `"username/repo@rev:envs/my_env.py"`),
-       it downloads an `env.py` file from the Hugging Face Hub, dynamically imports it, and calls a
-       `make_env(n_envs, use_async_envs)` function defined there.
-
-    The returned object is always a dictionary mapping suite names to vectorized environments, which
-    ensures a consistent interface across single-task and multi-task setups.
-
     Args:
-        cfg (EnvConfig | str): Either an `EnvConfig` object describing the environment to build locally,
-            or a Hugging Face Hub repository identifier (e.g. `"username/repo"`). In the latter case,
-            the repo must include a Python file (usually `env.py`) exposing a function:
-
-            ```python
-            def make_env(
-                n_envs: int = 1, use_async_envs: bool = False
-            ) -> dict | gym.Env | gym.vector.VectorEnv: ...
-            ```
+        cfg (EnvConfig): the config of the environment to instantiate.
         n_envs (int, optional): The number of parallelized env to return. Defaults to 1.
         use_async_envs (bool, optional): Whether to return an AsyncVectorEnv or a SyncVectorEnv. Defaults to
             False.
@@ -107,111 +54,29 @@
     Raises:
         ValueError: if n_envs < 1
         ModuleNotFoundError: If the requested env package is not installed
-        AttributeError: If the hub module does not define a `make_env` function (or the function
-            specified via `hub_uri_entry`).
-        FileNotFoundError: If the requested `env.py` file cannot be found in the Hub repository.
-        ImportError: If importing or executing the downloaded hub module fails due to missing
-            dependencies or runtime errors.
 
     Returns:
         dict[str, dict[int, gym.vector.VectorEnv]]:
             A mapping from suite name to indexed vectorized environments.
             - For multi-task benchmarks (e.g., LIBERO): one entry per suite, and one vec env per task_id.
             - For single-task environments: a single suite entry (cfg.type) with task_id=0.
-    Example:
-        >>> # Local environment
-        >>> envs = make_env(AlohaEnv(task="AlohaInsertion-v0"), n_envs=4)
 
-        >>> # Hub environment (downloads env.py and calls make_env)
-        >>> envs = make_env("username/my-robot-env", n_envs=8)
-
-        >>> # Hub environment with custom entrypoint and cache path
-        >>> envs = make_env(
-        ...     "username/multi-env-repo@main:envs/pick_cube.py",
-        ...     n_envs=4,
-        ...     hub_uri_entry="make_env_pickcube",
-        ...     hub_cache_dir="/raid/hub_cache",
-        ... )
     """
     # if user passed a hub id string (e.g., "username/repo", "username/repo@main:env.py")
     # simplified: only support hub-provided `make_env`
     if isinstance(cfg, str):
-        if not trust_remote_code:
-            raise RuntimeError(
-                f"Refusing to execute remote code from the Hub for '{cfg}'. "
-                "Executing hub env modules runs arbitrary Python code from third-party repositories. "
-                "If you trust this repo and understand the risks, call `make_env(..., trust_remote_code=True)` "
-                "and prefer pinning to a specific revision: 'user/repo@<commit-hash>:env.py'."
-            )
-        repo_id, revision, file_path = _parse_hub_uri(cfg)
+        # _download_hub_file will raise the same RuntimeError if trust_remote_code is False
+        repo_id, file_path, local_file, revision = _download_hub_file(cfg, trust_remote_code, hub_cache_dir)
 
-        # try to download the single file; fallback to snapshot if needed
-        try:
-            local_file = hf_hub_download(repo_id=repo_id, filename=file_path, revision=revision)
-        except Exception as e:
-            snapshot_dir = snapshot_download(repo_id=repo_id, revision=revision, cache_dir=hub_cache_dir)
-            local_file = os.path.join(snapshot_dir, file_path)
-            if not os.path.exists(local_file):
-                raise FileNotFoundError(
-                    f"Could not find {file_path} in repository {repo_id}@{revision or 'main'}"
-                ) from e
+        # import and surface clear import errors
+        module = _import_hub_module(local_file, repo_id)
 
-        # import the downloaded module
-        try:
-            module = _load_module_from_path(local_file, module_name=f"hub_env_{repo_id.replace('/', '_')}")
-        except ModuleNotFoundError as e:
-            missing = getattr(e, "name", None) or str(e)
-            raise ModuleNotFoundError(
-                f"Hub env '{repo_id}:{file_path}' failed to import because the dependency "
-                f"'{missing}' is not installed locally.\n\n"
-                f"Suggested fixes:\n"
-                f"  1) Install the missing package directly:    pip install {missing}\n"
-                f"  2) Check the Hub repo for a requirements.txt or pyproject.toml and run:\n"
-                f"       pip install -r requirements.txt\n"
-                f"  3) If the repo documents an extras installation (e.g. `lerobot[foo]`), try:\n"
-                f'       pip install "lerobot[<extra>]"\n\n'
-                f"After installing the dependency, re-run your code. (Original error: {e})"
-            ) from e
-        except ImportError as e:
-            # other import-time issues (e.g. incompatible package versions, syntax errors)
-            raise ImportError(
-                f"Failed to load hub env module '{repo_id}:{file_path}'. Import error: {e}\n\n"
-                f"Check that the repository files are present and its dependencies are installed "
-                f"(see requirements.txt / pyproject.toml in the repo)."
-            ) from e
+        # call the hub-provided make_env
+        raw_result = _call_make_env(module, n_envs=n_envs, use_async_envs=use_async_envs)
 
-        # require a make_env entrypoint on the hub
-        if not hasattr(module, "make_env"):
-            raise AttributeError(
-                f"The hub module {repo_id}:{file_path} must expose `make_env(n_envs=int, use_async_envs=bool)`."
-            )
-        entry_fn = module.make_env
+        # normalize the return into {suite: {task_id: vec_env}}
+        return _normalize_hub_result(raw_result)
 
-        # call it
-        result = entry_fn(n_envs=n_envs, use_async_envs=use_async_envs)
-
-        # If the hub already returned the mapping we expect, return it directly
-        if isinstance(result, dict):
-            return result
-
-        # If the hub returned a VectorEnv, wrap into mapping
-        if isinstance(result, gym.vector.VectorEnv):
-            suite_name = getattr(result, "spec", None) and getattr(result.spec, "id", "hub_env") or "hub_env"
-            return {suite_name: {0: result}}
-
-        # If the hub returned a single gym.Env, vectorize and return mapping
-        if isinstance(result, gym.Env):
-            # wrap into SyncVectorEnv of one env (consistent with local behavior)
-            vec = gym.vector.SyncVectorEnv([lambda: result])
-            suite_name = getattr(result, "spec", None) and getattr(result.spec, "id", "hub_env") or "hub_env"
-            return {suite_name: {0: vec}}
-
-        raise ValueError(
-            "Hub `make_env` must return either a mapping {suite: {task_id: vec_env}}, "
-            "a gym.vector.VectorEnv, or a single gym.Env."
-        )
-
-    # otherwise existing behavior: cfg is an EnvConfig (unchanged)
     if n_envs < 1:
         raise ValueError("`n_envs` must be at least 1")
 
