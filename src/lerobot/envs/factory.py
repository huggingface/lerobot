--- conflicted
+++ resolved
@@ -79,7 +79,13 @@
         if cfg.task is None:
             raise ValueError("MetaWorld requires a task to be specified")
 
-<<<<<<< HEAD
+        return create_metaworld_envs(
+            task=cfg.task,
+            n_envs=n_envs,
+            gym_kwargs=cfg.gym_kwargs,
+            env_cls=env_cls,
+        )
+
     if cfg.gym_id not in gym_registry:
         print(
             f"Gym id {cfg.gym_id} not found in gym registry. Attempting to import package {cfg.package_name}..."
@@ -100,22 +106,6 @@
             )
         else:
             print(f"Successfully imported package {cfg.package_name} and registered gym id {cfg.gym_id}.")
-=======
-        return create_metaworld_envs(
-            task=cfg.task,
-            n_envs=n_envs,
-            gym_kwargs=cfg.gym_kwargs,
-            env_cls=env_cls,
-        )
-    package_name = f"gym_{cfg.type}"
-    try:
-        importlib.import_module(package_name)
-    except ModuleNotFoundError as e:
-        print(f"{package_name} is not installed. Please install it with `pip install 'lerobot[{cfg.type}]'`")
-        raise e
-
-    gym_handle = f"{package_name}/{cfg.task}"
->>>>>>> 79137f58
 
     def _make_one():
         return gym.make(cfg.gym_id, disable_env_checker=cfg.disable_env_checker, **(cfg.gym_kwargs or {}))
