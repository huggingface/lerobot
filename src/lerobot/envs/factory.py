--- conflicted
+++ resolved
@@ -17,11 +17,7 @@
 
 import gymnasium as gym
 
-<<<<<<< HEAD
-from lerobot.envs.configs import AlohaEnv, EnvConfig, PushtEnv, XarmEnv
-=======
 from lerobot.envs.configs import AlohaEnv, EnvConfig, HILEnvConfig, LiberoEnv, PushtEnv, XarmEnv
->>>>>>> 0d1e57f0
 
 
 def make_env_config(env_type: str, **kwargs) -> EnvConfig:
@@ -31,13 +27,10 @@
         return PushtEnv(**kwargs)
     elif env_type == "xarm":
         return XarmEnv(**kwargs)
-<<<<<<< HEAD
-=======
     elif env_type == "hil":
         return HILEnvConfig(**kwargs)
     elif env_type == "libero":
         return LiberoEnv(**kwargs)
->>>>>>> 0d1e57f0
     else:
         raise ValueError(f"Policy type '{env_type}' is not available.")
 
