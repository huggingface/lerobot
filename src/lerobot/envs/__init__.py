--- conflicted
+++ resolved
@@ -12,10 +12,6 @@
 # See the License for the specific language governing permissions and
 # limitations under the License.
 
-<<<<<<< HEAD
-from .configs import AlohaEnv, EnvConfig, PushtEnv, XarmEnv  # noqa: F401
+from .configs import AlohaEnv, EnvConfig, PushtEnv  # noqa: F401
 
-__all__ = ["EnvConfig", "AlohaEnv", "PushtEnv", "XarmEnv"]
-=======
-from .configs import AlohaEnv, EnvConfig, PushtEnv  # noqa: F401
->>>>>>> da9c2e66
+__all__ = ["EnvConfig", "AlohaEnv", "PushtEnv"]