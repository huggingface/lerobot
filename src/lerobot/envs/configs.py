--- conflicted
+++ resolved
@@ -242,9 +242,57 @@
 
     @property
     def gym_kwargs(self) -> dict:
-<<<<<<< HEAD
         return {}
-=======
+
+
+@EnvConfig.register_subclass("hil")
+@dataclass
+class HILEnvConfig(EnvConfig):
+    """Configuration for the HIL environment."""
+
+    name: str = "PandaPickCube"
+    task: str | None = "PandaPickCubeKeyboard-v0"
+    use_viewer: bool = True
+    gripper_penalty: float = 0.0
+    use_gamepad: bool = True
+    state_dim: int = 18
+    action_dim: int = 4
+    fps: int = 100
+    episode_length: int = 100
+    video_record: VideoRecordConfig = field(default_factory=VideoRecordConfig)
+    features: dict[str, PolicyFeature] = field(
+        default_factory=lambda: {
+            "action": PolicyFeature(type=FeatureType.ACTION, shape=(4,)),
+            "observation.image": PolicyFeature(type=FeatureType.VISUAL, shape=(3, 128, 128)),
+            "observation.state": PolicyFeature(type=FeatureType.STATE, shape=(18,)),
+        }
+    )
+    features_map: dict[str, str] = field(
+        default_factory=lambda: {
+            "action": ACTION,
+            "observation.image": OBS_IMAGE,
+            "observation.state": OBS_STATE,
+        }
+    )
+    ################# args from hilserlrobotenv
+    reward_classifier_pretrained_path: str | None = None
+    robot_config: RobotConfig | None = None
+    teleop_config: TeleoperatorConfig | None = None
+    wrapper: EnvTransformConfig | None = None
+    mode: str | None = None  # Either "record", "replay", None
+    repo_id: str | None = None
+    dataset_root: str | None = None
+    num_episodes: int = 10  # only for record mode
+    episode: int = 0
+    device: str = "cuda"
+    push_to_hub: bool = True
+    pretrained_policy_name_or_path: str | None = None
+    # For the reward classifier, to record more positive examples after a success
+    number_of_steps_after_success: int = 0
+    ############################
+
+    @property
+    def gym_kwargs(self) -> dict:
         return {
             "use_viewer": self.use_viewer,
             "use_gamepad": self.use_gamepad,
@@ -301,5 +349,4 @@
         return {
             "obs_type": self.obs_type,
             "render_mode": self.render_mode,
-        }
->>>>>>> 0d1e57f0
+        }