--- conflicted
+++ resolved
@@ -42,23 +42,6 @@
 from lerobot.configs.policies import PreTrainedConfig
 from lerobot.policies.pi0.configuration_pi0 import PI0Config
 from lerobot.policies.pretrained import PreTrainedPolicy, T
-<<<<<<< HEAD
-from lerobot.utils.constants import ACTION, OBS_LANGUAGE_ATTENTION_MASK, OBS_LANGUAGE_TOKENS, OBS_STATE, OPENPI_ATTENTION_MASK_VALUE
-
-
-# Helper functions
-def get_safe_dtype(target_dtype, device_type):  # see openpi `get_safe_dtype` (exact copy)
-    """Get a safe dtype for the given device type."""
-    if device_type == "cpu":
-        # CPU doesn't support bfloat16, use float32 instead
-        if target_dtype == torch.bfloat16:
-            return torch.float32
-        if target_dtype == torch.float64:
-            return torch.float64
-    return target_dtype
-
-
-=======
 from lerobot.utils.constants import (
     ACTION,
     OBS_LANGUAGE_ATTENTION_MASK,
@@ -81,7 +64,6 @@
     return target_dtype
 
 
->>>>>>> 6f5bb4d4
 def create_sinusoidal_pos_embedding(  # see openpi `create_sinusoidal_pos_embedding` (exact copy)
     time: torch.Tensor, dimension: int, min_period: float, max_period: float, device="cpu"
 ) -> Tensor:
@@ -143,11 +125,7 @@
 
 def pad_vector(vector, new_dim):
     """Pad the last dimension of a vector to new_dim with zeros.
-<<<<<<< HEAD
-    
-=======
-
->>>>>>> 6f5bb4d4
+
     Can be (batch_size x sequence_length x features_dimension)
     or (batch_size x features_dimension)
     """
@@ -229,16 +207,11 @@
 
     return padded_images
 
-<<<<<<< HEAD
-# Define the complete layer computation function for gradient checkpointing
-def compute_layer_complete(layer_idx, inputs_embeds, attention_mask, position_ids, adarms_cond, paligemma, gemma_expert):
-=======
 
 # Define the complete layer computation function for gradient checkpointing
 def compute_layer_complete(
     layer_idx, inputs_embeds, attention_mask, position_ids, adarms_cond, paligemma, gemma_expert
 ):
->>>>>>> 6f5bb4d4
     models = [paligemma.language_model, gemma_expert.model]
     query_states = []
     key_states = []
@@ -308,10 +281,7 @@
         start_pos = end_pos
     return outputs_embeds
 
-<<<<<<< HEAD
-=======
-
->>>>>>> 6f5bb4d4
+
 class GemmaConfig:  # see openpi `gemma.py: Config`
     """Configuration for Gemma model variants."""
 
@@ -494,9 +464,6 @@
                     )
                 else:
                     inputs_embeds = compute_layer_complete(
-<<<<<<< HEAD
-                        layer_idx, inputs_embeds, attention_mask, position_ids, adarms_cond, paligemma=self.paligemma, gemma_expert=self.gemma_expert,
-=======
                         layer_idx,
                         inputs_embeds,
                         attention_mask,
@@ -504,7 +471,6 @@
                         adarms_cond,
                         paligemma=self.paligemma,
                         gemma_expert=self.gemma_expert,
->>>>>>> 6f5bb4d4
                     )
 
             # final norm
@@ -620,11 +586,7 @@
         time_beta = sample_beta(
             self.config.time_sampling_beta_alpha, self.config.time_sampling_beta_beta, bsize, device
         )
-<<<<<<< HEAD
-        time = time_beta * 0.999 + 0.001
-=======
         time = time_beta * self.config.time_sampling_scale + self.config.time_sampling_offset
->>>>>>> 6f5bb4d4
         return time.to(dtype=torch.float32, device=device)
 
     def embed_prefix(
@@ -723,10 +685,7 @@
         action_time_mask = torch.ones(bsize, action_time_dim, dtype=torch.bool, device=timestep.device)
         pad_masks.append(action_time_mask)
 
-<<<<<<< HEAD
-=======
         # Set attention masks so that image, language and state inputs do not attend to action tokens
->>>>>>> 6f5bb4d4
         att_masks += [1] + ([0] * (self.config.chunk_size - 1))
 
         embs = torch.cat(embs, dim=1)
@@ -919,10 +878,6 @@
         self.model.to(config.device)
 
         self.reset()
-<<<<<<< HEAD
-        self.model.to(config.device)
-=======
->>>>>>> 6f5bb4d4
 
     @classmethod
     def from_pretrained(
@@ -942,11 +897,7 @@
     ) -> T:
         """Override the from_pretrained method to handle key remapping and display important disclaimer."""
         print(
-<<<<<<< HEAD
-            "The PI05 model is a direct port of the OpenPI implementation. \n"
-=======
             "The PI0 model is a direct port of the OpenPI implementation. \n"
->>>>>>> 6f5bb4d4
             "This implementation follows the original OpenPI structure for compatibility. \n"
             "Original implementation: https://github.com/Physical-Intelligence/openpi"
         )
@@ -1108,13 +1059,7 @@
             ACTION: deque(maxlen=self.config.n_action_steps),
         }
 
-<<<<<<< HEAD
-    def _preprocess_images(
-        self, batch: dict[str, Tensor]
-    ) -> tuple[list[Tensor], list[Tensor]]:
-=======
     def _preprocess_images(self, batch: dict[str, Tensor]) -> tuple[list[Tensor], list[Tensor]]:
->>>>>>> 6f5bb4d4
         """Preprocess images for the model.
 
         Images from LeRobot are typically in [B, C, H, W] format and normalized to [0, 1].
@@ -1203,11 +1148,7 @@
         return self._action_queue.popleft()
 
     @torch.no_grad()
-<<<<<<< HEAD
-    def predict_action_chunk(self, batch: dict[str, Tensor]) -> Tensor: 
-=======
     def predict_action_chunk(self, batch: dict[str, Tensor]) -> Tensor:
->>>>>>> 6f5bb4d4
         """Predict a chunk of actions given environment observations."""
         self.eval()
 
