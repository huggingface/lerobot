#!/usr/bin/env python

# Copyright 2025 Physical Intelligence and The HuggingFace Inc. team. All rights reserved.
#
# Licensed under the Apache License, Version 2.0 (the "License");
# you may not use this file except in compliance with the License.
# You may obtain a copy of the License at
#
#     http://www.apache.org/licenses/LICENSE-2.0
#
# Unless required by applicable law or agreed to in writing, software
# distributed under the License is distributed on an "AS IS" BASIS,
# WITHOUT WARRANTIES OR CONDITIONS OF ANY KIND, either express or implied.
# See the License for the specific language governing permissions and
# limitations under the License.

"""
π0: A Vision-Language-Action Flow Model for General Robot Control

[Paper](https://www.physicalintelligence.company/download/pi0.pdf)
[Jax code](https://github.com/Physical-Intelligence/openpi)

Designed by Physical Intelligence. Ported from Jax by Hugging Face.
Disclaimer: It is not expected to perform as well as the original implementation.

Install pi0 extra dependencies:
```bash
pip install -e ".[pi0]"
```

Example of finetuning the pi0 pretrained model (`pi0_base` in `openpi`):
```bash
python -m lerobot.scripts.train \
--policy.path=lerobot/pi0 \
--dataset.repo_id=danaaubakirova/koch_test
```

Example of finetuning the pi0 neural network with PaliGemma and expert Gemma
pretrained with VLM default parameters before pi0 finetuning:
```bash
python -m lerobot.scripts.train \
--policy.type=pi0 \
--dataset.repo_id=danaaubakirova/koch_test
```

Example of using the pi0 pretrained model outside LeRobot training framework:
```python
policy = Pi0Policy.from_pretrained("lerobot/pi0")
```

"""

import math
from collections import deque

import torch
import torch.nn.functional as F  # noqa: N812
from torch import Tensor, nn
from transformers import AutoTokenizer

from lerobot.constants import ACTION, OBS_STATE
from lerobot.policies.normalize import Normalize, Unnormalize
from lerobot.policies.pi0.configuration_pi0 import PI0Config
from lerobot.policies.pi0.paligemma_with_expert import (
    PaliGemmaWithExpertConfig,
    PaliGemmaWithExpertModel,
)
from lerobot.policies.pretrained import PreTrainedPolicy
from lerobot.utils.utils import get_safe_dtype


def create_sinusoidal_pos_embedding(
    time: torch.tensor, dimension: int, min_period: float, max_period: float, device="cpu"
) -> Tensor:
    """Computes sine-cosine positional embedding vectors for scalar positions."""
    if dimension % 2 != 0:
        raise ValueError(f"dimension ({dimension}) must be divisible by 2")

    if time.ndim != 1:
        raise ValueError("The time tensor is expected to be of shape `(batch_size, )`.")

    dtype = get_safe_dtype(torch.float64, device.type)
    fraction = torch.linspace(0.0, 1.0, dimension // 2, dtype=dtype, device=device)
    period = min_period * (max_period / min_period) ** fraction

    # Compute the outer product
    scaling_factor = 1.0 / period * 2 * math.pi
    sin_input = scaling_factor[None, :] * time[:, None]
    pos_emb = torch.cat([torch.sin(sin_input), torch.cos(sin_input)], dim=1)
    return pos_emb


def sample_beta(alpha, beta, bsize, device):
    gamma1 = torch.empty((bsize,), device=device).uniform_(0, 1).pow(1 / alpha)
    gamma2 = torch.empty((bsize,), device=device).uniform_(0, 1).pow(1 / beta)
    return gamma1 / (gamma1 + gamma2)


def make_att_2d_masks(pad_masks, att_masks):
    """Copied from big_vision.

    Tokens can attend to valid inputs tokens which have a cumulative mask_ar
    smaller or equal to theirs. This way `mask_ar` int[B, N] can be used to
    setup several types of attention, for example:

      [[1 1 1 1 1 1]]: pure causal attention.

      [[0 0 0 1 1 1]]: prefix-lm attention. The first 3 tokens can attend between
          themselves and the last 3 tokens have a causal attention. The first
          entry could also be a 1 without changing behaviour.

      [[1 0 1 0 1 0 0 1 0 0]]: causal attention between 4 blocks. Tokens of a
          block can attend all previous blocks and all tokens on the same block.

    Args:
      input_mask: bool[B, N] true if its part of the input, false if padding.
      mask_ar: int32[B, N] mask that's 1 where previous tokens cannot depend on
        it and 0 where it shares the same attention mask as the previous token.
    """
    if att_masks.ndim != 2:
        raise ValueError(att_masks.ndim)
    if pad_masks.ndim != 2:
        raise ValueError(pad_masks.ndim)

    cumsum = torch.cumsum(att_masks, dim=1)
    att_2d_masks = cumsum[:, None, :] <= cumsum[:, :, None]
    pad_2d_masks = pad_masks[:, None, :] * pad_masks[:, :, None]
    att_2d_masks = att_2d_masks & pad_2d_masks
    return att_2d_masks


def resize_with_pad(img, width, height, pad_value=-1):
    # assume no-op when width height fits already
    if img.ndim != 4:
        raise ValueError(f"(b,c,h,w) expected, but {img.shape}")

    cur_height, cur_width = img.shape[2:]

    ratio = max(cur_width / width, cur_height / height)
    resized_height = int(cur_height / ratio)
    resized_width = int(cur_width / ratio)
    resized_img = F.interpolate(
        img, size=(resized_height, resized_width), mode="bilinear", align_corners=False
    )

    pad_height = max(0, int(height - resized_height))
    pad_width = max(0, int(width - resized_width))

    # pad on left and top of image
    padded_img = F.pad(resized_img, (pad_width, 0, pad_height, 0), value=pad_value)
    return padded_img


def pad_vector(vector, new_dim):
    """Can be (batch_size x sequence_length x features_dimension)
    or (batch_size x features_dimension)
    """
    if vector.shape[-1] == new_dim:
        return vector
    shape = list(vector.shape)
    current_dim = shape[-1]
    shape[-1] = new_dim
    new_vector = torch.zeros(*shape, dtype=vector.dtype, device=vector.device)
    new_vector[..., :current_dim] = vector
    return new_vector


def normalize(x, min_val, max_val):
    return (x - min_val) / (max_val - min_val)


def unnormalize(x, min_val, max_val):
    return x * (max_val - min_val) + min_val


def safe_arcsin(value):
    # This ensures that the input stays within
    # [−1,1] to avoid invalid values for arcsin
    return torch.arcsin(torch.clamp(value, -1.0, 1.0))


def aloha_gripper_to_angular(value):
    # Aloha transforms the gripper positions into a linear space. The following code
    # reverses this transformation to be consistent with pi0 which is pretrained in
    # angular space.
    #
    # These values are coming from the Aloha code:
    # PUPPET_GRIPPER_POSITION_OPEN, PUPPET_GRIPPER_POSITION_CLOSED
    value = unnormalize(value, min_val=0.01844, max_val=0.05800)

    # This is the inverse of the angular to linear transformation inside the Interbotix code.
    def linear_to_radian(linear_position, arm_length, horn_radius):
        value = (horn_radius**2 + linear_position**2 - arm_length**2) / (2 * horn_radius * linear_position)
        return safe_arcsin(value)

    # The constants are taken from the Interbotix code.
    value = linear_to_radian(value, arm_length=0.036, horn_radius=0.022)

    # Normalize to [0, 1].
    # The values 0.4 and 1.5 were measured on an actual Trossen robot.
    return normalize(value, min_val=0.4, max_val=1.5)


def aloha_gripper_from_angular(value):
    # Convert from the gripper position used by pi0 to the gripper position that is used by Aloha.
    # Note that the units are still angular but the range is different.

    # The values 0.4 and 1.5 were measured on an actual Trossen robot.
    value = unnormalize(value, min_val=0.4, max_val=1.5)

    # These values are coming from the Aloha code:
    # PUPPET_GRIPPER_JOINT_OPEN, PUPPET_GRIPPER_JOINT_CLOSE
    return normalize(value, min_val=-0.6213, max_val=1.4910)


def aloha_gripper_from_angular_inv(value):
    # Directly inverts the gripper_from_angular function.
    value = unnormalize(value, min_val=-0.6213, max_val=1.4910)
    return normalize(value, min_val=0.4, max_val=1.5)


class PI0Policy(PreTrainedPolicy):
    """Wrapper class around PI0FlowMatching model to train and run inference within LeRobot."""

    config_class = PI0Config
    name = "pi0"

    def __init__(
        self,
        config: PI0Config,
        dataset_stats: dict[str, dict[str, Tensor]] | None = None,
    ):
        """
        Args:
            config: Policy configuration class instance or None, in which case the default instantiation of
                    the configuration class is used.
            dataset_stats: Dataset statistics to be used for normalization. If not passed here, it is expected
                that they will be passed with a call to `load_state_dict` before the policy is used.
        """

        super().__init__(config)
        config.validate_features()
        self.config = config
        self.normalize_inputs = Normalize(config.input_features, config.normalization_mapping, dataset_stats)
        self.normalize_targets = Normalize(
            config.output_features, config.normalization_mapping, dataset_stats
        )
        self.unnormalize_outputs = Unnormalize(
            config.output_features, config.normalization_mapping, dataset_stats
        )

        self.language_tokenizer = AutoTokenizer.from_pretrained("google/paligemma-3b-pt-224")
        self.model = PI0FlowMatching(config)

        self.reset()

    def reset(self):
        """This should be called whenever the environment is reset."""
        self._action_queue = deque([], maxlen=self.config.n_action_steps)

    def get_optim_params(self) -> dict:
        return self.parameters()

    @classmethod
    def from_pretrained(cls, *args, **kwargs):
        """Override the from_pretrained method to display important disclaimer."""
        print(
            "⚠️  DISCLAIMER: The PI0 model is ported from JAX by the Hugging Face team. \n"
            "   It is not expected to perform as well as the original implementation. \n"
            "   Original implementation: https://github.com/Physical-Intelligence/openpi"
        )
        return super().from_pretrained(*args, **kwargs)

    @torch.no_grad()
    def predict_action_chunk(self, batch: dict[str, Tensor]) -> Tensor:
        """Predict a chunk of actions given environment observations."""
        raise NotImplementedError("Currently not implemented for PI0")

    @torch.no_grad()
    def select_action(self, batch: dict[str, Tensor], noise: Tensor | None = None) -> Tensor:
        """Select a single action given environment observations.

        This method wraps `select_actions` in order to return one action at a time for execution in the
        environment. It works by managing the actions in a queue and only calling `select_actions` when the
        queue is empty.
        """
        self.eval()

        if self.config.adapt_to_pi_aloha:
            batch[OBS_STATE] = self._pi_aloha_decode_state(batch[OBS_STATE])

        batch = self.normalize_inputs(batch)

        # Action queue logic for n_action_steps > 1. When the action_queue is depleted, populate it by
        # querying the policy.
        if len(self._action_queue) == 0:
            images, img_masks = self.prepare_images(batch)
            state = self.prepare_state(batch)
            lang_tokens, lang_masks = self.prepare_language(batch)

            actions = self.model.sample_actions(
                images, img_masks, lang_tokens, lang_masks, state, noise=noise
            )

            # Unpad actions
            original_action_dim = self.config.action_feature.shape[0]
            actions = actions[:, :, :original_action_dim]

            actions = self.unnormalize_outputs({"action": actions})["action"]

            if self.config.adapt_to_pi_aloha:
                actions = self._pi_aloha_encode_actions(actions)

            # `self.model.forward` returns a (batch_size, n_action_steps, action_dim) tensor, but the queue
            # effectively has shape (n_action_steps, batch_size, *), hence the transpose.
            self._action_queue.extend(actions.transpose(0, 1))
        return self._action_queue.popleft()

    def forward(self, batch: dict[str, Tensor], noise=None, time=None) -> tuple[Tensor, dict[str, Tensor]]:
        """Do a full training forward pass to compute the loss"""
        if self.config.adapt_to_pi_aloha:
            batch[OBS_STATE] = self._pi_aloha_decode_state(batch[OBS_STATE])
            batch[ACTION] = self._pi_aloha_encode_actions_inv(batch[ACTION])

        batch = self.normalize_inputs(batch)
        batch = self.normalize_targets(batch)

        images, img_masks = self.prepare_images(batch)
        state = self.prepare_state(batch)
        lang_tokens, lang_masks = self.prepare_language(batch)
        actions = self.prepare_action(batch)
        actions_is_pad = batch.get("action_is_pad")

        loss_dict = {}
        losses = self.model.forward(images, img_masks, lang_tokens, lang_masks, state, actions, noise, time)
        loss_dict["losses_after_forward"] = losses.clone()

        if actions_is_pad is not None:
            in_episode_bound = ~actions_is_pad
            losses = losses * in_episode_bound.unsqueeze(-1)
            loss_dict["losses_after_in_ep_bound"] = losses.clone()

        # Remove padding
        losses = losses[:, :, : self.config.max_action_dim]
        loss_dict["losses_after_rm_padding"] = losses.clone()

        # For backward pass
        loss = losses.mean()
        # For logging
        loss_dict["l2_loss"] = loss.item()

        return loss, loss_dict

    def prepare_images(self, batch):
        """Apply Pi0 preprocessing to the images, like resizing to 224x224 and padding to keep aspect ratio, and
        convert pixel range from [0.0, 1.0] to [-1.0, 1.0] as requested by SigLIP.
        """
        images = []
        img_masks = []

        present_img_keys = [key for key in self.config.image_features if key in batch]
        missing_img_keys = [key for key in self.config.image_features if key not in batch]

        if len(present_img_keys) == 0:
            raise ValueError(
                f"All image features are missing from the batch. At least one expected. (batch: {batch.keys()}) (image_features:{self.config.image_features})"
            )

        # Preprocess image features present in the batch
        for key in present_img_keys:
            img = batch[key]

            if self.config.resize_imgs_with_padding is not None:
                img = resize_with_pad(img, *self.config.resize_imgs_with_padding, pad_value=0)

            # Normalize from range [0,1] to [-1,1] as expected by siglip
            img = img * 2.0 - 1.0

            bsize = img.shape[0]
            device = img.device
            mask = torch.ones(bsize, dtype=torch.bool, device=device)
            images.append(img)
            img_masks.append(mask)

        # Create image features not present in the batch
        # as fully 0 padded images.
        for num_empty_cameras in range(len(missing_img_keys)):
            if num_empty_cameras >= self.config.empty_cameras:
                break
            img = torch.ones_like(img) * -1
            mask = torch.zeros_like(mask)
            images.append(img)
            img_masks.append(mask)

        return images, img_masks

    def prepare_language(self, batch) -> tuple[Tensor, Tensor]:
        """Tokenize the text input"""
        device = batch[OBS_STATE].device
        tasks = batch["task"]

        # PaliGemma prompt has to end with a new line
        tasks = [task if task.endswith("\n") else f"{task}\n" for task in tasks]

        tokenized_prompt = self.language_tokenizer.__call__(
            tasks,
            padding="max_length",
            padding_side="right",
            max_length=self.config.tokenizer_max_length,
            return_tensors="pt",
        )
        lang_tokens = tokenized_prompt["input_ids"].to(device=device)
        lang_masks = tokenized_prompt["attention_mask"].to(device=device, dtype=torch.bool)

        return lang_tokens, lang_masks

    def _pi_aloha_decode_state(self, state):
        # Flip the joints.
        for motor_idx in [1, 2, 8, 9]:
            state[:, motor_idx] *= -1
        # Reverse the gripper transformation that is being applied by the Aloha runtime.
        for motor_idx in [6, 13]:
            state[:, motor_idx] = aloha_gripper_to_angular(state[:, motor_idx])
        return state

    def _pi_aloha_encode_actions(self, actions):
        # Flip the joints.
        for motor_idx in [1, 2, 8, 9]:
            actions[:, :, motor_idx] *= -1
        # Reverse the gripper transformation that is being applied by the Aloha runtime.
        for motor_idx in [6, 13]:
            actions[:, :, motor_idx] = aloha_gripper_from_angular(actions[:, :, motor_idx])
        return actions

    def _pi_aloha_encode_actions_inv(self, actions):
        # Flip the joints again.
        for motor_idx in [1, 2, 8, 9]:
            actions[:, :, motor_idx] *= -1
        # Reverse the gripper transformation that is being applied by the Aloha runtime.
        for motor_idx in [6, 13]:
            actions[:, :, motor_idx] = aloha_gripper_from_angular_inv(actions[:, :, motor_idx])
        return actions

    def prepare_state(self, batch):
        """Pad state"""
        state = pad_vector(batch[OBS_STATE], self.config.max_state_dim)
        return state

    def prepare_action(self, batch):
        """Pad action"""
        actions = pad_vector(batch[ACTION], self.config.max_action_dim)
        return actions


class PI0FlowMatching(nn.Module):
    """
    π0: A Vision-Language-Action Flow Model for General Robot Control

    [Paper](https://www.physicalintelligence.company/download/pi0.pdf)
    [Jax code](https://github.com/Physical-Intelligence/openpi)

    Designed by Physical Intelligence. Ported from Jax by Hugging Face.
    ┌──────────────────────────────┐
    │               actions        │
    │               ▲              │
    │              ┌┴─────┐        │
    │  kv cache    │Gemma │        │
    │  ┌──────────►│Expert│        │
    │  │           │      │        │
    │ ┌┴────────┐  │x 10  │        │
    │ │         │  └▲──▲──┘        │
    │ │PaliGemma│   │  │           │
    │ │         │   │  robot state │
    │ │         │   noise          │
    │ └▲──▲─────┘                  │
    │  │  │                        │
    │  │  image(s)                 │
    │  language tokens             │
    └──────────────────────────────┘
    """

    def __init__(self, config):
        super().__init__()
        self.config = config

        paligemma_with_export_config = PaliGemmaWithExpertConfig(
            freeze_vision_encoder=self.config.freeze_vision_encoder,
            train_expert_only=self.config.train_expert_only,
            attention_implementation=self.config.attention_implementation,
        )
        self.paligemma_with_expert = PaliGemmaWithExpertModel(paligemma_with_export_config)
<<<<<<< HEAD
        
=======

        self.beta_dist = torch.distributions.Beta(concentration1=1.5, concentration0=1.0)

>>>>>>> 4ddf9ab1
        # Projections are float32
        self.state_proj = nn.Linear(self.config.max_state_dim, self.config.proj_width)
        self.action_in_proj = nn.Linear(self.config.max_action_dim, self.config.proj_width)
        self.action_out_proj = nn.Linear(self.config.proj_width, self.config.max_action_dim)

        self.action_time_mlp_in = nn.Linear(self.config.proj_width * 2, self.config.proj_width)
        self.action_time_mlp_out = nn.Linear(self.config.proj_width, self.config.proj_width)

        self.set_requires_grad()

    def set_requires_grad(self):
        for params in self.state_proj.parameters():
            params.requires_grad = self.config.train_state_proj

    def sample_noise(self, shape, device):
        noise = torch.normal(
            mean=0.0,
            std=1.0,
            size=shape,
            dtype=torch.float32,
            device=device,
        )
        return noise

    def sample_time(self, bsize, device):
        beta_dist = torch.distributions.Beta(concentration1=1.5, concentration0=1.0)
        time_beta = beta_dist.sample((bsize,)).to(device=device, dtype=torch.float32)
        time = time_beta * 0.999 + 0.001
        return time

    def embed_prefix(
        self, images, img_masks, lang_tokens, lang_masks
    ) -> tuple[torch.Tensor, torch.Tensor, torch.Tensor]:
        """Embed images with SigLIP and language tokens with embedding layer to prepare
        for PaliGemma transformer processing.
        """
        # TODO: avoid list in python and torch.cat ; prefer pre-allocation with torch.empty
        embs = []
        pad_masks = []
        att_masks = []

        # TODO: remove for loop
        for (
            img,
            img_mask,
        ) in zip(images, img_masks, strict=False):
            img_emb = self.paligemma_with_expert.embed_image(img)
            img_emb = img_emb.to(dtype=torch.bfloat16)

            # Normalize image embeddings
            img_emb_dim = img_emb.shape[-1]
            img_emb = img_emb * torch.tensor(img_emb_dim**0.5, dtype=img_emb.dtype, device=img_emb.device)

            bsize, num_img_embs = img_emb.shape[:2]
            img_mask = img_mask[:, None].expand(bsize, num_img_embs)

            embs.append(img_emb)
            pad_masks.append(img_mask)

            # Create attention masks so that image tokens attend to each other
            att_masks += [0] * num_img_embs

        lang_emb = self.paligemma_with_expert.embed_language_tokens(lang_tokens)

        # Normalize language embeddings
        lang_emb_dim = lang_emb.shape[-1]
        lang_emb = lang_emb * math.sqrt(lang_emb_dim)

        embs.append(lang_emb)
        pad_masks.append(lang_masks)

        # full attention between image and language inputs
        num_lang_embs = lang_emb.shape[1]
        att_masks += [0] * num_lang_embs

        embs = torch.cat(embs, dim=1)
        pad_masks = torch.cat(pad_masks, dim=1)
        att_masks = torch.tensor(att_masks, dtype=torch.bool, device=pad_masks.device)
        att_masks = att_masks[None, :].expand(bsize, len(att_masks))

        return embs, pad_masks, att_masks

    def embed_suffix(self, state, noisy_actions, timestep):
        """Embed state, noisy_actions, timestep to prepare for Expert Gemma processing."""
        embs = []
        pad_masks = []
        att_masks = []

        # Embed state
        state_emb = self.state_proj(state)
        state_emb = state_emb.to(dtype=torch.bfloat16)
        embs.append(state_emb[:, None, :])
        bsize = state_emb.shape[0]
        dtype = state_emb.dtype
        device = state_emb.device

        state_mask = torch.ones(bsize, 1, dtype=torch.bool, device=device)
        pad_masks.append(state_mask)

        # Set attention masks so that image and language inputs do not attend to state or actions
        att_masks += [1]

        # Embed timestep using sine-cosine positional encoding with sensitivity in the range [0, 1]
        time_emb = create_sinusoidal_pos_embedding(
            timestep, self.config.proj_width, min_period=4e-3, max_period=4.0, device=device
        )
        time_emb = time_emb.type(dtype=dtype)

        # Fuse timestep + action information using an MLP
        action_emb = self.action_in_proj(noisy_actions)

        time_emb = time_emb[:, None, :].expand_as(action_emb)
        action_time_emb = torch.cat([action_emb, time_emb], dim=2)

        action_time_emb = self.action_time_mlp_in(action_time_emb)
        action_time_emb = F.silu(action_time_emb)  # swish == silu
        action_time_emb = self.action_time_mlp_out(action_time_emb)

        # Add to input tokens
        embs.append(action_time_emb)

        bsize, action_time_dim = action_time_emb.shape[:2]
        action_time_mask = torch.ones(bsize, action_time_dim, dtype=torch.bool, device=device)
        pad_masks.append(action_time_mask)

        # Set attention masks so that image, language and state inputs do not attend to action tokens
        att_masks += [1] + ([0] * (self.config.n_action_steps - 1))

        embs = torch.cat(embs, dim=1)
        pad_masks = torch.cat(pad_masks, dim=1)
        att_masks = torch.tensor(att_masks, dtype=embs.dtype, device=embs.device)
        att_masks = att_masks[None, :].expand(bsize, len(att_masks))

        return embs, pad_masks, att_masks

    def forward(
        self, images, img_masks, lang_tokens, lang_masks, state, actions, noise=None, time=None
    ) -> Tensor:
        """Do a full training forward pass and compute the loss (batch_size x num_steps x num_motors)"""
        if noise is None:
            noise = self.sample_noise(actions.shape, actions.device)

        if time is None:
            time = self.sample_time(actions.shape[0], actions.device)

        time_expanded = time[:, None, None]
        x_t = time_expanded * noise + (1 - time_expanded) * actions
        u_t = noise - actions

        prefix_embs, prefix_pad_masks, prefix_att_masks = self.embed_prefix(
            images, img_masks, lang_tokens, lang_masks
        )
        suffix_embs, suffix_pad_masks, suffix_att_masks = self.embed_suffix(state, x_t, time)

        pad_masks = torch.cat([prefix_pad_masks, suffix_pad_masks], dim=1)
        att_masks = torch.cat([prefix_att_masks, suffix_att_masks], dim=1)

        att_2d_masks = make_att_2d_masks(pad_masks, att_masks)
        position_ids = torch.cumsum(pad_masks, dim=1) - 1

        (_, suffix_out), _ = self.paligemma_with_expert.forward(
            attention_mask=att_2d_masks,
            position_ids=position_ids,
            past_key_values=None,
            inputs_embeds=[prefix_embs, suffix_embs],
            use_cache=False,
            fill_kv_cache=False,
        )
        suffix_out = suffix_out[:, -self.config.n_action_steps :]
        # Original openpi code, upcast attention output
        suffix_out = suffix_out.to(dtype=torch.float32)
        v_t = self.action_out_proj(suffix_out)

        losses = F.mse_loss(u_t, v_t, reduction="none")
        return losses

    def sample_actions(self, images, img_masks, lang_tokens, lang_masks, state, noise=None) -> Tensor:
        """Do a full inference forward and compute the action (batch_size x num_steps x num_motors)"""
        bsize = state.shape[0]
        device = state.device

        if noise is None:
            actions_shape = (bsize, self.config.n_action_steps, self.config.max_action_dim)
            noise = self.sample_noise(actions_shape, device)

        prefix_embs, prefix_pad_masks, prefix_att_masks = self.embed_prefix(
            images, img_masks, lang_tokens, lang_masks
        )
        prefix_att_2d_masks = make_att_2d_masks(prefix_pad_masks, prefix_att_masks)
        prefix_position_ids = torch.cumsum(prefix_pad_masks, dim=1) - 1

        # Compute image and language key value cache
        _, past_key_values = self.paligemma_with_expert.forward(
            attention_mask=prefix_att_2d_masks,
            position_ids=prefix_position_ids,
            past_key_values=None,
            inputs_embeds=[prefix_embs, None],
            use_cache=self.config.use_cache,
            fill_kv_cache=True,
        )

        dt = -1.0 / self.config.num_steps
        dt = torch.tensor(dt, dtype=torch.float32, device=device)

        x_t = noise
        time = torch.tensor(1.0, dtype=torch.float32, device=device)
        while time >= -dt / 2:
            expanded_time = time.expand(bsize)
            v_t = self.denoise_step(
                state,
                prefix_pad_masks,
                past_key_values,
                x_t,
                expanded_time,
            )

            # Euler step
            x_t += dt * v_t
            time += dt
        return x_t

    def denoise_step(
        self,
        state,
        prefix_pad_masks,
        past_key_values,
        x_t,
        timestep,
    ):
        """Apply one denoising step of the noise `x_t` at a given timestep."""
        suffix_embs, suffix_pad_masks, suffix_att_masks = self.embed_suffix(state, x_t, timestep)

        suffix_len = suffix_pad_masks.shape[1]
        batch_size = prefix_pad_masks.shape[0]
        prefix_len = prefix_pad_masks.shape[1]
        prefix_pad_2d_masks = prefix_pad_masks[:, None, :].expand(batch_size, suffix_len, prefix_len)

        suffix_att_2d_masks = make_att_2d_masks(suffix_pad_masks, suffix_att_masks)

        full_att_2d_masks = torch.cat([prefix_pad_2d_masks, suffix_att_2d_masks], dim=2)

        prefix_offsets = torch.sum(prefix_pad_masks, dim=-1)[:, None]
        position_ids = prefix_offsets + torch.cumsum(suffix_pad_masks, dim=1) - 1

        outputs_embeds, _ = self.paligemma_with_expert.forward(
            attention_mask=full_att_2d_masks,
            position_ids=position_ids,
            past_key_values=past_key_values,
            inputs_embeds=[None, suffix_embs],
            use_cache=self.config.use_cache,
            fill_kv_cache=False,
        )
        suffix_out = outputs_embeds[1]
        suffix_out = suffix_out[:, -self.config.n_action_steps :]
        suffix_out = suffix_out.to(dtype=torch.float32)
        v_t = self.action_out_proj(suffix_out)
        return v_t<|MERGE_RESOLUTION|>--- conflicted
+++ resolved
@@ -489,13 +489,7 @@
             attention_implementation=self.config.attention_implementation,
         )
         self.paligemma_with_expert = PaliGemmaWithExpertModel(paligemma_with_export_config)
-<<<<<<< HEAD
-        
-=======
-
-        self.beta_dist = torch.distributions.Beta(concentration1=1.5, concentration0=1.0)
-
->>>>>>> 4ddf9ab1
+
         # Projections are float32
         self.state_proj = nn.Linear(self.config.max_state_dim, self.config.proj_width)
         self.action_in_proj = nn.Linear(self.config.max_action_dim, self.config.proj_width)
