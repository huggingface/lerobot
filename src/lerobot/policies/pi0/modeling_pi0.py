#!/usr/bin/env python

# Copyright 2025 Physical Intelligence and The HuggingFace Inc. team. All rights reserved.
#
# Licensed under the Apache License, Version 2.0 (the "License");
# you may not use this file except in compliance with the License.
# You may obtain a copy of the License at
#
#     http://www.apache.org/licenses/LICENSE-2.0
#
# Unless required by applicable law or agreed to in writing, software
# distributed under the License is distributed on an "AS IS" BASIS,
# WITHOUT WARRANTIES OR CONDITIONS OF ANY KIND, either express or implied.
# See the License for the specific language governing permissions and
# limitations under the License.

import builtins
import logging
import math
from collections import deque
from pathlib import Path
from typing import TYPE_CHECKING, Literal

import torch
import torch.nn.functional as F  # noqa: N812
from torch import Tensor, nn

from lerobot.utils.import_utils import _transformers_available

# Conditional import for type checking and lazy loading
if TYPE_CHECKING or _transformers_available:
    from transformers.models.auto import CONFIG_MAPPING
    from transformers.models.gemma import modeling_gemma
    from transformers.models.gemma.modeling_gemma import GemmaForCausalLM
    from transformers.models.paligemma.modeling_paligemma import PaliGemmaForConditionalGeneration
else:
    CONFIG_MAPPING = None
    modeling_gemma = None
    GemmaForCausalLM = None
    PaliGemmaForConditionalGeneration = None

from lerobot.configs.policies import PreTrainedConfig
from lerobot.policies.pi0.configuration_pi0 import PI0Config
from lerobot.policies.pretrained import PreTrainedPolicy, T
from lerobot.utils.constants import ACTION, OBS_LANGUAGE_ATTENTION_MASK, OBS_LANGUAGE_TOKENS, OBS_STATE, OPENPI_ATTENTION_MASK_VALUE


# Helper functions
def get_safe_dtype(target_dtype, device_type):  # see openpi `get_safe_dtype` (exact copy)
    """Get a safe dtype for the given device type."""
    if device_type == "cpu":
        # CPU doesn't support bfloat16, use float32 instead
        if target_dtype == torch.bfloat16:
            return torch.float32
        if target_dtype == torch.float64:
            return torch.float64
    return target_dtype


def create_sinusoidal_pos_embedding(  # see openpi `create_sinusoidal_pos_embedding` (exact copy)
    time: torch.Tensor, dimension: int, min_period: float, max_period: float, device="cpu"
) -> Tensor:
    """Computes sine-cosine positional embedding vectors for scalar positions."""
    if dimension % 2 != 0:
        raise ValueError(f"dimension ({dimension}) must be divisible by 2")

    if time.ndim != 1:
        raise ValueError("The time tensor is expected to be of shape `(batch_size, )`.")

    dtype = get_safe_dtype(torch.float64, device.type)
    fraction = torch.linspace(0.0, 1.0, dimension // 2, dtype=dtype, device=device)
    period = min_period * (max_period / min_period) ** fraction

    # Compute the outer product
    scaling_factor = 1.0 / period * 2 * math.pi
    sin_input = scaling_factor[None, :] * time[:, None]
    return torch.cat([torch.sin(sin_input), torch.cos(sin_input)], dim=1)


def sample_beta(alpha, beta, bsize, device):  # see openpi `sample_beta` (exact copy)
    alpha_t = torch.as_tensor(alpha, dtype=torch.float32, device=device)
    beta_t = torch.as_tensor(beta, dtype=torch.float32, device=device)
    dist = torch.distributions.Beta(alpha_t, beta_t)
    return dist.sample((bsize,))


def make_att_2d_masks(pad_masks, att_masks):  # see openpi `make_att_2d_masks` (exact copy)
    """Copied from big_vision.

    Tokens can attend to valid inputs tokens which have a cumulative mask_ar
    smaller or equal to theirs. This way `mask_ar` int[B, N] can be used to
    setup several types of attention, for example:

      [[1 1 1 1 1 1]]: pure causal attention.

      [[0 0 0 1 1 1]]: prefix-lm attention. The first 3 tokens can attend between
          themselves and the last 3 tokens have a causal attention. The first
          entry could also be a 1 without changing behaviour.

      [[1 0 1 0 1 0 0 1 0 0]]: causal attention between 4 blocks. Tokens of a
          block can attend all previous blocks and all tokens on the same block.

    Args:
      input_mask: bool[B, N] true if its part of the input, false if padding.
      mask_ar: int32[B, N] mask that's 1 where previous tokens cannot depend on
        it and 0 where it shares the same attention mask as the previous token.
    """
    if att_masks.ndim != 2:
        raise ValueError(att_masks.ndim)
    if pad_masks.ndim != 2:
        raise ValueError(pad_masks.ndim)

    cumsum = torch.cumsum(att_masks, dim=1)
    att_2d_masks = cumsum[:, None, :] <= cumsum[:, :, None]
    pad_2d_masks = pad_masks[:, None, :] * pad_masks[:, :, None]
    return att_2d_masks & pad_2d_masks


def pad_vector(vector, new_dim):
    """Pad the last dimension of a vector to new_dim with zeros.
    
    Can be (batch_size x sequence_length x features_dimension)
    or (batch_size x features_dimension)
    """
    if vector.shape[-1] >= new_dim:
        return vector
    return F.pad(vector, (0, new_dim - vector.shape[-1]))


def resize_with_pad_torch(  # see openpi `resize_with_pad_torch` (exact copy)
    images: torch.Tensor,
    height: int,
    width: int,
    mode: str = "bilinear",
) -> torch.Tensor:
    """PyTorch version of resize_with_pad. Resizes an image to a target height and width without distortion
    by padding with black. If the image is float32, it must be in the range [-1, 1].

    Args:
        images: Tensor of shape [*b, h, w, c] or [*b, c, h, w]
        height: Target height
        width: Target width
        mode: Interpolation mode ('bilinear', 'nearest', etc.)

    Returns:
        Resized and padded tensor with same shape format as input
    """
    # Check if input is in channels-last format [*b, h, w, c] or channels-first [*b, c, h, w]
    if images.shape[-1] <= 4:  # Assume channels-last format
        channels_last = True
        if images.dim() == 3:
            images = images.unsqueeze(0)  # Add batch dimension
        images = images.permute(0, 3, 1, 2)  # [b, h, w, c] -> [b, c, h, w]
    else:
        channels_last = False
        if images.dim() == 3:
            images = images.unsqueeze(0)  # Add batch dimension

    batch_size, channels, cur_height, cur_width = images.shape

    # Calculate resize ratio
    ratio = max(cur_width / width, cur_height / height)
    resized_height = int(cur_height / ratio)
    resized_width = int(cur_width / ratio)

    # Resize
    resized_images = F.interpolate(
        images,
        size=(resized_height, resized_width),
        mode=mode,
        align_corners=False if mode == "bilinear" else None,
    )

    # Handle dtype-specific clipping
    if images.dtype == torch.uint8:
        resized_images = torch.round(resized_images).clamp(0, 255).to(torch.uint8)
    elif images.dtype == torch.float32:
        resized_images = resized_images.clamp(-1.0, 1.0)
    else:
        raise ValueError(f"Unsupported image dtype: {images.dtype}")

    # Calculate padding
    pad_h0, remainder_h = divmod(height - resized_height, 2)
    pad_h1 = pad_h0 + remainder_h
    pad_w0, remainder_w = divmod(width - resized_width, 2)
    pad_w1 = pad_w0 + remainder_w

    # Pad
    constant_value = 0 if images.dtype == torch.uint8 else -1.0
    padded_images = F.pad(
        resized_images,
        (pad_w0, pad_w1, pad_h0, pad_h1),  # left, right, top, bottom
        mode="constant",
        value=constant_value,
    )

    # Convert back to original format if needed
    if channels_last:
        padded_images = padded_images.permute(0, 2, 3, 1)  # [b, c, h, w] -> [b, h, w, c]

    return padded_images


class GemmaConfig:  # see openpi `gemma.py: Config`
    """Configuration for Gemma model variants."""

    def __init__(self, width, depth, mlp_dim, num_heads, num_kv_heads, head_dim):
        self.width = width
        self.depth = depth
        self.mlp_dim = mlp_dim
        self.num_heads = num_heads
        self.num_kv_heads = num_kv_heads
        self.head_dim = head_dim


def get_gemma_config(variant: str) -> GemmaConfig:  # see openpi `gemma.py: get_config`
    """Returns config for specified gemma variant."""
    if variant == "gemma_300m":
        return GemmaConfig(
            width=1024,
            depth=18,
            mlp_dim=4096,
            num_heads=8,
            num_kv_heads=1,
            head_dim=256,
        )
    elif variant == "gemma_2b":
        return GemmaConfig(
            width=2048,
            depth=18,
            mlp_dim=16_384,
            num_heads=8,
            num_kv_heads=1,
            head_dim=256,
        )
    else:
        raise ValueError(f"Unknown variant: {variant}")


class PaliGemmaWithExpertModel(
    nn.Module
):  # see openpi `gemma_pytorch.py: PaliGemmaWithExpertModel` this class is almost a exact copy of PaliGemmaWithExpertModel in openpi
    """PaliGemma model with action expert for PI0."""

    def __init__(
        self,
        vlm_config,
        action_expert_config,
        use_adarms=None,
        precision: Literal["bfloat16", "float32"] = "bfloat16",
    ):
        if use_adarms is None:
            use_adarms = [False, False]
        super().__init__()

        vlm_config_hf = CONFIG_MAPPING["paligemma"]()
        vlm_config_hf._vocab_size = 257152  # noqa: SLF001
        vlm_config_hf.image_token_index = 257152
        vlm_config_hf.text_config.hidden_size = vlm_config.width
        vlm_config_hf.text_config.intermediate_size = vlm_config.mlp_dim
        vlm_config_hf.text_config.num_attention_heads = vlm_config.num_heads
        vlm_config_hf.text_config.head_dim = vlm_config.head_dim
        vlm_config_hf.text_config.num_hidden_layers = vlm_config.depth
        vlm_config_hf.text_config.num_key_value_heads = vlm_config.num_kv_heads
        vlm_config_hf.text_config.hidden_activation = "gelu_pytorch_tanh"
        vlm_config_hf.text_config.torch_dtype = "float32"
        vlm_config_hf.text_config.vocab_size = 257152
        vlm_config_hf.text_config.use_adarms = use_adarms[0]
        vlm_config_hf.text_config.adarms_cond_dim = vlm_config.width if use_adarms[0] else None
        vlm_config_hf.vision_config.intermediate_size = 4304
        vlm_config_hf.vision_config.projection_dim = 2048
        vlm_config_hf.vision_config.projector_hidden_act = "gelu_fast"
        vlm_config_hf.vision_config.torch_dtype = "float32"

        action_expert_config_hf = CONFIG_MAPPING["gemma"](
            head_dim=action_expert_config.head_dim,
            hidden_size=action_expert_config.width,
            intermediate_size=action_expert_config.mlp_dim,
            num_attention_heads=action_expert_config.num_heads,
            num_hidden_layers=action_expert_config.depth,
            num_key_value_heads=action_expert_config.num_kv_heads,
            vocab_size=257152,
            hidden_activation="gelu_pytorch_tanh",
            torch_dtype="float32",
            use_adarms=use_adarms[1],
            adarms_cond_dim=action_expert_config.width if use_adarms[1] else None,
        )

        self.paligemma = PaliGemmaForConditionalGeneration(config=vlm_config_hf)
        self.gemma_expert = GemmaForCausalLM(config=action_expert_config_hf)
        self.gemma_expert.model.embed_tokens = None

        self.to_bfloat16_for_selected_params(precision)

    def to_bfloat16_for_selected_params(self, precision: Literal["bfloat16", "float32"] = "bfloat16"):
        if precision == "bfloat16":
            self.to(dtype=torch.bfloat16)
        elif precision == "float32":
            self.to(dtype=torch.float32)
            return
        else:
            raise ValueError(f"Invalid precision: {precision}")

        params_to_keep_float32 = [
            "vision_tower.vision_model.embeddings.patch_embedding.weight",
            "vision_tower.vision_model.embeddings.patch_embedding.bias",
            "vision_tower.vision_model.embeddings.position_embedding.weight",
            "input_layernorm",
            "post_attention_layernorm",
            "model.norm",
        ]

        for name, param in self.named_parameters():
            if any(selector in name for selector in params_to_keep_float32):
                param.data = param.data.to(dtype=torch.float32)

    def embed_image(self, image: torch.Tensor):
        return self.paligemma.model.get_image_features(image)

    def embed_language_tokens(self, tokens: torch.Tensor):
        return self.paligemma.language_model.embed_tokens(tokens)

    def forward(
        self,
        attention_mask: torch.Tensor | None = None,
        position_ids: torch.LongTensor | None = None,
        past_key_values: list[torch.FloatTensor] | None = None,
        inputs_embeds: list[torch.FloatTensor] | None = None,
        use_cache: bool | None = None,
        adarms_cond: list[torch.Tensor] | None = None,
    ):
        if adarms_cond is None:
            adarms_cond = [None, None]
        if inputs_embeds[1] is None:
            prefix_output = self.paligemma.language_model.forward(
                inputs_embeds=inputs_embeds[0],
                attention_mask=attention_mask,
                position_ids=position_ids,
                past_key_values=past_key_values,
                use_cache=use_cache,
                adarms_cond=adarms_cond[0] if adarms_cond is not None else None,
            )
            prefix_past_key_values = prefix_output.past_key_values
            prefix_output = prefix_output.last_hidden_state
            suffix_output = None
        elif inputs_embeds[0] is None:
            suffix_output = self.gemma_expert.model.forward(
                inputs_embeds=inputs_embeds[1],
                attention_mask=attention_mask,
                position_ids=position_ids,
                past_key_values=past_key_values,
                use_cache=use_cache,
                adarms_cond=adarms_cond[1] if adarms_cond is not None else None,
            )
            suffix_output = suffix_output.last_hidden_state
            prefix_output = None
            prefix_past_key_values = None
        else:
            models = [self.paligemma.language_model, self.gemma_expert.model]
            num_layers = self.paligemma.config.text_config.num_hidden_layers

            # Check if gradient checkpointing is enabled for any of the models
            use_gradient_checkpointing = (
                hasattr(self.gemma_expert.model, "gradient_checkpointing")
                and self.gemma_expert.model.gradient_checkpointing
                and self.training
            ) or (hasattr(self, "gradient_checkpointing") and self.gradient_checkpointing and self.training)

            # Define the complete layer computation function for gradient checkpointing
            def compute_layer_complete(layer_idx, inputs_embeds, attention_mask, position_ids, adarms_cond):
                models = [self.paligemma.language_model, self.gemma_expert.model]

                query_states = []
                key_states = []
                value_states = []
                gates = []
                for i, hidden_states in enumerate(inputs_embeds):
                    layer = models[i].layers[layer_idx]
                    hidden_states, gate = layer.input_layernorm(hidden_states, cond=adarms_cond[i])  # noqa: PLW2901
                    gates.append(gate)

                    input_shape = hidden_states.shape[:-1]
                    hidden_shape = (*input_shape, -1, layer.self_attn.head_dim)
                    query_state = layer.self_attn.q_proj(hidden_states).view(hidden_shape).transpose(1, 2)
                    key_state = layer.self_attn.k_proj(hidden_states).view(hidden_shape).transpose(1, 2)
                    value_state = layer.self_attn.v_proj(hidden_states).view(hidden_shape).transpose(1, 2)

                    query_states.append(query_state)
                    key_states.append(key_state)
                    value_states.append(value_state)

                # Concatenate and process attention
                query_states = torch.cat(query_states, dim=2)
                key_states = torch.cat(key_states, dim=2)
                value_states = torch.cat(value_states, dim=2)

                dummy_tensor = torch.zeros(
                    query_states.shape[0],
                    query_states.shape[2],
                    query_states.shape[-1],
                    device=query_states.device,
                    dtype=query_states.dtype,
                )
                cos, sin = self.paligemma.model.language_model.rotary_emb(dummy_tensor, position_ids)
                query_states, key_states = modeling_gemma.apply_rotary_pos_emb(
                    query_states, key_states, cos, sin, unsqueeze_dim=1
                )

                batch_size = query_states.shape[0]
                scaling = self.paligemma.language_model.layers[layer_idx].self_attn.scaling

                # Attention computation
                att_output, _ = modeling_gemma.eager_attention_forward(
                    self.paligemma.language_model.layers[layer_idx].self_attn,
                    query_states,
                    key_states,
                    value_states,
                    attention_mask,
                    scaling,
                )
                # Get head_dim from the current layer, not from the model
                head_dim = self.paligemma.language_model.layers[layer_idx].self_attn.head_dim
                att_output = att_output.reshape(batch_size, -1, 1 * 8 * head_dim)

                # Process layer outputs
                outputs_embeds = []
                start_pos = 0
                for i, hidden_states in enumerate(inputs_embeds):
                    layer = models[i].layers[layer_idx]
                    end_pos = start_pos + hidden_states.shape[1]

                    if att_output.dtype != layer.self_attn.o_proj.weight.dtype:
                        att_output = att_output.to(layer.self_attn.o_proj.weight.dtype)
                    out_emb = layer.self_attn.o_proj(att_output[:, start_pos:end_pos])

                    # first residual
                    out_emb = modeling_gemma._gated_residual(hidden_states, out_emb, gates[i])  # noqa: SLF001
                    after_first_residual = out_emb.clone()
                    out_emb, gate = layer.post_attention_layernorm(out_emb, cond=adarms_cond[i])
                    # Convert to bfloat16 if the next layer (mlp) uses bfloat16
                    if layer.mlp.up_proj.weight.dtype == torch.bfloat16:
                        out_emb = out_emb.to(dtype=torch.bfloat16)

                    out_emb = layer.mlp(out_emb)
                    # second residual
                    out_emb = modeling_gemma._gated_residual(after_first_residual, out_emb, gate)  # noqa: SLF001
                    outputs_embeds.append(out_emb)
                    start_pos = end_pos

                return outputs_embeds

            # Process all layers with gradient checkpointing if enabled
            for layer_idx in range(num_layers):
                if use_gradient_checkpointing:
                    inputs_embeds = torch.utils.checkpoint.checkpoint(
                        compute_layer_complete,
                        layer_idx,
                        inputs_embeds,
                        attention_mask,
                        position_ids,
                        adarms_cond,
                        use_reentrant=False,
                        preserve_rng_state=False,
                    )
                else:
                    inputs_embeds = compute_layer_complete(
                        layer_idx, inputs_embeds, attention_mask, position_ids, adarms_cond
                    )

            # final norm
            def compute_final_norms(inputs_embeds, adarms_cond):
                outputs_embeds = []
                for i, hidden_states in enumerate(inputs_embeds):
                    out_emb, _ = models[i].norm(hidden_states, cond=adarms_cond[i])
                    outputs_embeds.append(out_emb)
                return outputs_embeds

            # Apply gradient checkpointing to final norm if enabled
            if use_gradient_checkpointing:
                outputs_embeds = torch.utils.checkpoint.checkpoint(
                    compute_final_norms,
                    inputs_embeds,
                    adarms_cond,
                    use_reentrant=False,
                    preserve_rng_state=False,
                )
            else:
                outputs_embeds = compute_final_norms(inputs_embeds, adarms_cond)

            prefix_output = outputs_embeds[0]
            suffix_output = outputs_embeds[1]
            prefix_past_key_values = None

        return [prefix_output, suffix_output], prefix_past_key_values


class PI0Pytorch(nn.Module):  # see openpi `PI0Pytorch`
    """Core PI0 PyTorch model."""

    def __init__(self, config: PI0Config):
        super().__init__()
        self.config = config

        paligemma_config = get_gemma_config(config.paligemma_variant)
        action_expert_config = get_gemma_config(config.action_expert_variant)

        self.paligemma_with_expert = PaliGemmaWithExpertModel(
            paligemma_config,
            action_expert_config,
            use_adarms=[False, False],
            precision=config.dtype,
        )

        self.action_in_proj = nn.Linear(config.max_action_dim, action_expert_config.width)
        self.action_out_proj = nn.Linear(action_expert_config.width, config.max_action_dim)

        self.state_proj = nn.Linear(config.max_state_dim, action_expert_config.width)
        self.action_time_mlp_in = nn.Linear(2 * action_expert_config.width, action_expert_config.width)
        self.action_time_mlp_out = nn.Linear(action_expert_config.width, action_expert_config.width)

        # Initialize gradient checkpointing flag
        self.gradient_checkpointing_enabled = False

        # Compile model if requested
        if config.compile_model:
            torch.set_float32_matmul_precision("high")
            self.sample_actions = torch.compile(self.sample_actions, mode=config.compile_mode)
            # Also compile the main forward pass used during training
            self.forward = torch.compile(self.forward, mode=config.compile_mode)

        msg = """An incorrect transformer version is used, please create an issue on https://github.com/huggingface/lerobot/issues"""

        try:
            from transformers.models.siglip import check

            if not check.check_whether_transformers_replace_is_installed_correctly():
                raise ValueError(msg)
        except ImportError:
            raise ValueError(msg) from None

    def gradient_checkpointing_enable(self):
        """Enable gradient checkpointing for memory optimization."""
        self.gradient_checkpointing_enabled = True
        self.paligemma_with_expert.paligemma.language_model.gradient_checkpointing = True
        self.paligemma_with_expert.paligemma.vision_tower.gradient_checkpointing = True
        self.paligemma_with_expert.gemma_expert.model.gradient_checkpointing = True
        logging.info("Enabled gradient checkpointing for PI0Pytorch model")

    def gradient_checkpointing_disable(self):
        """Disable gradient checkpointing."""
        self.gradient_checkpointing_enabled = False
        self.paligemma_with_expert.paligemma.language_model.gradient_checkpointing = False
        self.paligemma_with_expert.paligemma.vision_tower.gradient_checkpointing = False
        self.paligemma_with_expert.gemma_expert.model.gradient_checkpointing = False
        logging.info("Disabled gradient checkpointing for PI0Pytorch model")

    def _apply_checkpoint(self, func, *args, **kwargs):
        """Helper method to apply gradient checkpointing if enabled."""
        if self.gradient_checkpointing_enabled and self.training:
            return torch.utils.checkpoint.checkpoint(
                func, *args, use_reentrant=False, preserve_rng_state=False, **kwargs
            )
        return func(*args, **kwargs)

    def _prepare_attention_masks_4d(self, att_2d_masks):
        """Helper method to prepare 4D attention masks for transformer."""
        att_2d_masks_4d = att_2d_masks[:, None, :, :]
<<<<<<< HEAD
        return torch.where(att_2d_masks_4d, 0.0, -2.3819763e38)
=======
        return torch.where(att_2d_masks_4d, 0.0, OPENPI_ATTENTION_MASK_VALUE)
>>>>>>> 5fe822a1

    def sample_noise(self, shape, device):
        return torch.normal(
            mean=0.0,
            std=1.0,
            size=shape,
            dtype=torch.float32,
            device=device,
        )

    def sample_time(self, bsize, device):
        time_beta = sample_beta(
            self.config.time_sampling_beta_alpha, self.config.time_sampling_beta_beta, bsize, device
        )
        time = time_beta * 0.999 + 0.001
        return time.to(dtype=torch.float32, device=device)

    def embed_prefix(
        self, images, img_masks, lang_tokens, lang_masks
    ) -> tuple[torch.Tensor, torch.Tensor, torch.Tensor]:
        """Embed images with SigLIP and language tokens with embedding layer."""
        embs = []
        pad_masks = []
        att_masks = []

        # Process images
        for img, img_mask in zip(images, img_masks, strict=True):

            def image_embed_func(img):
                return self.paligemma_with_expert.embed_image(img)

            img_emb = self._apply_checkpoint(image_embed_func, img)
            bsize, num_img_embs = img_emb.shape[:2]

            embs.append(img_emb)
            pad_masks.append(img_mask[:, None].expand(bsize, num_img_embs))
            att_masks += [0] * num_img_embs

        # Process language tokens
        def lang_embed_func(lang_tokens):
            lang_emb = self.paligemma_with_expert.embed_language_tokens(lang_tokens)
            lang_emb_dim = lang_emb.shape[-1]
            return lang_emb * math.sqrt(lang_emb_dim)

        lang_emb = self._apply_checkpoint(lang_embed_func, lang_tokens)
        embs.append(lang_emb)
        pad_masks.append(lang_masks)

        num_lang_embs = lang_emb.shape[1]
        att_masks += [0] * num_lang_embs

        embs = torch.cat(embs, dim=1)
        pad_masks = torch.cat(pad_masks, dim=1)
        att_masks = torch.tensor(att_masks, dtype=torch.bool, device=pad_masks.device)

        bsize = pad_masks.shape[0]
        att_masks = att_masks[None, :].expand(bsize, len(att_masks))

        return embs, pad_masks, att_masks

    def embed_suffix(self, state, noisy_actions, timestep):
        """Embed state, noisy_actions, timestep to prepare for Expert Gemma processing."""
        embs = []
        pad_masks = []
        att_masks = []

        if self.state_proj.weight.dtype == torch.float32:
            state = state.to(torch.float32)

        def state_proj_func(state):
            return self.state_proj(state)

        state_emb = self._apply_checkpoint(state_proj_func, state)
        embs.append(state_emb[:, None, :])
        bsize = state_emb.shape[0]
        device = state_emb.device

        state_mask = torch.ones(bsize, 1, dtype=torch.bool, device=device)
        pad_masks.append(state_mask)
        att_masks += [1]

        # Embed timestep using sine-cosine positional encoding
        time_emb = create_sinusoidal_pos_embedding(
            timestep,
            self.action_in_proj.out_features,
            min_period=self.config.min_period,
            max_period=self.config.max_period,
            device=timestep.device,
        )
        time_emb = time_emb.type(dtype=timestep.dtype)

        # Fuse timestep + action information using an MLP
        def action_proj_func(noisy_actions):
            return self.action_in_proj(noisy_actions)

        action_emb = self._apply_checkpoint(action_proj_func, noisy_actions)

        time_emb = time_emb[:, None, :].expand_as(action_emb)
        action_time_emb = torch.cat([action_emb, time_emb], dim=2)

        def mlp_func(action_time_emb):
            x = self.action_time_mlp_in(action_time_emb)
            x = F.silu(x)
            return self.action_time_mlp_out(x)

        action_time_emb = self._apply_checkpoint(mlp_func, action_time_emb)
        adarms_cond = None

        embs.append(action_time_emb)
        bsize, action_time_dim = action_time_emb.shape[:2]
        action_time_mask = torch.ones(bsize, action_time_dim, dtype=torch.bool, device=timestep.device)
        pad_masks.append(action_time_mask)

        att_masks += [1] + ([0] * (self.config.chunk_size - 1))

        embs = torch.cat(embs, dim=1)
        pad_masks = torch.cat(pad_masks, dim=1)
        att_masks = torch.tensor(att_masks, dtype=embs.dtype, device=embs.device)
        att_masks = att_masks[None, :].expand(bsize, len(att_masks))

        return embs, pad_masks, att_masks, adarms_cond

    def forward(
        self, images, img_masks, lang_tokens, lang_masks, state, actions, noise=None, time=None
    ) -> Tensor:
        """Do a full training forward pass and compute the loss."""
        if noise is None:
            noise = self.sample_noise(actions.shape, actions.device)

        if time is None:
            time = self.sample_time(actions.shape[0], actions.device)

        time_expanded = time[:, None, None]
        x_t = time_expanded * noise + (1 - time_expanded) * actions
        u_t = noise - actions

        prefix_embs, prefix_pad_masks, prefix_att_masks = self.embed_prefix(
            images, img_masks, lang_tokens, lang_masks
        )
        suffix_embs, suffix_pad_masks, suffix_att_masks, adarms_cond = self.embed_suffix(state, x_t, time)

        if (
            self.paligemma_with_expert.paligemma.language_model.layers[0].self_attn.q_proj.weight.dtype
            == torch.bfloat16
        ):
            suffix_embs = suffix_embs.to(dtype=torch.bfloat16)
            prefix_embs = prefix_embs.to(dtype=torch.bfloat16)

        pad_masks = torch.cat([prefix_pad_masks, suffix_pad_masks], dim=1)
        att_masks = torch.cat([prefix_att_masks, suffix_att_masks], dim=1)

        att_2d_masks = make_att_2d_masks(pad_masks, att_masks)
        position_ids = torch.cumsum(pad_masks, dim=1) - 1

        att_2d_masks_4d = self._prepare_attention_masks_4d(att_2d_masks)

        def forward_func(prefix_embs, suffix_embs, att_2d_masks_4d, position_ids, adarms_cond):
            (_, suffix_out), _ = self.paligemma_with_expert.forward(
                attention_mask=att_2d_masks_4d,
                position_ids=position_ids,
                past_key_values=None,
                inputs_embeds=[prefix_embs, suffix_embs],
                use_cache=False,
                adarms_cond=[None, adarms_cond],
            )
            return suffix_out

        suffix_out = self._apply_checkpoint(
            forward_func, prefix_embs, suffix_embs, att_2d_masks_4d, position_ids, adarms_cond
        )

        suffix_out = suffix_out[:, -self.config.chunk_size :]
        suffix_out = suffix_out.to(dtype=torch.float32)

        def action_out_proj_func(suffix_out):
            return self.action_out_proj(suffix_out)

        v_t = self._apply_checkpoint(action_out_proj_func, suffix_out)

        return F.mse_loss(u_t, v_t, reduction="none")

    @torch.no_grad()  # see openpi `sample_actions` (slightly adapted)
    def sample_actions(
        self, images, img_masks, lang_tokens, lang_masks, state, noise=None, num_steps=None
    ) -> Tensor:
        """Do a full inference forward and compute the action."""
        if num_steps is None:
            num_steps = self.config.num_inference_steps

        bsize = state.shape[0]
        device = state.device

        if noise is None:
            # Sample noise with padded dimension as expected by action_in_proj
            actions_shape = (
                bsize,
                self.config.chunk_size,
                self.config.max_action_dim,
            )  # Use config max_action_dim for internal processing
            noise = self.sample_noise(actions_shape, device)

        prefix_embs, prefix_pad_masks, prefix_att_masks = self.embed_prefix(
            images, img_masks, lang_tokens, lang_masks
        )
        prefix_att_2d_masks = make_att_2d_masks(prefix_pad_masks, prefix_att_masks)
        prefix_position_ids = torch.cumsum(prefix_pad_masks, dim=1) - 1

        prefix_att_2d_masks_4d = self._prepare_attention_masks_4d(prefix_att_2d_masks)
        self.paligemma_with_expert.paligemma.language_model.config._attn_implementation = "eager"  # noqa: SLF001

        _, past_key_values = self.paligemma_with_expert.forward(
            attention_mask=prefix_att_2d_masks_4d,
            position_ids=prefix_position_ids,
            past_key_values=None,
            inputs_embeds=[prefix_embs, None],
            use_cache=True,
        )

        dt = -1.0 / num_steps
        dt = torch.tensor(dt, dtype=torch.float32, device=device)

        x_t = noise
        time = torch.tensor(1.0, dtype=torch.float32, device=device)
        while time >= -dt / 2:
            expanded_time = time.expand(bsize)
            v_t = self.denoise_step(
                state,
                prefix_pad_masks,
                past_key_values,
                x_t,
                expanded_time,
            )
            x_t = x_t + dt * v_t
            time += dt

        return x_t

    def denoise_step(
        self,
        state,
        prefix_pad_masks,
        past_key_values,
        x_t,
        timestep,
    ):
        """Apply one denoising step of the noise `x_t` at a given timestep."""
        suffix_embs, suffix_pad_masks, suffix_att_masks, adarms_cond = self.embed_suffix(state, x_t, timestep)

        suffix_len = suffix_pad_masks.shape[1]
        batch_size = prefix_pad_masks.shape[0]
        prefix_len = prefix_pad_masks.shape[1]

        prefix_pad_2d_masks = prefix_pad_masks[:, None, :].expand(batch_size, suffix_len, prefix_len)
        suffix_att_2d_masks = make_att_2d_masks(suffix_pad_masks, suffix_att_masks)
        full_att_2d_masks = torch.cat([prefix_pad_2d_masks, suffix_att_2d_masks], dim=2)

        prefix_offsets = torch.sum(prefix_pad_masks, dim=-1)[:, None]
        position_ids = prefix_offsets + torch.cumsum(suffix_pad_masks, dim=1) - 1

        full_att_2d_masks_4d = self._prepare_attention_masks_4d(full_att_2d_masks)
        self.paligemma_with_expert.gemma_expert.model.config._attn_implementation = "eager"  # noqa: SLF001

        outputs_embeds, _ = self.paligemma_with_expert.forward(
            attention_mask=full_att_2d_masks_4d,
            position_ids=position_ids,
            past_key_values=past_key_values,
            inputs_embeds=[None, suffix_embs],
            use_cache=False,
            adarms_cond=[None, adarms_cond],
        )

        suffix_out = outputs_embeds[1]
        suffix_out = suffix_out[:, -self.config.chunk_size :]
        suffix_out = suffix_out.to(dtype=torch.float32)
        return self.action_out_proj(suffix_out)


class PI0Policy(PreTrainedPolicy):
    """PI0 OpenPI Policy for LeRobot."""

    config_class = PI0Config
    name = "pi0"

    def __init__(
        self,
        config: PI0Config,
    ):
        """
        Args:
            config: Policy configuration class instance.
        """
        super().__init__(config)
        config.validate_features()
        self.config = config

        # Initialize the core PI0 model
        self.model = PI0Pytorch(config)

        # Enable gradient checkpointing if requested
        if config.gradient_checkpointing:
            self.model.gradient_checkpointing_enable()

        self.model.to(config.device)

        self.reset()
        self.model.to(config.device)

    @classmethod
    def from_pretrained(
        cls: builtins.type[T],
        pretrained_name_or_path: str | Path,
        *,
        config: PreTrainedConfig | None = None,
        force_download: bool = False,
        resume_download: bool | None = None,
        proxies: dict | None = None,
        token: str | bool | None = None,
        cache_dir: str | Path | None = None,
        local_files_only: bool = False,
        revision: str | None = None,
        strict: bool = True,
        **kwargs,
    ) -> T:
        """Override the from_pretrained method to handle key remapping and display important disclaimer."""
        print(
            "The PI05 model is a direct port of the OpenPI implementation. \n"
            "This implementation follows the original OpenPI structure for compatibility. \n"
            "Original implementation: https://github.com/Physical-Intelligence/openpi"
        )
        if pretrained_name_or_path is None:
            raise ValueError("pretrained_name_or_path is required")

        # Use provided config if available, otherwise create default config
        if config is None:
            config = PreTrainedConfig.from_pretrained(
                pretrained_name_or_path=pretrained_name_or_path,
                force_download=force_download,
                resume_download=resume_download,
                proxies=proxies,
                token=token,
                cache_dir=cache_dir,
                local_files_only=local_files_only,
                revision=revision,
                **kwargs,
            )

        # Initialize model without loading weights
        # Check if dataset_stats were provided in kwargs
        model = cls(config, **kwargs)

        # Now manually load and remap the state dict
        try:
            # Try to load the pytorch_model.bin or model.safetensors file
            print(f"Loading model from: {pretrained_name_or_path}")
            try:
                from transformers.utils import cached_file

                # Try safetensors first
                resolved_file = cached_file(
                    pretrained_name_or_path,
                    "model.safetensors",
                    cache_dir=kwargs.get("cache_dir"),
                    force_download=kwargs.get("force_download", False),
                    resume_download=kwargs.get("resume_download"),
                    proxies=kwargs.get("proxies"),
                    use_auth_token=kwargs.get("use_auth_token"),
                    revision=kwargs.get("revision"),
                    local_files_only=kwargs.get("local_files_only", False),
                )
                from safetensors.torch import load_file

                original_state_dict = load_file(resolved_file)
                print("✓ Loaded state dict from model.safetensors")
            except Exception as e:
                print(f"Could not load state dict from remote files: {e}")
                print("Returning model without loading pretrained weights")
                return model

            # First, fix any key differences # see openpi `model.py, _fix_pytorch_state_dict_keys`
            fixed_state_dict = model._fix_pytorch_state_dict_keys(original_state_dict, model.config)

            # Then add "model." prefix for all keys that don't already have it
            remapped_state_dict = {}
            remap_count = 0

            for key, value in fixed_state_dict.items():
                if not key.startswith("model."):
                    new_key = f"model.{key}"
                    remapped_state_dict[new_key] = value
                    remap_count += 1
                else:
                    remapped_state_dict[key] = value

            if remap_count > 0:
                print(f"Remapped {remap_count} state dict keys")

            # Load the remapped state dict into the model
            missing_keys, unexpected_keys = model.load_state_dict(remapped_state_dict, strict=strict)

            if missing_keys:
                print(f"Missing keys when loading state dict: {len(missing_keys)} keys")
                if len(missing_keys) <= 5:
                    for key in missing_keys:
                        print(f"  - {key}")
                else:
                    for key in missing_keys[:5]:
                        print(f"  - {key}")
                    print(f"  ... and {len(missing_keys) - 5} more")

            if unexpected_keys:
                print(f"Unexpected keys when loading state dict: {len(unexpected_keys)} keys")
                if len(unexpected_keys) <= 5:
                    for key in unexpected_keys:
                        print(f"  - {key}")
                else:
                    for key in unexpected_keys[:5]:
                        print(f"  - {key}")
                    print(f"  ... and {len(unexpected_keys) - 5} more")

            if not missing_keys and not unexpected_keys:
                print("All keys loaded successfully!")

        except Exception as e:
            print(f"Warning: Could not remap state dict keys: {e}")

        return model

    def _fix_pytorch_state_dict_keys(
        self, state_dict, model_config
    ):  # see openpi `BaseModelConfig, _fix_pytorch_state_dict_keys`
        """Fix state dict keys to match current model architecture."""
        import re

        fixed_state_dict = {}

        for key, value in state_dict.items():
            new_key = key

            # Handle layer norm structure changes: .weight -> .dense.weight + .dense.bias
            # For gemma expert layers
            if re.match(
                r"paligemma_with_expert\.gemma_expert\.model\.layers\.\d+\.(input_layernorm|post_attention_layernorm)\.weight",
                key,
            ):
                # Check if the model actually has adaRMS enabled for the expert
                expert_uses_adarms = getattr(
                    self.model.paligemma_with_expert.gemma_expert.config, "use_adarms", False
                )
                if expert_uses_adarms:
                    logging.warning(f"Skipping layer norm key (adaRMS mismatch): {key}")
                    continue

            if re.match(r"paligemma_with_expert\.gemma_expert\.model\.norm\.weight", key):
                # Check if the model actually has adaRMS enabled for the expert
                expert_uses_adarms = getattr(
                    self.model.paligemma_with_expert.gemma_expert.config, "use_adarms", False
                )
                if expert_uses_adarms:
                    logging.warning(f"Skipping norm key (adaRMS mismatch): {key}")
                    continue

            # Handle MLP naming changes for pi0
            # non-pi05 model expects action_time_mlp_*, but checkpoint might have time_mlp_*
            if key.startswith("time_mlp_in."):
                new_key = key.replace("time_mlp_in.", "action_time_mlp_in.")
            elif key.startswith("time_mlp_out."):
                new_key = key.replace("time_mlp_out.", "action_time_mlp_out.")

            # Handle vision tower embedding layer potential differences
            if "patch_embedding" in key:
                # Some checkpoints might have this, but current model expects different structure
                logging.warning(f"Vision embedding key might need handling: {key}")

            fixed_state_dict[new_key] = value

        return fixed_state_dict

    def get_optim_params(self) -> dict:
        return self.parameters()

    def reset(self):
        """Reset internal state - called when environment resets."""
        self._action_queue = deque(maxlen=self.config.n_action_steps)
        self._queues = {
            ACTION: deque(maxlen=self.config.n_action_steps),
        }

    def _preprocess_images(
        self, batch: dict[str, Tensor]
    ) -> tuple[list[Tensor], list[Tensor]]:
        """Preprocess images for the model.

        Images from LeRobot are typically in [B, C, H, W] format and normalized to [0, 1].
        PaliGemma expects images in [B, C, H, W] format and normalized to [-1, 1].
        """
        images = []
        img_masks = []

        # Get device from model parameters
        device = next(self.parameters()).device

        present_img_keys = [key for key in self.config.image_features if key in batch]
        missing_img_keys = [key for key in self.config.image_features if key not in batch]

        if len(present_img_keys) == 0:
            raise ValueError(
                f"All image features are missing from the batch. At least one expected. "
                f"(batch: {batch.keys()}) (image_features: {self.config.image_features})"
            )

        for key in present_img_keys:
            img = batch[key]

            # Ensure tensor is on the same device as the model
            if img.device != device:
                img = img.to(device)

            # Ensure float32 dtype for consistency
            if img.dtype != torch.float32:
                img = img.to(torch.float32)

            # from openpi preprocess_observation_pytorch: Handle both [B, C, H, W] and [B, H, W, C] formats
            is_channels_first = img.shape[1] == 3  # Check if channels are in dimension 1

            if is_channels_first:
                # Convert [B, C, H, W] to [B, H, W, C] for processing
                img = img.permute(0, 2, 3, 1)

            # from openpi preprocess_observation_pytorch: Resize with padding if needed
            if img.shape[1:3] != self.config.image_resolution:
                img = resize_with_pad_torch(img, *self.config.image_resolution)

            # Normalize from [0,1] to [-1,1] as expected by siglip
            img = img * 2.0 - 1.0

            # from openpi preprocess_observation_pytorch: Convert back to [B, C, H, W] format if it was originally channels-first
            if is_channels_first:
                img = img.permute(0, 3, 1, 2)  # [B, H, W, C] -> [B, C, H, W]

            images.append(img)
            # Create mask (all ones for real images)
            bsize = img.shape[0]
            mask = torch.ones(bsize, dtype=torch.bool, device=device)
            img_masks.append(mask)

        # Create image features not present in the batch as fully 0 padded images
        for _num_empty_cameras in range(len(missing_img_keys)):
            img = torch.ones_like(img) * -1  # padded with -1 for SigLIP
            mask = torch.zeros_like(mask)  # mask is zero for empty cameras
            images.append(img)
            img_masks.append(mask)

        return images, img_masks

    def prepare_state(self, batch):
        """Pad state"""
        state = pad_vector(batch[OBS_STATE], self.config.max_state_dim)
        return state

    def prepare_action(self, batch):
        """Pad action"""
        actions = pad_vector(batch[ACTION], self.config.max_action_dim)
        return actions

    @torch.no_grad()
    def select_action(self, batch: dict[str, Tensor]) -> Tensor:
        """Select a single action given environment observations."""
        self.eval()

        # Action queue logic for n_action_steps > 1
        if len(self._action_queue) == 0:
            actions = self.predict_action_chunk(batch)[:, : self.config.n_action_steps]
            # Transpose to get shape (n_action_steps, batch_size, action_dim)
            self._action_queue.extend(actions.transpose(0, 1))

        return self._action_queue.popleft()

    @torch.no_grad()
    def predict_action_chunk(self, batch: dict[str, Tensor]) -> Tensor: 
        """Predict a chunk of actions given environment observations."""
        self.eval()

        # Prepare inputs
        images, img_masks = self._preprocess_images(batch)
        lang_tokens, lang_masks = batch[f"{OBS_LANGUAGE_TOKENS}"], batch[f"{OBS_LANGUAGE_ATTENTION_MASK}"]
        state = self.prepare_state(batch)

        # Sample actions using the model
        actions = self.model.sample_actions(images, img_masks, lang_tokens, lang_masks, state)

        # Unpad actions to actual action dimension
        original_action_dim = self.config.output_features[ACTION].shape[0]
        actions = actions[:, :, :original_action_dim]

        return actions

    def forward(self, batch: dict[str, Tensor]) -> tuple[Tensor, dict]:
        """Run the batch through the model and compute the loss for training."""

        # Prepare inputs
        images, img_masks = self._preprocess_images(batch)
        lang_tokens, lang_masks = batch[f"{OBS_LANGUAGE_TOKENS}"], batch[f"{OBS_LANGUAGE_ATTENTION_MASK}"]
        state = self.prepare_state(batch)
        actions = self.prepare_action(batch)

        # Compute loss
        losses = self.model.forward(images, img_masks, lang_tokens, lang_masks, state, actions)

        # Truncate losses to actual action dimensions
        original_action_dim = self.config.output_features[ACTION].shape[0]
        losses = losses[:, :, :original_action_dim]

        loss = losses.mean()

        loss_dict = {
            "loss": loss.item(),
            "loss_per_dim": losses.mean(dim=[0, 1]).detach().cpu().numpy().tolist(),
        }

        return loss, loss_dict<|MERGE_RESOLUTION|>--- conflicted
+++ resolved
@@ -565,11 +565,7 @@
     def _prepare_attention_masks_4d(self, att_2d_masks):
         """Helper method to prepare 4D attention masks for transformer."""
         att_2d_masks_4d = att_2d_masks[:, None, :, :]
-<<<<<<< HEAD
-        return torch.where(att_2d_masks_4d, 0.0, -2.3819763e38)
-=======
         return torch.where(att_2d_masks_4d, 0.0, OPENPI_ATTENTION_MASK_VALUE)
->>>>>>> 5fe822a1
 
     def sample_noise(self, shape, device):
         return torch.normal(
