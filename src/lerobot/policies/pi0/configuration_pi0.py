--- conflicted
+++ resolved
@@ -35,13 +35,8 @@
     n_action_steps: int = 50  # Number of action steps to execute
 
     # Shorter state and action vectors will be padded to these dimensions
-<<<<<<< HEAD
-    max_state_dim: int = 32 
-    max_action_dim: int = 32 
-=======
     max_state_dim: int = 32
     max_action_dim: int = 32
->>>>>>> 6f5bb4d4
 
     # Flow matching parameters: see openpi `PI0Pytorch`
     num_inference_steps: int = 10  # Number of denoising steps during inference
@@ -49,11 +44,7 @@
     time_sampling_beta_beta: float = 1.0
     time_sampling_scale: float = 0.999
     time_sampling_offset: float = 0.001
-<<<<<<< HEAD
-    min_period: float = 4e-3 
-=======
     min_period: float = 4e-3
->>>>>>> 6f5bb4d4
     max_period: float = 4.0
 
     image_resolution: tuple[int, int] = (224, 224)  # see openpi `preprocessing_pytorch.py`
@@ -64,7 +55,7 @@
     # Normalization
     normalization_mapping: dict[str, NormalizationMode] = field(
         default_factory=lambda: {
-            "VISUAL": NormalizationMode.IDENTITY, 
+            "VISUAL": NormalizationMode.IDENTITY,
             "STATE": NormalizationMode.MEAN_STD,
             "ACTION": NormalizationMode.MEAN_STD,
         }
@@ -104,17 +95,10 @@
 
         if self.action_expert_variant not in ["gemma_300m", "gemma_2b"]:
             raise ValueError(f"Invalid action_expert_variant: {self.action_expert_variant}")
-<<<<<<< HEAD
 
         if self.dtype not in ["bfloat16", "float32"]:
             raise ValueError(f"Invalid dtype: {self.dtype}")
 
-=======
-
-        if self.dtype not in ["bfloat16", "float32"]:
-            raise ValueError(f"Invalid dtype: {self.dtype}")
-
->>>>>>> 6f5bb4d4
     def validate_features(self) -> None:
         """Validate and set up input/output features."""
         for i in range(self.empty_cameras):
