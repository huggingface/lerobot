--- conflicted
+++ resolved
@@ -120,13 +120,10 @@
         "horizon" may not the best name to describe what the variable actually means, because this period is
         actually measured from the first observation which (if `n_obs_steps` > 1) happened in the past.
         """
-<<<<<<< HEAD
-=======
         # NOTE: for offline evaluation, we have action in the batch, so we need to pop it out
         if ACTION in batch:
             batch.pop(ACTION)
 
->>>>>>> 26dd1a01
         if self.config.image_features:
             batch = dict(batch)  # shallow copy so that adding a key doesn't modify the original
             batch[OBS_IMAGES] = torch.stack([batch[key] for key in self.config.image_features], dim=-4)
