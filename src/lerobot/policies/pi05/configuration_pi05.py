#!/usr/bin/env python

# Copyright 2025 Physical Intelligence and The HuggingFace Inc. team. All rights reserved.
#
# Licensed under the Apache License, Version 2.0 (the "License");
# you may not use this file except in compliance with the License.
# You may obtain a copy of the License at
#
#     http://www.apache.org/licenses/LICENSE-2.0
#
# Unless required by applicable law or agreed to in writing, software
# distributed under the License is distributed on an "AS IS" BASIS,
# WITHOUT WARRANTIES OR CONDITIONS OF ANY KIND, either express or implied.
# See the License for the specific language governing permissions and
# limitations under the License.

from dataclasses import dataclass, field

from lerobot.configs.policies import PreTrainedConfig
from lerobot.configs.types import FeatureType, NormalizationMode, PolicyFeature
from lerobot.optim.optimizers import AdamWConfig
from lerobot.optim.schedulers import CosineDecayWithWarmupSchedulerConfig


@PreTrainedConfig.register_subclass("pi05")
@dataclass
class PI05Config(PreTrainedConfig):
    # Model architecture
    paligemma_variant: str = "gemma_2b"
    action_expert_variant: str = "gemma_300m"
    dtype: str = "float32"  # Options: "bfloat16", "float32"

    # Input / output structure
    n_obs_steps: int = 1
    chunk_size: int = 50  # Number of action steps to predict, in openpi called "action_horizon"
    n_action_steps: int = 50  # Number of action steps to execute

    # Shorter state and action vectors will be padded to these dimensions
    max_state_dim: int = 32  # State dimension (will be padded to 32)
    max_action_dim: int = 32  # Action dimension (will be padded to 32)

    # Flow matching parameters: see openpi `PI0Pytorch`
    num_inference_steps: int = 10  # Number of denoising steps during inference
    time_sampling_beta_alpha: float = 1.5  # Beta distribution alpha parameter for time sampling
    time_sampling_beta_beta: float = 1.0  # Beta distribution beta parameter for time sampling
    time_sampling_scale: float = 0.999  # Scale factor for time sampling
    time_sampling_offset: float = 0.001  # Offset for time sampling
    min_period: float = 4e-3  # Min period for sinusoidal positional encoding
    max_period: float = 4.0  # Max period for sinusoidal positional encoding

    attention_mask_value: float = -2.3819763e38

    # Image preprocessing
    image_resolution: tuple[int, int] = (224, 224)  # see openpi `preprocessing_pytorch.py`

    # Add empty images. Used to add empty cameras when no image features are present.
    empty_cameras: int = 0

    tokenizer_max_length: int = 200  # pi0.5=48, see openpi `__post_init__`

    # Normalization
    normalization_mapping: dict[str, NormalizationMode] = field(
        default_factory=lambda: {
<<<<<<< HEAD
            "VISUAL": NormalizationMode.IDENTITY,  # Images are normalized to [-1, 1] in preprocessing
            "STATE": NormalizationMode.QUANTILES,
            "ACTION": NormalizationMode.MEAN_STD,
=======
            "VISUAL": NormalizationMode.QUANTILES,  # Pi0.5 uses quantiles for images
            "STATE": NormalizationMode.QUANTILES,  # Pi0.5 uses quantiles for state
            "ACTION": NormalizationMode.QUANTILES,  # Pi0.5 uses quantiles for action
>>>>>>> 32ad0f3d
        }
    )

    # Training settings
    gradient_checkpointing: bool = False  # Enable gradient checkpointing for memory optimization
    compile_model: bool = False  # Whether to use torch.compile for model optimization
    compile_mode: str = "max-autotune"  # Torch compile mode
    device: str | None = None  # Device to use for the model (None = auto-detect)

    # Optimizer settings: see openpi `AdamW`
    optimizer_lr: float = 2.5e-5  # see openpi `CosineDecaySchedule: peak_lr`
    optimizer_betas: tuple[float, float] = (0.9, 0.95)
    optimizer_eps: float = 1e-8
    optimizer_weight_decay: float = 0.01
    optimizer_grad_clip_norm: float = 1.0

    # Scheduler settings: see openpi `CosineDecaySchedule`
    scheduler_warmup_steps: int = 1_000
    scheduler_decay_steps: int = 30_000
    scheduler_decay_lr: float = 2.5e-6

    tokenizer_max_length: int = 200  # see openpi `__post_init__`

    def __post_init__(self):
        super().__post_init__()

        # Validate configuration
        if self.n_action_steps > self.chunk_size:
            raise ValueError(
                f"n_action_steps ({self.n_action_steps}) cannot be greater than chunk_size ({self.chunk_size})"
            )

        if self.paligemma_variant not in ["gemma_300m", "gemma_2b"]:
            raise ValueError(f"Invalid paligemma_variant: {self.paligemma_variant}")

        if self.action_expert_variant not in ["gemma_300m", "gemma_2b"]:
            raise ValueError(f"Invalid action_expert_variant: {self.action_expert_variant}")

        if self.dtype not in ["bfloat16", "float32"]:
            raise ValueError(f"Invalid dtype: {self.dtype}")

    def validate_features(self) -> None:
        """Validate and set up input/output features."""
        for i in range(self.empty_cameras):
            key = f"observation.images.empty_camera_{i}"
            empty_camera = PolicyFeature(
                type=FeatureType.VISUAL,
                shape=(3, *self.image_resolution),  # Use configured image resolution
            )
            self.input_features[key] = empty_camera

        if "observation.state" not in self.input_features:
            state_feature = PolicyFeature(
                type=FeatureType.STATE,
                shape=(self.max_state_dim,),  # Will be padded to max_state_dim
            )
            self.input_features["observation.state"] = state_feature

        if "action" not in self.output_features:
            action_feature = PolicyFeature(
                type=FeatureType.ACTION,
                shape=(self.max_action_dim,),  # Will be padded to max_action_dim
            )
            self.output_features["action"] = action_feature

    def get_optimizer_preset(self) -> AdamWConfig:
        return AdamWConfig(
            lr=self.optimizer_lr,
            betas=self.optimizer_betas,
            eps=self.optimizer_eps,
            weight_decay=self.optimizer_weight_decay,
            grad_clip_norm=self.optimizer_grad_clip_norm,
        )

    def get_scheduler_preset(self):
        return CosineDecayWithWarmupSchedulerConfig(
            peak_lr=self.optimizer_lr,
            decay_lr=self.scheduler_decay_lr,
            num_warmup_steps=self.scheduler_warmup_steps,
            num_decay_steps=self.scheduler_decay_steps,
        )

    @property
    def observation_delta_indices(self) -> None:
        return None

    @property
    def action_delta_indices(self) -> list:
        return list(range(self.chunk_size))

    @property
    def reward_delta_indices(self) -> None:
        return None<|MERGE_RESOLUTION|>--- conflicted
+++ resolved
@@ -61,15 +61,9 @@
     # Normalization
     normalization_mapping: dict[str, NormalizationMode] = field(
         default_factory=lambda: {
-<<<<<<< HEAD
-            "VISUAL": NormalizationMode.IDENTITY,  # Images are normalized to [-1, 1] in preprocessing
-            "STATE": NormalizationMode.QUANTILES,
-            "ACTION": NormalizationMode.MEAN_STD,
-=======
             "VISUAL": NormalizationMode.QUANTILES,  # Pi0.5 uses quantiles for images
             "STATE": NormalizationMode.QUANTILES,  # Pi0.5 uses quantiles for state
             "ACTION": NormalizationMode.QUANTILES,  # Pi0.5 uses quantiles for action
->>>>>>> 32ad0f3d
         }
     )
 
