#!/usr/bin/env python

# Copyright 2024 Seungjae Lee and Yibin Wang and Haritheja Etukuru
# and H. Jin Kim and Nur Muhammad Mahi Shafiullah and Lerrel Pinto
# and The HuggingFace Inc. team. All rights reserved.
#
# Licensed under the Apache License, Version 2.0 (the "License");
# you may not use this file except in compliance with the License.
# You may obtain a copy of the License at
#
#     http://www.apache.org/licenses/LICENSE-2.0
#
# Unless required by applicable law or agreed to in writing, software
# distributed under the License is distributed on an "AS IS" BASIS,
# WITHOUT WARRANTIES OR CONDITIONS OF ANY KIND, either express or implied.
# See the License for the specific language governing permissions and
# limitations under the License.

import warnings
from collections import deque
from collections.abc import Callable

import einops
import numpy as np
import torch
import torch.nn.functional as F  # noqa: N812
import torchvision
from torch import Tensor, nn

from lerobot.constants import ACTION, OBS_IMAGES, OBS_STATE
from lerobot.policies.pretrained import PreTrainedPolicy
from lerobot.policies.utils import get_device_from_parameters, get_output_shape, populate_queues
from lerobot.policies.vqbet.configuration_vqbet import VQBeTConfig
from lerobot.policies.vqbet.vqbet_utils import GPT, ResidualVQ

# ruff: noqa: N806


class VQBeTPolicy(PreTrainedPolicy):
    """
    VQ-BeT Policy as per "Behavior Generation with Latent Actions"
    """

    config_class = VQBeTConfig
    name = "vqbet"

    def __init__(
        self,
        config: VQBeTConfig | None = None,
    ):
        """
        Args:
            config: Policy configuration class instance or None, in which case the default instantiation of
                the configuration class is used.
            dataset_stats: Dataset statistics to be used for normalization. If not passed here, it is expected
                that they will be passed with a call to `load_state_dict` before the policy is used.
        """
        super().__init__(config)
        config.validate_features()
        self.config = config

        self.vqbet = VQBeTModel(config)

        self.reset()

    def get_optim_params(self) -> dict:
        vqvae_params = (
            list(self.vqbet.action_head.vqvae_model.encoder.parameters())
            + list(self.vqbet.action_head.vqvae_model.decoder.parameters())
            + list(self.vqbet.action_head.vqvae_model.vq_layer.parameters())
        )
        decay_params, no_decay_params = self.vqbet.policy.configure_parameters()
        decay_params = (
            decay_params
            + list(self.vqbet.rgb_encoder.parameters())
            + list(self.vqbet.state_projector.parameters())
            + list(self.vqbet.rgb_feature_projector.parameters())
            + [self.vqbet.action_token]
            + list(self.vqbet.action_head.map_to_cbet_preds_offset.parameters())
        )

        if self.config.sequentially_select:
            decay_params = (
                decay_params
                + list(self.vqbet.action_head.map_to_cbet_preds_primary_bin.parameters())
                + list(self.vqbet.action_head.map_to_cbet_preds_secondary_bin.parameters())
            )
        else:
            decay_params = decay_params + list(self.vqbet.action_head.map_to_cbet_preds_bin.parameters())

        return [
            {
                "params": decay_params,
            },
            {
                "params": vqvae_params,
                "weight_decay": self.config.optimizer_vqvae_weight_decay,
                "lr": self.config.optimizer_vqvae_lr,
            },
            {
                "params": no_decay_params,
                "weight_decay": 0.0,
            },
        ]

    def reset(self):
        """
        Clear observation and action queues. Should be called on `env.reset()`
        queues are populated during rollout of the policy, they contain the n latest observations and actions
        """
        self._queues = {
            OBS_IMAGES: deque(maxlen=self.config.n_obs_steps),
            OBS_STATE: deque(maxlen=self.config.n_obs_steps),
            ACTION: deque(maxlen=self.config.action_chunk_size),
        }

    @torch.no_grad()
    def predict_action_chunk(self, batch: dict[str, Tensor]) -> Tensor:
        batch = {k: torch.stack(list(self._queues[k]), dim=1) for k in batch if k in self._queues}
        actions = self.vqbet(batch, rollout=True)[:, : self.config.action_chunk_size]
        return actions

    @torch.no_grad()
    def select_action(self, batch: dict[str, Tensor]) -> Tensor:
        """Select a single action given environment observations.

        This method wraps `select_actions` in order to return one action at a time for execution in the
        environment. It works by managing the actions in a queue and only calling `select_actions` when the
        queue is empty.
        """
<<<<<<< HEAD

=======
        # NOTE: for offline evaluation, we have action in the batch, so we need to pop it out
        if ACTION in batch:
            batch.pop(ACTION)
>>>>>>> 26dd1a01
        batch = dict(batch)  # shallow copy so that adding a key doesn't modify the original
        # NOTE: It's important that this happens after stacking the images into a single key.
        batch["observation.images"] = torch.stack([batch[key] for key in self.config.image_features], dim=-4)

        self._queues = populate_queues(self._queues, batch)

        if not self.vqbet.action_head.vqvae_model.discretized.item():
            warnings.warn(
                "To evaluate in the environment, your VQ-BeT model should contain a pretrained Residual VQ.",
                stacklevel=1,
            )

        if len(self._queues[ACTION]) == 0:
            actions = self.predict_action_chunk(batch)
            # since the data in the action queue's dimension is (action_chunk_size, batch_size, action_dim), we transpose the action and fill the queue
            self._queues[ACTION].extend(actions.transpose(0, 1))

        action = self._queues[ACTION].popleft()
        return action

    def forward(self, batch: dict[str, Tensor]) -> tuple[Tensor, dict]:
        """Run the batch through the model and compute the loss for training or validation."""
        batch = dict(batch)  # shallow copy so that adding a key doesn't modify the original
        batch[OBS_IMAGES] = torch.stack([batch[key] for key in self.config.image_features], dim=-4)
        # VQ-BeT discretizes action using VQ-VAE before training BeT (please refer to section 3.2 in the VQ-BeT paper https://huggingface.co/papers/2403.03181)
        if not self.vqbet.action_head.vqvae_model.discretized.item():
            # loss: total loss of training RVQ
            # n_different_codes: how many of the total possible VQ codes are being used in single batch (how many of them have at least one encoder embedding as a nearest neighbor). This can be at most `vqvae_n_embed * number of layers of RVQ (=2)`.
            # n_different_combinations: how many different code combinations are being used out of all possible combinations in single batch. This can be at most `vqvae_n_embed ^ number of layers of RVQ (=2)` (hint consider the RVQ as a decision tree).
            loss, n_different_codes, n_different_combinations, recon_l1_error = (
                self.vqbet.action_head.discretize(self.config.n_vqvae_training_steps, batch[ACTION])
            )
            return loss, {
                "n_different_codes": n_different_codes,
                "n_different_combinations": n_different_combinations,
                "recon_l1_error": recon_l1_error,
            }
        # if Residual VQ is already trained, VQ-BeT trains its GPT and bin prediction head / offset prediction head parts.
        _, loss_dict = self.vqbet(batch, rollout=False)
        loss = loss_dict.pop("loss")

        return loss, loss_dict


class SpatialSoftmax(nn.Module):
    """
    Spatial Soft Argmax operation described in "Deep Spatial Autoencoders for Visuomotor Learning" by Finn et al.
    (https://huggingface.co/papers/1509.06113). A minimal port of the robomimic implementation.

    At a high level, this takes 2D feature maps (from a convnet/ViT) and returns the "center of mass"
    of activations of each channel, i.e., keypoints in the image space for the policy to focus on.

    Example: take feature maps of size (512x10x12). We generate a grid of normalized coordinates (10x12x2):
    -----------------------------------------------------
    | (-1., -1.)   | (-0.82, -1.)   | ... | (1., -1.)   |
    | (-1., -0.78) | (-0.82, -0.78) | ... | (1., -0.78) |
    | ...          | ...            | ... | ...         |
    | (-1., 1.)    | (-0.82, 1.)    | ... | (1., 1.)    |
    -----------------------------------------------------
    This is achieved by applying channel-wise softmax over the activations (512x120) and computing the dot
    product with the coordinates (120x2) to get expected points of maximal activation (512x2).

    The example above results in 512 keypoints (corresponding to the 512 input channels). We can optionally
    provide num_kp != None to control the number of keypoints. This is achieved by a first applying a learnable
    linear mapping (in_channels, H, W) -> (num_kp, H, W).
    """

    def __init__(self, input_shape, num_kp=None):
        """
        Args:
            input_shape (list): (C, H, W) input feature map shape.
            num_kp (int): number of keypoints in output. If None, output will have the same number of channels as input.
        """
        super().__init__()

        assert len(input_shape) == 3
        self._in_c, self._in_h, self._in_w = input_shape

        if num_kp is not None:
            self.nets = torch.nn.Conv2d(self._in_c, num_kp, kernel_size=1)
            self._out_c = num_kp
        else:
            self.nets = None
            self._out_c = self._in_c

        # we could use torch.linspace directly but that seems to behave slightly differently than numpy
        # and causes a small degradation in pc_success of pre-trained models.
        pos_x, pos_y = np.meshgrid(np.linspace(-1.0, 1.0, self._in_w), np.linspace(-1.0, 1.0, self._in_h))
        pos_x = torch.from_numpy(pos_x.reshape(self._in_h * self._in_w, 1)).float()
        pos_y = torch.from_numpy(pos_y.reshape(self._in_h * self._in_w, 1)).float()
        # register as buffer so it's moved to the correct device.
        self.register_buffer("pos_grid", torch.cat([pos_x, pos_y], dim=1))

    def forward(self, features: Tensor) -> Tensor:
        """
        Args:
            features: (B, C, H, W) input feature maps.
        Returns:
            (B, K, 2) image-space coordinates of keypoints.
        """
        if self.nets is not None:
            features = self.nets(features)

        # [B, K, H, W] -> [B * K, H * W] where K is number of keypoints
        features = features.reshape(-1, self._in_h * self._in_w)
        # 2d softmax normalization
        attention = F.softmax(features, dim=-1)
        # [B * K, H * W] x [H * W, 2] -> [B * K, 2] for spatial coordinate mean in x and y dimensions
        expected_xy = attention @ self.pos_grid
        # reshape to [B, K, 2]
        feature_keypoints = expected_xy.view(-1, self._out_c, 2)

        return feature_keypoints


class VQBeTModel(nn.Module):
    """VQ-BeT: The underlying neural network for VQ-BeT

    Note: In this code we use the terms `rgb_encoder`, 'policy', `action_head`. The meanings are as follows.
        - The `rgb_encoder` process rgb-style image observations to one-dimensional embedding vectors
        - A `policy` is a minGPT architecture, that takes observation sequences and action query tokens to generate `features`.
        - These `features` pass through the action head, which passes through the code prediction, offset prediction head,
        and finally generates a prediction for the action chunks.

        -------------------------------** legend **-------------------------------
        │   n = n_obs_steps, p = n_action_pred_token, c = action_chunk_size)   │
        │   o_{t} : visual observation at timestep {t}                           │
        │   s_{t} : state observation at timestep {t}                            │
        │   a_{t} : action at timestep {t}                                       │
        │   A_Q : action_query_token                                             │
        --------------------------------------------------------------------------


        Training Phase 1. Discretize action using Residual VQ (for config.n_vqvae_training_steps steps)


        ┌─────────────────┐            ┌─────────────────┐            ┌─────────────────┐
        │                 │            │                 │            │                 │
        │   RVQ encoder   │    ─►      │     Residual    │    ─►      │   RVQ Decoder   │
        │ (a_{t}~a_{t+p}) │            │  Code Quantizer │            │                 │
        │                 │            │                 │            │                 │
        └─────────────────┘            └─────────────────┘            └─────────────────┘

        Training Phase 2.

          timestep {t-n+1}   timestep {t-n+2}                timestep {t}
            ┌─────┴─────┐     ┌─────┴─────┐                 ┌─────┴─────┐

        o_{t-n+1}         o_{t-n+2}           ...         o_{t}
            │                 │                             │
            │ s_{t-n+1}       │ s_{t-n+2}         ...       │   s_{t}           p
            │     │           │     │                       │     │     ┌───────┴───────┐
            │     │    A_Q    │     │    A_Q          ...   │     │    A_Q     ...     A_Q
            │     │     │     │     │     │                 │     │     │               │
        ┌───▼─────▼─────▼─────▼─────▼─────▼─────────────────▼─────▼─────▼───────────────▼───┐
        │                                                                                   │
        │                                       GPT                                         │       =>    policy
        │                                                                                   │
        └───────────────▼─────────────────▼─────────────────────────────▼───────────────▼───┘
                        │                 │                             │               │
                    ┌───┴───┐         ┌───┴───┐                     ┌───┴───┐       ┌───┴───┐
                  code    offset    code    offset                code    offset  code    offset
                    ▼       │         ▼       │                     ▼       │       ▼       │       =>    action_head
               RVQ Decoder  │    RVQ Decoder  │                RVQ Decoder  │  RVQ Decoder  │
                    └── + ──┘         └── + ──┘                     └── + ──┘       └── + ──┘
                        ▼                 ▼                             ▼               ▼
                   action chunk      action chunk                  action chunk     action chunk
                    a_{t-n+1} ~       a_{t-n+2} ~                   a_{t} ~     ...  a_{t+p-1} ~
                     a_{t-n+c}         a_{t-n+c+1}                   a_{t+c-1}        a_{t+p+c-1}

                                                                        ▼
                                                      ONLY this chunk is used in rollout!
    """

    def __init__(self, config: VQBeTConfig):
        super().__init__()
        self.config = config

        self.rgb_encoder = VQBeTRgbEncoder(config)
        self.num_images = len(self.config.image_features)
        # This action query token is used as a prompt for querying action chunks. Please refer to "A_Q" in the image above.
        # Note: During the forward pass, this token is repeated as many times as needed. The authors also experimented with initializing the necessary number of tokens independently and observed inferior results.
        self.action_token = nn.Parameter(torch.randn(1, 1, self.config.gpt_input_dim))

        # To input state and observation features into GPT layers, we first project the features to fit the shape of input size of GPT.
        self.state_projector = MLP(
            config.robot_state_feature.shape[0], hidden_channels=[self.config.gpt_input_dim]
        )
        self.rgb_feature_projector = MLP(
            self.rgb_encoder.feature_dim, hidden_channels=[self.config.gpt_input_dim]
        )

        # GPT part of VQ-BeT
        self.policy = GPT(config)
        # bin prediction head / offset prediction head part of VQ-BeT
        self.action_head = VQBeTHead(config)

        # Action tokens for: each observation step, the current action token, and all future action tokens.
        num_tokens = self.config.n_action_pred_token + self.config.n_obs_steps - 1
        self.register_buffer(
            "select_target_actions_indices",
            torch.row_stack([torch.arange(i, i + self.config.action_chunk_size) for i in range(num_tokens)]),
        )

    def forward(self, batch: dict[str, Tensor], rollout: bool) -> tuple[dict, dict]:
        # Input validation.
        assert set(batch).issuperset({"observation.state", "observation.images"})
        batch_size, n_obs_steps = batch["observation.state"].shape[:2]
        assert n_obs_steps == self.config.n_obs_steps

        # Extract image feature (first combine batch and sequence dims).
        img_features = self.rgb_encoder(
            einops.rearrange(batch["observation.images"], "b s n ... -> (b s n) ...")
        )
        # Separate batch and sequence dims.
        img_features = einops.rearrange(
            img_features, "(b s n) ... -> b s n ...", b=batch_size, s=n_obs_steps, n=self.num_images
        )

        # Arrange prior and current observation step tokens as shown in the class docstring.
        # First project features to token dimension.
        rgb_tokens = self.rgb_feature_projector(
            img_features
        )  # (batch, obs_step, number of different cameras, projection dims)
        input_tokens = [rgb_tokens[:, :, i] for i in range(rgb_tokens.size(2))]
        input_tokens.append(
            self.state_projector(batch["observation.state"])
        )  # (batch, obs_step, projection dims)
        input_tokens.append(einops.repeat(self.action_token, "1 1 d -> b n d", b=batch_size, n=n_obs_steps))
        # Interleave tokens by stacking and rearranging.
        input_tokens = torch.stack(input_tokens, dim=2)
        input_tokens = einops.rearrange(input_tokens, "b n t d -> b (n t) d")

        len_additional_action_token = self.config.n_action_pred_token - 1
        future_action_tokens = self.action_token.repeat(batch_size, len_additional_action_token, 1)

        # add additional action query tokens for predicting future action chunks
        input_tokens = torch.cat([input_tokens, future_action_tokens], dim=1)

        # get action features (pass through GPT)
        features = self.policy(input_tokens)
        # len(self.config.input_features) is the number of different observation modes.
        # this line gets the index of action prompt tokens.
        historical_act_pred_index = np.arange(0, n_obs_steps) * (len(self.config.input_features) + 1) + len(
            self.config.input_features
        )

        # only extract the output tokens at the position of action query:
        # Behavior Transformer (BeT), and VQ-BeT are both sequence-to-sequence prediction models,
        # mapping sequential observation to sequential action (please refer to section 2.2 in BeT paper https://huggingface.co/papers/2206.11251).
        # Thus, it predicts a historical action sequence, in addition to current and future actions (predicting future actions : optional).
        if len_additional_action_token > 0:
            features = torch.cat(
                [features[:, historical_act_pred_index], features[:, -len_additional_action_token:]], dim=1
            )
        else:
            features = features[:, historical_act_pred_index]
        # pass through action head
        action_head_output = self.action_head(features)
        # if rollout, VQ-BeT don't calculate loss
        if rollout:
            return action_head_output["predicted_action"][:, n_obs_steps - 1, :].reshape(
                batch_size, self.config.action_chunk_size, -1
            )
        # else, it calculate overall loss (bin prediction loss, and offset loss)
        else:
            output = batch[ACTION][:, self.select_target_actions_indices]
            loss = self.action_head.loss_fn(action_head_output, output, reduction="mean")
            return action_head_output, loss


class VQBeTHead(nn.Module):
    def __init__(self, config: VQBeTConfig):
        """
        VQBeTHead takes output of GPT layers, and pass the feature through bin prediction head (`self.map_to_cbet_preds_bin`), and offset prediction head (`self.map_to_cbet_preds_offset`)

        self.map_to_cbet_preds_bin: outputs probability of each code (for each layer).
            The input dimension of `self.map_to_cbet_preds_bin` is same with the output of GPT,
            and the output dimension of `self.map_to_cbet_preds_bin` is `self.vqvae_model.vqvae_num_layers (=fixed as 2) * self.config.vqvae_n_embed`.
            if the agent select the code sequentially, we use self.map_to_cbet_preds_primary_bin and self.map_to_cbet_preds_secondary_bin instead of self._map_to_cbet_preds_bin.

        self.map_to_cbet_preds_offset: output the predicted offsets for all the codes in all the layers.
            The input dimension of ` self.map_to_cbet_preds_offset` is same with the output of GPT,
            and the output dimension of ` self.map_to_cbet_preds_offset` is `self.vqvae_model.vqvae_num_layers (=fixed as 2) * self.config.vqvae_n_embed * config.action_chunk_size * config.action_feature.shape[0]`.
        """

        super().__init__()
        self.config = config
        # init vqvae
        self.vqvae_model = VqVae(config)
        if config.sequentially_select:
            self.map_to_cbet_preds_primary_bin = MLP(
                in_channels=config.gpt_output_dim,
                hidden_channels=[self.config.vqvae_n_embed],
            )
            self.map_to_cbet_preds_secondary_bin = MLP(
                in_channels=config.gpt_output_dim + self.config.vqvae_n_embed,
                hidden_channels=[self.config.vqvae_n_embed],
            )
        else:
            self.map_to_cbet_preds_bin = MLP(
                in_channels=config.gpt_output_dim,
                hidden_channels=[self.vqvae_model.vqvae_num_layers * self.config.vqvae_n_embed],
            )
        self.map_to_cbet_preds_offset = MLP(
            in_channels=config.gpt_output_dim,
            hidden_channels=[
                self.vqvae_model.vqvae_num_layers
                * self.config.vqvae_n_embed
                * config.action_chunk_size
                * config.action_feature.shape[0],
            ],
        )
        # loss
        self._focal_loss_fn = FocalLoss(gamma=2.0)

    def discretize(self, n_vqvae_training_steps, actions):
        # Resize the action sequence data to fit the action chunk size using a sliding window approach.
        actions = torch.cat(
            [
                actions[:, j : j + self.config.action_chunk_size, :]
                for j in range(actions.shape[1] + 1 - self.config.action_chunk_size)
            ],
            dim=0,
        )
        # `actions` is a tensor of shape (new_batch, action_chunk_size, action_dim) where new_batch is the number of possible chunks created from the original sequences using the sliding window.

        loss, metric = self.vqvae_model.vqvae_forward(actions)
        n_different_codes = sum(
            [len(torch.unique(metric[2][:, i])) for i in range(self.vqvae_model.vqvae_num_layers)]
        )
        n_different_combinations = len(torch.unique(metric[2], dim=0))
        recon_l1_error = metric[0].detach().cpu().item()
        self.vqvae_model.optimized_steps += 1
        # if we updated RVQ more than `n_vqvae_training_steps` steps, we freeze the RVQ part.
        if self.vqvae_model.optimized_steps >= n_vqvae_training_steps:
            self.vqvae_model.discretized = torch.tensor(True)
            self.vqvae_model.vq_layer.freeze_codebook = torch.tensor(True)
            print("Finished discretizing action data!")
            self.vqvae_model.eval()
            for param in self.vqvae_model.vq_layer.parameters():
                param.requires_grad = False
        return loss, n_different_codes, n_different_combinations, recon_l1_error

    def forward(self, x, **kwargs) -> dict:
        # N is the batch size, and T is number of action query tokens, which are process through same GPT
        N, T, _ = x.shape
        # we calculate N and T side parallelly. Thus, the dimensions would be
        # (batch size * number of action query tokens, action chunk size, action dimension)
        x = einops.rearrange(x, "N T WA -> (N T) WA")

        # sample offsets
        cbet_offsets = self.map_to_cbet_preds_offset(x)
        cbet_offsets = einops.rearrange(
            cbet_offsets,
            "(NT) (G C WA) -> (NT) G C WA",
            G=self.vqvae_model.vqvae_num_layers,
            C=self.config.vqvae_n_embed,
        )
        # if self.config.sequentially_select is True, bin prediction head first sample the primary code, and then sample secondary code
        if self.config.sequentially_select:
            cbet_primary_logits = self.map_to_cbet_preds_primary_bin(x)

            # select primary bin first
            cbet_primary_probs = torch.softmax(
                cbet_primary_logits / self.config.bet_softmax_temperature, dim=-1
            )
            NT, choices = cbet_primary_probs.shape
            sampled_primary_centers = einops.rearrange(
                torch.multinomial(cbet_primary_probs.view(-1, choices), num_samples=1),
                "(NT) 1 -> NT",
                NT=NT,
            )

            cbet_secondary_logits = self.map_to_cbet_preds_secondary_bin(
                torch.cat(
                    (x, F.one_hot(sampled_primary_centers, num_classes=self.config.vqvae_n_embed)),
                    axis=1,
                )
            )
            cbet_secondary_probs = torch.softmax(
                cbet_secondary_logits / self.config.bet_softmax_temperature, dim=-1
            )
            sampled_secondary_centers = einops.rearrange(
                torch.multinomial(cbet_secondary_probs.view(-1, choices), num_samples=1),
                "(NT) 1 -> NT",
                NT=NT,
            )
            sampled_centers = torch.stack((sampled_primary_centers, sampled_secondary_centers), axis=1)
            cbet_logits = torch.stack([cbet_primary_logits, cbet_secondary_logits], dim=1)
        # if self.config.sequentially_select is False, bin prediction head samples primary and secondary code at once.
        else:
            cbet_logits = self.map_to_cbet_preds_bin(x)
            cbet_logits = einops.rearrange(
                cbet_logits, "(NT) (G C) -> (NT) G C", G=self.vqvae_model.vqvae_num_layers
            )
            cbet_probs = torch.softmax(cbet_logits / self.config.bet_softmax_temperature, dim=-1)
            NT, G, choices = cbet_probs.shape
            sampled_centers = einops.rearrange(
                torch.multinomial(cbet_probs.view(-1, choices), num_samples=1),
                "(NT G) 1 -> NT G",
                NT=NT,
            )

        device = get_device_from_parameters(self)
        indices = (
            torch.arange(NT, device=device).unsqueeze(1),
            torch.arange(self.vqvae_model.vqvae_num_layers, device=device).unsqueeze(0),
            sampled_centers,
        )
        # Use advanced indexing to sample the values (Extract the only offsets corresponding to the sampled codes.)
        sampled_offsets = cbet_offsets[indices]
        # Then, sum the offsets over the RVQ layers to get a net offset for the bin prediction
        sampled_offsets = sampled_offsets.sum(dim=1)
        with torch.no_grad():
            # Get the centroids (= vectors corresponding to the codes) of each layer to pass it through RVQ decoder
            return_decoder_input = self.vqvae_model.get_embeddings_from_code(sampled_centers).clone().detach()
            # pass the centroids through decoder to get actions.
            decoded_action = self.vqvae_model.get_action_from_latent(return_decoder_input).clone().detach()
        # reshaped extracted offset to match with decoded centroids
        sampled_offsets = einops.rearrange(
            sampled_offsets, "NT (W A) -> NT W A", W=self.config.action_chunk_size
        )
        # add offset and decoded centroids
        predicted_action = decoded_action + sampled_offsets
        predicted_action = einops.rearrange(
            predicted_action,
            "(N T) W A -> N T (W A)",
            N=N,
            T=T,
            W=self.config.action_chunk_size,
        )

        return {
            "cbet_logits": cbet_logits,
            "predicted_action": predicted_action,
            "sampled_centers": sampled_centers,
            "decoded_action": decoded_action,
        }

    def loss_fn(self, pred, target, **kwargs):
        """
        for given ground truth action values (target), and prediction (pred) this function calculates the overall loss.

        predicted_action: predicted action chunk (offset + decoded centroids)
        sampled_centers: sampled centroids (code of RVQ)
        decoded_action: decoded action, which is produced by passing sampled_centers through RVQ decoder
        NT: batch size * T
        T: number of action query tokens, which are process through same GPT
        cbet_logits: probability of all codes in each layer
        """
        action_seq = target
        predicted_action = pred["predicted_action"]
        sampled_centers = pred["sampled_centers"]
        decoded_action = pred["decoded_action"]
        NT = predicted_action.shape[0] * predicted_action.shape[1]

        cbet_logits = pred["cbet_logits"]

        predicted_action = einops.rearrange(
            predicted_action, "N T (W A) -> (N T) W A", W=self.config.action_chunk_size
        )

        action_seq = einops.rearrange(action_seq, "N T W A -> (N T) W A")
        # Figure out the loss for the actions.
        # First, we need to find the closest cluster center for each ground truth action.
        with torch.no_grad():
            state_vq, action_bins = self.vqvae_model.get_code(action_seq)  # action_bins: NT, G

        # Now we can compute the loss.

        # offset loss is L1 distance between the predicted action and ground truth action
        offset_loss = F.l1_loss(action_seq, predicted_action)

        # calculate primary code prediction loss
        cbet_loss1 = self._focal_loss_fn(
            cbet_logits[:, 0, :],
            action_bins[:, 0],
        )
        # calculate secondary code prediction loss
        cbet_loss2 = self._focal_loss_fn(
            cbet_logits[:, 1, :],
            action_bins[:, 1],
        )
        # add all the prediction loss
        cbet_loss = (
            cbet_loss1 * self.config.primary_code_loss_weight
            + cbet_loss2 * self.config.secondary_code_loss_weight
        )

        equal_primary_code_rate = torch.sum((action_bins[:, 0] == sampled_centers[:, 0]).int()) / (NT)
        equal_secondary_code_rate = torch.sum((action_bins[:, 1] == sampled_centers[:, 1]).int()) / (NT)

        action_mse_error = torch.mean((action_seq - predicted_action) ** 2)
        vq_action_error = torch.mean(torch.abs(action_seq - decoded_action))
        offset_action_error = torch.mean(torch.abs(action_seq - predicted_action))
        action_error_max = torch.max(torch.abs(action_seq - predicted_action))

        loss = cbet_loss + self.config.offset_loss_weight * offset_loss

        loss_dict = {
            "loss": loss,
            "classification_loss": cbet_loss.detach().cpu().item(),
            "offset_loss": offset_loss.detach().cpu().item(),
            "equal_primary_code_rate": equal_primary_code_rate.detach().cpu().item(),
            "equal_secondary_code_rate": equal_secondary_code_rate.detach().cpu().item(),
            "vq_action_error": vq_action_error.detach().cpu().item(),
            "offset_action_error": offset_action_error.detach().cpu().item(),
            "action_error_max": action_error_max.detach().cpu().item(),
            "action_mse_error": action_mse_error.detach().cpu().item(),
        }
        return loss_dict


class VQBeTRgbEncoder(nn.Module):
    """Encode an RGB image into a 1D feature vector.

    Includes the ability to normalize and crop the image first.

    Same with DiffusionRgbEncoder from modeling_diffusion.py
    """

    def __init__(self, config: VQBeTConfig):
        super().__init__()
        # Set up optional preprocessing.
        if config.crop_shape is not None:
            self.do_crop = True
            # Always use center crop for eval
            self.center_crop = torchvision.transforms.CenterCrop(config.crop_shape)
            if config.crop_is_random:
                self.maybe_random_crop = torchvision.transforms.RandomCrop(config.crop_shape)
            else:
                self.maybe_random_crop = self.center_crop
        else:
            self.do_crop = False

        # Set up backbone.
        backbone_model = getattr(torchvision.models, config.vision_backbone)(
            weights=config.pretrained_backbone_weights
        )
        # Note: This assumes that the layer4 feature map is children()[-3]
        # TODO(alexander-soare): Use a safer alternative.
        self.backbone = nn.Sequential(*(list(backbone_model.children())[:-2]))
        if config.use_group_norm:
            if config.pretrained_backbone_weights:
                raise ValueError(
                    "You can't replace BatchNorm in a pretrained model without ruining the weights!"
                )
            self.backbone = _replace_submodules(
                root_module=self.backbone,
                predicate=lambda x: isinstance(x, nn.BatchNorm2d),
                func=lambda x: nn.GroupNorm(num_groups=x.num_features // 16, num_channels=x.num_features),
            )

        # Set up pooling and final layers.
        # Use a dry run to get the feature map shape.
        # The dummy input should take the number of image channels from `config.image_features` and it should
        # use the height and width from `config.crop_shape` if it is provided, otherwise it should use the
        # height and width from `config.image_features`.

        images_shape = next(iter(config.image_features.values())).shape
        dummy_shape_h_w = config.crop_shape if config.crop_shape is not None else images_shape[1:]
        dummy_shape = (1, images_shape[0], *dummy_shape_h_w)
        feature_map_shape = get_output_shape(self.backbone, dummy_shape)[1:]

        self.pool = SpatialSoftmax(feature_map_shape, num_kp=config.spatial_softmax_num_keypoints)
        self.feature_dim = config.spatial_softmax_num_keypoints * 2
        self.out = nn.Linear(config.spatial_softmax_num_keypoints * 2, self.feature_dim)
        self.relu = nn.ReLU()

    def forward(self, x: Tensor) -> Tensor:
        """
        Args:
            x: (B, C, H, W) image tensor with pixel values in [0, 1].
        Returns:
            (B, D) image feature.
        """
        # Preprocess: maybe crop (if it was set up in the __init__).
        if self.do_crop:
            if self.training:  # noqa: SIM108
                x = self.maybe_random_crop(x)
            else:
                # Always use center crop for eval.
                x = self.center_crop(x)
        # Extract backbone feature.
        x = torch.flatten(self.pool(self.backbone(x)), start_dim=1)
        # Final linear layer with non-linearity.
        x = self.relu(self.out(x))
        return x


def _replace_submodules(
    root_module: nn.Module, predicate: Callable[[nn.Module], bool], func: Callable[[nn.Module], nn.Module]
) -> nn.Module:
    """
    Args:
        root_module: The module for which the submodules need to be replaced
        predicate: Takes a module as an argument and must return True if the that module is to be replaced.
        func: Takes a module as an argument and returns a new module to replace it with.
    Returns:
        The root module with its submodules replaced.
    """
    if predicate(root_module):
        return func(root_module)

    replace_list = [k.split(".") for k, m in root_module.named_modules(remove_duplicate=True) if predicate(m)]
    for *parents, k in replace_list:
        parent_module = root_module
        if len(parents) > 0:
            parent_module = root_module.get_submodule(".".join(parents))
        if isinstance(parent_module, nn.Sequential):
            src_module = parent_module[int(k)]
        else:
            src_module = getattr(parent_module, k)
        tgt_module = func(src_module)
        if isinstance(parent_module, nn.Sequential):
            parent_module[int(k)] = tgt_module
        else:
            setattr(parent_module, k, tgt_module)
    # verify that all BN are replaced
    assert not any(predicate(m) for _, m in root_module.named_modules(remove_duplicate=True))
    return root_module


class VqVae(nn.Module):
    def __init__(
        self,
        config: VQBeTConfig,
    ):
        """
        VQ-VAE is composed of three parts: encoder, vq_layer, and decoder.
        Encoder and decoder are MLPs consisting of an input, output layer, and hidden layer, respectively.
        The vq_layer uses residual VQs.

        This class contains functions for training the encoder and decoder along with the residual VQ layer (for training phase 1),
        as well as functions to help BeT training part in training phase 2.
        """

        super().__init__()
        self.config = config
        # 'discretized' indicates whether the Residual VQ part is trained or not. (After finishing the training, we set discretized=True)
        self.register_buffer("discretized", torch.tensor(False))
        self.optimized_steps = 0
        # we use the fixed number of layers for Residual VQ across all environments.
        self.vqvae_num_layers = 2

        self.vq_layer = ResidualVQ(
            dim=config.vqvae_embedding_dim,
            num_quantizers=self.vqvae_num_layers,
            codebook_size=config.vqvae_n_embed,
        )

        self.encoder = MLP(
            in_channels=self.config.action_feature.shape[0] * self.config.action_chunk_size,
            hidden_channels=[
                config.vqvae_enc_hidden_dim,
                config.vqvae_enc_hidden_dim,
                config.vqvae_embedding_dim,
            ],
        )
        self.decoder = MLP(
            in_channels=config.vqvae_embedding_dim,
            hidden_channels=[
                config.vqvae_enc_hidden_dim,
                config.vqvae_enc_hidden_dim,
                self.config.action_feature.shape[0] * self.config.action_chunk_size,
            ],
        )

    def get_embeddings_from_code(self, encoding_indices):
        # This function gets code indices as inputs, and outputs embedding vectors corresponding to the code indices.
        with torch.no_grad():
            z_embed = self.vq_layer.get_codebook_vector_from_indices(encoding_indices)
            # since the RVQ has multiple layers, it adds the vectors in the axis of layers to provide a vector for that code combination.
            z_embed = z_embed.sum(dim=0)
        return z_embed

    def get_action_from_latent(self, latent):
        # given latent vector, this function outputs the decoded action.
        output = self.decoder(latent)
        if self.config.action_chunk_size == 1:
            return einops.rearrange(output, "N (T A) -> N T A", A=self.config.action_feature.shape[0])
        else:
            return einops.rearrange(output, "N (T A) -> N T A", A=self.config.action_feature.shape[0])

    def get_code(self, state):
        # in phase 2 of VQ-BeT training, we need a `ground truth labels of action data` to calculate the Focal loss for code prediction head. (please refer to section 3.3 in the paper https://huggingface.co/papers/2403.03181)
        # this function outputs the `GT code` of given action using frozen encoder and quantization layers. (please refer to Figure 2. in the paper https://huggingface.co/papers/2403.03181)
        state = einops.rearrange(state, "N T A -> N (T A)")
        with torch.no_grad():
            state_rep = self.encoder(state)
            state_rep_shape = state_rep.shape[:-1]
            state_rep_flat = state_rep.view(state_rep.size(0), -1, state_rep.size(1))
            state_rep_flat, vq_code, vq_loss_state = self.vq_layer(state_rep_flat)
            state_vq = state_rep_flat.view(*state_rep_shape, -1)
            vq_code = vq_code.view(*state_rep_shape, -1)
            vq_loss_state = torch.sum(vq_loss_state)
            return state_vq, vq_code

    def vqvae_forward(self, state):
        # This function passes the given data through Residual VQ with Encoder and Decoder. Please refer to section 3.2 in the paper https://huggingface.co/papers/2403.03181).
        state = einops.rearrange(state, "N T A -> N (T A)")
        # We start with passing action (or action chunk) at:t+n through the encoder ϕ.
        state_rep = self.encoder(state)
        state_rep_shape = state_rep.shape[:-1]
        state_rep_flat = state_rep.view(state_rep.size(0), -1, state_rep.size(1))
        # The resulting latent embedding vector x = ϕ(at:t+n) is then mapped to an embedding vector in the codebook of the RVQ layers by the nearest neighbor look-up.
        state_rep_flat, vq_code, vq_loss_state = self.vq_layer(state_rep_flat)
        state_vq = state_rep_flat.view(*state_rep_shape, -1)
        vq_code = vq_code.view(*state_rep_shape, -1)
        # since the RVQ has multiple layers, it adds the vectors in the axis of layers to provide a vector for that code combination.
        vq_loss_state = torch.sum(vq_loss_state)
        # Then, the discretized vector zq(x) is reconstructed as ψ(zq(x)) by passing through the decoder ψ.
        dec_out = self.decoder(state_vq)
        # Calculate L1 reconstruction loss
        encoder_loss = (state - dec_out).abs().mean()
        # add encoder reconstruction loss and commitment loss
        rep_loss = encoder_loss + vq_loss_state * 5

        metric = (
            encoder_loss.clone().detach(),
            vq_loss_state.clone().detach(),
            vq_code,
            rep_loss.item(),
        )
        return rep_loss, metric


class FocalLoss(nn.Module):
    """
    From https://github.com/notmahi/miniBET/blob/main/behavior_transformer/bet.py
    """

    def __init__(self, gamma: float = 0, size_average: bool = True):
        super().__init__()
        self.gamma = gamma
        self.size_average = size_average

    def forward(self, input, target):
        if len(input.shape) == 3:
            N, T, _ = input.shape
            logpt = F.log_softmax(input, dim=-1)
            logpt = logpt.gather(-1, target.view(N, T, 1)).view(N, T)
        elif len(input.shape) == 2:
            logpt = F.log_softmax(input, dim=-1)
            logpt = logpt.gather(-1, target.view(-1, 1)).view(-1)
        pt = logpt.exp()

        loss = -1 * (1 - pt) ** self.gamma * logpt
        if self.size_average:
            return loss.mean()
        else:
            return loss.sum()


class MLP(torch.nn.Sequential):
    def __init__(
        self,
        in_channels: int,
        hidden_channels: list[int],
    ):
        layers = []
        in_dim = in_channels
        for hidden_dim in hidden_channels[:-1]:
            layers.append(torch.nn.Linear(in_dim, hidden_dim))
            layers.append(torch.nn.ReLU())
            in_dim = hidden_dim

        layers.append(torch.nn.Linear(in_dim, hidden_channels[-1]))

        super().__init__(*layers)<|MERGE_RESOLUTION|>--- conflicted
+++ resolved
@@ -128,13 +128,9 @@
         environment. It works by managing the actions in a queue and only calling `select_actions` when the
         queue is empty.
         """
-<<<<<<< HEAD
-
-=======
         # NOTE: for offline evaluation, we have action in the batch, so we need to pop it out
         if ACTION in batch:
             batch.pop(ACTION)
->>>>>>> 26dd1a01
         batch = dict(batch)  # shallow copy so that adding a key doesn't modify the original
         # NOTE: It's important that this happens after stacking the images into a single key.
         batch["observation.images"] = torch.stack([batch[key] for key in self.config.image_features], dim=-4)
