#!/usr/bin/env python

# Copyright 2024 The HuggingFace Inc. team. All rights reserved.
#
# Licensed under the Apache License, Version 2.0 (the "License");
# you may not use this file except in compliance with the License.
# You may obtain a copy of the License at
#
#     http://www.apache.org/licenses/LICENSE-2.0
#
# Unless required by applicable law or agreed to in writing, software
# distributed under the License is distributed on an "AS IS" BASIS,
# WITHOUT WARRANTIES OR CONDITIONS OF ANY KIND, either express or implied.
# See the License for the specific language governing permissions and
# limitations under the License.

from __future__ import annotations

import importlib
import logging
from typing import Any, TypedDict

import torch
from typing_extensions import Unpack

from lerobot.configs.policies import PreTrainedConfig
from lerobot.configs.types import FeatureType
from lerobot.datasets.lerobot_dataset import LeRobotDatasetMetadata
from lerobot.datasets.utils import dataset_to_policy_features
from lerobot.envs.configs import EnvConfig
from lerobot.envs.utils import env_to_policy_features
from lerobot.policies.act.configuration_act import ACTConfig
from lerobot.policies.diffusion.configuration_diffusion import DiffusionConfig
from lerobot.policies.groot.configuration_groot import GrootConfig
from lerobot.policies.pi0.configuration_pi0 import PI0Config
from lerobot.policies.pi05.configuration_pi05 import PI05Config
from lerobot.policies.pretrained import PreTrainedPolicy
from lerobot.policies.sac.configuration_sac import SACConfig
from lerobot.policies.sac.reward_model.configuration_classifier import RewardClassifierConfig
from lerobot.policies.sarm.configuration_sarm import SARMConfig
from lerobot.policies.smolvla.configuration_smolvla import SmolVLAConfig
from lerobot.policies.tdmpc.configuration_tdmpc import TDMPCConfig
from lerobot.policies.utils import validate_visual_features_consistency
from lerobot.policies.vqbet.configuration_vqbet import VQBeTConfig
from lerobot.policies.xvla.configuration_xvla import XVLAConfig
from lerobot.processor import PolicyAction, PolicyProcessorPipeline
from lerobot.processor.converters import (
    batch_to_transition,
    policy_action_to_transition,
    transition_to_batch,
    transition_to_policy_action,
)
from lerobot.utils.constants import POLICY_POSTPROCESSOR_DEFAULT_NAME, POLICY_PREPROCESSOR_DEFAULT_NAME


def get_policy_class(name: str) -> type[PreTrainedPolicy]:
    """
    Retrieves a policy class by its registered name.

    This function uses dynamic imports to avoid loading all policy classes into memory
    at once, improving startup time and reducing dependencies.

    Args:
        name: The name of the policy. Supported names are "tdmpc", "diffusion", "act",
              "vqbet", "pi0", "pi05", "sac", "reward_classifier", "smolvla".

    Returns:
        The policy class corresponding to the given name.

    Raises:
        NotImplementedError: If the policy name is not recognized.
    """
    if name == "tdmpc":
        from lerobot.policies.tdmpc.modeling_tdmpc import TDMPCPolicy

        return TDMPCPolicy
    elif name == "diffusion":
        from lerobot.policies.diffusion.modeling_diffusion import DiffusionPolicy

        return DiffusionPolicy
    elif name == "act":
        from lerobot.policies.act.modeling_act import ACTPolicy

        return ACTPolicy
    elif name == "vqbet":
        from lerobot.policies.vqbet.modeling_vqbet import VQBeTPolicy

        return VQBeTPolicy
    elif name == "pi0":
        from lerobot.policies.pi0.modeling_pi0 import PI0Policy

        return PI0Policy
    elif name == "pi05":
        from lerobot.policies.pi05.modeling_pi05 import PI05Policy

        return PI05Policy
    elif name == "sac":
        from lerobot.policies.sac.modeling_sac import SACPolicy

        return SACPolicy
    elif name == "reward_classifier":
        from lerobot.policies.sac.reward_model.modeling_classifier import Classifier

        return Classifier
    elif name == "smolvla":
        from lerobot.policies.smolvla.modeling_smolvla import SmolVLAPolicy

        return SmolVLAPolicy
    elif name == "sarm":
        from lerobot.policies.sarm.modeling_sarm import SARMRewardModel

        return SARMRewardModel
    elif name == "groot":
        from lerobot.policies.groot.modeling_groot import GrootPolicy

        return GrootPolicy
    elif name == "xvla":
        from lerobot.policies.xvla.modeling_xvla import XVLAPolicy

        return XVLAPolicy
    else:
        try:
            return _get_policy_cls_from_policy_name(name=name)
        except Exception as e:
            raise ValueError(f"Policy type '{name}' is not available.") from e


def make_policy_config(policy_type: str, **kwargs) -> PreTrainedConfig:
    """
    Instantiates a policy configuration object based on the policy type.

    This factory function simplifies the creation of policy configuration objects by
    mapping a string identifier to the corresponding config class.

    Args:
        policy_type: The type of the policy. Supported types include "tdmpc",
                     "diffusion", "act", "vqbet", "pi0", "pi05", "sac", "smolvla",
                     "reward_classifier".
        **kwargs: Keyword arguments to be passed to the configuration class constructor.

    Returns:
        An instance of a `PreTrainedConfig` subclass.

    Raises:
        ValueError: If the `policy_type` is not recognized.
    """
    if policy_type == "tdmpc":
        return TDMPCConfig(**kwargs)
    elif policy_type == "diffusion":
        return DiffusionConfig(**kwargs)
    elif policy_type == "act":
        return ACTConfig(**kwargs)
    elif policy_type == "vqbet":
        return VQBeTConfig(**kwargs)
    elif policy_type == "pi0":
        return PI0Config(**kwargs)
    elif policy_type == "pi05":
        return PI05Config(**kwargs)
    elif policy_type == "sac":
        return SACConfig(**kwargs)
    elif policy_type == "smolvla":
        return SmolVLAConfig(**kwargs)
    elif policy_type == "reward_classifier":
        return RewardClassifierConfig(**kwargs)
    elif policy_type == "groot":
        return GrootConfig(**kwargs)
    elif policy_type == "xvla":
        return XVLAConfig(**kwargs)
    else:
        try:
            config_cls = PreTrainedConfig.get_choice_class(policy_type)
            return config_cls(**kwargs)
        except Exception as e:
            raise ValueError(f"Policy type '{policy_type}' is not available.") from e


class ProcessorConfigKwargs(TypedDict, total=False):
    """
    A TypedDict defining the keyword arguments for processor configuration.

    This provides type hints for the optional arguments passed to `make_pre_post_processors`,
    improving code clarity and enabling static analysis.

    Attributes:
        preprocessor_config_filename: The filename for the preprocessor configuration.
        postprocessor_config_filename: The filename for the postprocessor configuration.
        preprocessor_overrides: A dictionary of overrides for the preprocessor configuration.
        postprocessor_overrides: A dictionary of overrides for the postprocessor configuration.
        dataset_stats: Dataset statistics for normalization.
    """

    preprocessor_config_filename: str | None
    postprocessor_config_filename: str | None
    preprocessor_overrides: dict[str, Any] | None
    postprocessor_overrides: dict[str, Any] | None
    dataset_stats: dict[str, dict[str, torch.Tensor]] | None


def make_pre_post_processors(
    policy_cfg: PreTrainedConfig,
    pretrained_path: str | None = None,
    **kwargs: Unpack[ProcessorConfigKwargs],
) -> tuple[
    PolicyProcessorPipeline[dict[str, Any], dict[str, Any]],
    PolicyProcessorPipeline[PolicyAction, PolicyAction],
]:
    """
    Create or load pre- and post-processor pipelines for a given policy.

    This function acts as a factory. It can either load existing processor pipelines
    from a pretrained path or create new ones from scratch based on the policy
    configuration. Each policy type has a dedicated factory function for its
    processors (e.g., `make_tdmpc_pre_post_processors`).

    Args:
        policy_cfg: The configuration of the policy for which to create processors.
        pretrained_path: An optional path to load pretrained processor pipelines from.
            If provided, pipelines are loaded from this path.
        **kwargs: Keyword arguments for processor configuration, as defined in
            `ProcessorConfigKwargs`.

    Returns:
        A tuple containing the input (pre-processor) and output (post-processor) pipelines.

    Raises:
        NotImplementedError: If a processor factory is not implemented for the given
            policy configuration type.
    """
    if pretrained_path:
        # TODO(Steven): Temporary patch, implement correctly the processors for Gr00t
        if isinstance(policy_cfg, GrootConfig):
            # GROOT handles normalization in groot_pack_inputs_v3 step
            # Need to override both stats AND normalize_min_max since saved config might be empty
            preprocessor_overrides = {}
            postprocessor_overrides = {}
            preprocessor_overrides["groot_pack_inputs_v3"] = {
                "stats": kwargs.get("dataset_stats"),
                "normalize_min_max": True,
            }

            # Also ensure postprocessing slices to env action dim and unnormalizes with dataset stats
            env_action_dim = policy_cfg.output_features["action"].shape[0]
            postprocessor_overrides["groot_action_unpack_unnormalize_v1"] = {
                "stats": kwargs.get("dataset_stats"),
                "normalize_min_max": True,
                "env_action_dim": env_action_dim,
            }
            kwargs["preprocessor_overrides"] = preprocessor_overrides
            kwargs["postprocessor_overrides"] = postprocessor_overrides

        return (
            PolicyProcessorPipeline.from_pretrained(
                pretrained_model_name_or_path=pretrained_path,
                config_filename=kwargs.get(
                    "preprocessor_config_filename", f"{POLICY_PREPROCESSOR_DEFAULT_NAME}.json"
                ),
                overrides=kwargs.get("preprocessor_overrides", {}),
                to_transition=batch_to_transition,
                to_output=transition_to_batch,
            ),
            PolicyProcessorPipeline.from_pretrained(
                pretrained_model_name_or_path=pretrained_path,
                config_filename=kwargs.get(
                    "postprocessor_config_filename", f"{POLICY_POSTPROCESSOR_DEFAULT_NAME}.json"
                ),
                overrides=kwargs.get("postprocessor_overrides", {}),
                to_transition=policy_action_to_transition,
                to_output=transition_to_policy_action,
            ),
        )

    # Create a new processor based on policy type
    if isinstance(policy_cfg, TDMPCConfig):
        from lerobot.policies.tdmpc.processor_tdmpc import make_tdmpc_pre_post_processors

        processors = make_tdmpc_pre_post_processors(
            config=policy_cfg,
            dataset_stats=kwargs.get("dataset_stats"),
        )

    elif isinstance(policy_cfg, DiffusionConfig):
        from lerobot.policies.diffusion.processor_diffusion import make_diffusion_pre_post_processors

        processors = make_diffusion_pre_post_processors(
            config=policy_cfg,
            dataset_stats=kwargs.get("dataset_stats"),
        )

    elif isinstance(policy_cfg, ACTConfig):
        from lerobot.policies.act.processor_act import make_act_pre_post_processors

        processors = make_act_pre_post_processors(
            config=policy_cfg,
            dataset_stats=kwargs.get("dataset_stats"),
        )

    elif isinstance(policy_cfg, VQBeTConfig):
        from lerobot.policies.vqbet.processor_vqbet import make_vqbet_pre_post_processors

        processors = make_vqbet_pre_post_processors(
            config=policy_cfg,
            dataset_stats=kwargs.get("dataset_stats"),
        )

    elif isinstance(policy_cfg, PI0Config):
        from lerobot.policies.pi0.processor_pi0 import make_pi0_pre_post_processors

        processors = make_pi0_pre_post_processors(
            config=policy_cfg,
            dataset_stats=kwargs.get("dataset_stats"),
        )

    elif isinstance(policy_cfg, PI05Config):
        from lerobot.policies.pi05.processor_pi05 import make_pi05_pre_post_processors

        processors = make_pi05_pre_post_processors(
            config=policy_cfg,
            dataset_stats=kwargs.get("dataset_stats"),
        )

    elif isinstance(policy_cfg, SACConfig):
        from lerobot.policies.sac.processor_sac import make_sac_pre_post_processors

        processors = make_sac_pre_post_processors(
            config=policy_cfg,
            dataset_stats=kwargs.get("dataset_stats"),
        )

    elif isinstance(policy_cfg, RewardClassifierConfig):
        from lerobot.policies.sac.reward_model.processor_classifier import make_classifier_processor

        processors = make_classifier_processor(
            config=policy_cfg,
            dataset_stats=kwargs.get("dataset_stats"),
        )

    elif isinstance(policy_cfg, SmolVLAConfig):
        from lerobot.policies.smolvla.processor_smolvla import make_smolvla_pre_post_processors

        processors = make_smolvla_pre_post_processors(
            config=policy_cfg,
            dataset_stats=kwargs.get("dataset_stats"),
        )

    elif isinstance(policy_cfg, SARMConfig):
        from lerobot.policies.sarm.processor_sarm import make_sarm_pre_post_processors

        processors = make_sarm_pre_post_processors(
            config=policy_cfg,
            dataset_stats=kwargs.get("dataset_stats"),
            dataset_meta=kwargs.get("dataset_meta"),
        )
    elif isinstance(policy_cfg, GrootConfig):
        from lerobot.policies.groot.processor_groot import make_groot_pre_post_processors

        processors = make_groot_pre_post_processors(
            config=policy_cfg,
            dataset_stats=kwargs.get("dataset_stats"),
        )
    elif isinstance(policy_cfg, XVLAConfig):
        from lerobot.policies.xvla.processor_xvla import (
            make_xvla_pre_post_processors,
        )

        processors = make_xvla_pre_post_processors(
            config=policy_cfg,
            dataset_stats=kwargs.get("dataset_stats"),
        )

    else:
        try:
            processors = _make_processors_from_policy_config(
                config=policy_cfg,
                dataset_stats=kwargs.get("dataset_stats"),
            )
        except Exception as e:
            raise ValueError(f"Processor for policy type '{policy_cfg.type}' is not implemented.") from e

    return processors


def make_policy(
    cfg: PreTrainedConfig,
    ds_meta: LeRobotDatasetMetadata | None = None,
    env_cfg: EnvConfig | None = None,
    rename_map: dict[str, str] | None = None,
) -> PreTrainedPolicy:
    """
    Instantiate a policy model.

    This factory function handles the logic of creating a policy, which requires
    determining the input and output feature shapes. These shapes can be derived
    either from a `LeRobotDatasetMetadata` object or an `EnvConfig` object. The function
    can either initialize a new policy from scratch or load a pretrained one.

    Args:
        cfg: The configuration for the policy to be created. If `cfg.pretrained_path` is
             set, the policy will be loaded with weights from that path.
        ds_meta: Dataset metadata used to infer feature shapes and types. Also provides
                 statistics for normalization layers.
        env_cfg: Environment configuration used to infer feature shapes and types.
                 One of `ds_meta` or `env_cfg` must be provided.
        rename_map: Optional mapping of dataset or environment feature keys to match
                 expected policy feature names (e.g., `"left"` → `"camera1"`).

    Returns:
        An instantiated and device-placed policy model.

    Raises:
        ValueError: If both or neither of `ds_meta` and `env_cfg` are provided.
        NotImplementedError: If attempting to use an unsupported policy-backend
                             combination (e.g., VQBeT with 'mps').
    """
    if bool(ds_meta) == bool(env_cfg):
        raise ValueError("Either one of a dataset metadata or a sim env must be provided.")

    # NOTE: Currently, if you try to run vqbet with mps backend, you'll get this error.
    # TODO(aliberts, rcadene): Implement a check_backend_compatibility in policies?
    # NotImplementedError: The operator 'aten::unique_dim' is not currently implemented for the MPS device. If
    # you want this op to be added in priority during the prototype phase of this feature, please comment on
    # https://github.com/pytorch/pytorch/issues/77764. As a temporary fix, you can set the environment
    # variable `PYTORCH_ENABLE_MPS_FALLBACK=1` to use the CPU as a fallback for this op. WARNING: this will be
    # slower than running natively on MPS.
    if cfg.type == "vqbet" and cfg.device == "mps":
        raise NotImplementedError(
            "Current implementation of VQBeT does not support `mps` backend. "
            "Please use `cpu` or `cuda` backend."
        )

    policy_cls = get_policy_class(cfg.type)

    kwargs = {}
    if ds_meta is not None:
        features = dataset_to_policy_features(ds_meta.features)
    else:
        if not cfg.pretrained_path:
            logging.warning(
                "You are instantiating a policy from scratch and its features are parsed from an environment "
                "rather than a dataset. Normalization modules inside the policy will have infinite values "
                "by default without stats from a dataset."
            )
        if env_cfg is None:
            raise ValueError("env_cfg cannot be None when ds_meta is not provided")
        features = env_to_policy_features(env_cfg)

    cfg.output_features = {key: ft for key, ft in features.items() if ft.type is FeatureType.ACTION}
    if not cfg.input_features:
        cfg.input_features = {key: ft for key, ft in features.items() if key not in cfg.output_features}
    kwargs["config"] = cfg

<<<<<<< HEAD
    if not cfg.pretrained_path and cfg.use_peft:
        raise ValueError(
            "Instantiating a policy with `use_peft=True` without a checkpoint is not supported since that requires "
            "the PEFT config parameters to be set. For traning with PEFT, see `lerobot_train.py` on how to do that."
        )

    if cfg.pretrained_path and not cfg.use_peft:
=======
    # Pass dataset_stats to the policy if available (needed for some policies like SARM)
    if ds_meta is not None and hasattr(ds_meta, "stats"):
        kwargs["dataset_stats"] = ds_meta.stats

    if ds_meta is not None:
        kwargs["dataset_meta"] = ds_meta

    if cfg.pretrained_path:
>>>>>>> 0bd1969d
        # Load a pretrained policy and override the config if needed (for example, if there are inference-time
        # hyperparameters that we want to vary).
        kwargs["pretrained_name_or_path"] = cfg.pretrained_path
        policy = policy_cls.from_pretrained(**kwargs)
    elif cfg.pretrained_path and cfg.use_peft:
        # Load a pretrained PEFT model on top of the policy. The pretrained path points to the folder/repo
        # of the adapter and the adapter's config contains the path to the base policy. So we need the
        # adapter config first, then load the correct policy and then apply PEFT.
        from peft import PeftConfig, PeftModel

        logging.info("Loading policy's PEFT adapter.")

        peft_pretrained_path = cfg.pretrained_path
        peft_config = PeftConfig.from_pretrained(peft_pretrained_path)

        kwargs["pretrained_name_or_path"] = peft_config.base_model_name_or_path
        if not kwargs["pretrained_name_or_path"]:
            # This means that there's a bug or we trained a policy from scratch using PEFT.
            # It is more likely that this is a bug so we'll raise an error.
            raise ValueError(
                "No pretrained model name found in adapter config. Can't instantiate the pre-trained policy on which "
                "the adapter was trained."
            )

        policy = policy_cls.from_pretrained(**kwargs)
        policy = PeftModel.from_pretrained(policy, peft_pretrained_path, config=peft_config)

    else:
        # Make a fresh policy.
        policy = policy_cls(**kwargs)


    policy.to(cfg.device)
    assert isinstance(policy, torch.nn.Module)

    # policy = torch.compile(policy, mode="reduce-overhead")

    if not rename_map:
        validate_visual_features_consistency(cfg, features)
        # TODO: (jadechoghari) - add a check_state(cfg, features) and check_action(cfg, features)

    return policy


def _get_policy_cls_from_policy_name(name: str) -> type[PreTrainedConfig]:
    """Get policy class from its registered name using dynamic imports.

    This is used as a helper function to import policies from 3rd party lerobot plugins.

    Args:
        name: The name of the policy.
    Returns:
        The policy class corresponding to the given name.
    """
    if name not in PreTrainedConfig.get_known_choices():
        raise ValueError(
            f"Unknown policy name '{name}'. Available policies: {PreTrainedConfig.get_known_choices()}"
        )

    config_cls = PreTrainedConfig.get_choice_class(name)
    config_cls_name = config_cls.__name__

    model_name = config_cls_name.removesuffix("Config")  # e.g., DiffusionConfig -> Diffusion
    if model_name == config_cls_name:
        raise ValueError(
            f"The config class name '{config_cls_name}' does not follow the expected naming convention."
            f"Make sure it ends with 'Config'!"
        )
    cls_name = model_name + "Policy"  # e.g., DiffusionConfig -> DiffusionPolicy
    module_path = config_cls.__module__.replace(
        "configuration_", "modeling_"
    )  # e.g., configuration_diffusion -> modeling_diffusion

    module = importlib.import_module(module_path)
    policy_cls = getattr(module, cls_name)
    return policy_cls


def _make_processors_from_policy_config(
    config: PreTrainedConfig,
    dataset_stats: dict[str, dict[str, torch.Tensor]] | None = None,
) -> tuple[Any, Any]:
    """Create pre- and post-processors from a policy configuration using dynamic imports.

    This is used as a helper function to import processor factories from 3rd party lerobot plugins.

    Args:
        config: The policy configuration object.
        dataset_stats: Dataset statistics for normalization.
    Returns:
        A tuple containing the input (pre-processor) and output (post-processor) pipelines.
    """

    policy_type = config.type
    function_name = f"make_{policy_type}_pre_post_processors"
    module_path = config.__class__.__module__.replace(
        "configuration_", "processor_"
    )  # e.g., configuration_diffusion -> processor_diffusion
    logging.debug(
        f"Instantiating pre/post processors using function '{function_name}' from module '{module_path}'"
    )
    module = importlib.import_module(module_path)
    function = getattr(module, function_name)
    return function(config, dataset_stats=dataset_stats)<|MERGE_RESOLUTION|>--- conflicted
+++ resolved
@@ -448,7 +448,13 @@
         cfg.input_features = {key: ft for key, ft in features.items() if key not in cfg.output_features}
     kwargs["config"] = cfg
 
-<<<<<<< HEAD
+    # Pass dataset_stats to the policy if available (needed for some policies like SARM)
+    if ds_meta is not None and hasattr(ds_meta, "stats"):
+        kwargs["dataset_stats"] = ds_meta.stats
+
+    if ds_meta is not None:
+        kwargs["dataset_meta"] = ds_meta
+
     if not cfg.pretrained_path and cfg.use_peft:
         raise ValueError(
             "Instantiating a policy with `use_peft=True` without a checkpoint is not supported since that requires "
@@ -456,16 +462,6 @@
         )
 
     if cfg.pretrained_path and not cfg.use_peft:
-=======
-    # Pass dataset_stats to the policy if available (needed for some policies like SARM)
-    if ds_meta is not None and hasattr(ds_meta, "stats"):
-        kwargs["dataset_stats"] = ds_meta.stats
-
-    if ds_meta is not None:
-        kwargs["dataset_meta"] = ds_meta
-
-    if cfg.pretrained_path:
->>>>>>> 0bd1969d
         # Load a pretrained policy and override the config if needed (for example, if there are inference-time
         # hyperparameters that we want to vary).
         kwargs["pretrained_name_or_path"] = cfg.pretrained_path
