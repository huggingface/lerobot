#!/usr/bin/env python

# Copyright 2024 Nicklas Hansen, Xiaolong Wang, Hao Su,
# and The HuggingFace Inc. team. All rights reserved.
#
# Licensed under the Apache License, Version 2.0 (the "License");
# you may not use this file except in compliance with the License.
# You may obtain a copy of the License at
#
#     http://www.apache.org/licenses/LICENSE-2.0
#
# Unless required by applicable law or agreed to in writing, software
# distributed under the License is distributed on an "AS IS" BASIS,
# WITHOUT WARRANTIES OR CONDITIONS OF ANY KIND, either express or implied.
# See the License for the specific language governing permissions and
# limitations under the License.
"""Implementation of Finetuning Offline World Models in the Real World.

The comments in this code may sometimes refer to these references:
    TD-MPC paper: Temporal Difference Learning for Model Predictive Control (https://huggingface.co/papers/2203.04955)
    FOWM paper: Finetuning Offline World Models in the Real World (https://huggingface.co/papers/2310.16029)
"""

# ruff: noqa: N806

from collections import deque
from collections.abc import Callable
from copy import deepcopy
from functools import partial

import einops
import numpy as np
import torch
import torch.nn as nn
import torch.nn.functional as F  # noqa: N812
from torch import Tensor

from lerobot.constants import ACTION, OBS_ENV_STATE, OBS_IMAGE, OBS_STATE, REWARD
from lerobot.policies.pretrained import PreTrainedPolicy
from lerobot.policies.tdmpc.configuration_tdmpc import TDMPCConfig
from lerobot.policies.utils import get_device_from_parameters, get_output_shape, populate_queues


class TDMPCPolicy(PreTrainedPolicy):
    """Implementation of TD-MPC learning + inference.

    Please note several warnings for this policy.
        - Evaluation of pretrained weights created with the original FOWM code
            (https://github.com/fyhMer/fowm) works as expected. To be precise: we trained and evaluated a
            model with the FOWM code for the xarm_lift_medium_replay dataset. We ported the weights across
            to LeRobot, and were able to evaluate with the same success metric. BUT, we had to use inter-
            process communication to use the xarm environment from FOWM. This is because our xarm
            environment uses newer dependencies and does not match the environment in FOWM. See
            https://github.com/huggingface/lerobot/pull/103 for implementation details.
        - We have NOT checked that training on LeRobot reproduces the results from FOWM.
        - Nevertheless, we have verified that we can train TD-MPC for PushT. See
          `lerobot/configs/policy/tdmpc_pusht_keypoints.yaml`.
        - Our current xarm datasets were generated using the environment from FOWM. Therefore they do not
          match our xarm environment.
    """

    config_class = TDMPCConfig
    name = "tdmpc"

    def __init__(
        self,
        config: TDMPCConfig,
    ):
        """
        Args:
            config: Policy configuration class instance or None, in which case the default instantiation of
                the configuration class is used.
        """
        super().__init__(config)
        config.validate_features()
        self.config = config

        self.model = TDMPCTOLD(config)
        self.model_target = deepcopy(self.model)
        for param in self.model_target.parameters():
            param.requires_grad = False

        self.reset()

    def get_optim_params(self) -> dict:
        return self.parameters()

    def reset(self):
        """
        Clear observation and action queues. Clear previous means for warm starting of MPPI/CEM. Should be
        called on `env.reset()`
        """
        self._queues = {
            "observation.state": deque(maxlen=1),
            "action": deque(maxlen=max(self.config.n_action_steps, self.config.n_action_repeats)),
        }
        if self.config.image_features:
            self._queues["observation.image"] = deque(maxlen=1)
        if self.config.env_state_feature:
            self._queues["observation.environment_state"] = deque(maxlen=1)
        # Previous mean obtained from the cross-entropy method (CEM) used during MPC. It is used to warm start
        # CEM for the next step.
        self._prev_mean: torch.Tensor | None = None

    @torch.no_grad()
    def predict_action_chunk(self, batch: dict[str, Tensor]) -> Tensor:
        """Predict a chunk of actions given environment observations."""
        batch = {key: torch.stack(list(self._queues[key]), dim=1) for key in batch if key in self._queues}

        # Remove the time dimensions as it is not handled yet.
        for key in batch:
            assert batch[key].shape[1] == 1
            batch[key] = batch[key][:, 0]

        # NOTE: Order of observations matters here.
        encode_keys = []
        if self.config.image_features:
            encode_keys.append(OBS_IMAGE)
        if self.config.env_state_feature:
            encode_keys.append(OBS_ENV_STATE)
        encode_keys.append(OBS_STATE)
        z = self.model.encode({k: batch[k] for k in encode_keys})
        if self.config.use_mpc:  # noqa: SIM108
            actions = self.plan(z)  # (horizon, batch, action_dim)
        else:
            # Plan with the policy (π) alone. This always returns one action so unsqueeze to get a
            # sequence dimension like in the MPC branch.
            actions = self.model.pi(z).unsqueeze(0)

        actions = torch.clamp(actions, -1, +1)

        return actions

    @torch.no_grad()
    def select_action(self, batch: dict[str, Tensor]) -> Tensor:
        """Select a single action given environment observations."""
<<<<<<< HEAD
=======
        # NOTE: for offline evaluation, we have action in the batch, so we need to pop it out
        if ACTION in batch:
            batch.pop(ACTION)

>>>>>>> 26dd1a01
        if self.config.image_features:
            batch = dict(batch)  # shallow copy so that adding a key doesn't modify the original
            batch[OBS_IMAGE] = batch[next(iter(self.config.image_features))]

        self._queues = populate_queues(self._queues, batch)

        # When the action queue is depleted, populate it again by querying the policy.
        if len(self._queues[ACTION]) == 0:
            actions = self.predict_action_chunk(batch)

            if self.config.n_action_repeats > 1:
                for _ in range(self.config.n_action_repeats):
                    self._queues[ACTION].append(actions[0])
            else:
                # Action queue is (n_action_steps, batch_size, action_dim), so we transpose the action.
                self._queues[ACTION].extend(actions[: self.config.n_action_steps])

        action = self._queues[ACTION].popleft()
        return action

    @torch.no_grad()
    def plan(self, z: Tensor) -> Tensor:
        """Plan sequence of actions using TD-MPC inference.

        Args:
            z: (batch, latent_dim,) tensor for the initial state.
        Returns:
            (horizon, batch, action_dim,) tensor for the planned trajectory of actions.
        """
        device = get_device_from_parameters(self)

        batch_size = z.shape[0]

        # Sample Nπ trajectories from the policy.
        pi_actions = torch.empty(
            self.config.horizon,
            self.config.n_pi_samples,
            batch_size,
            self.config.action_feature.shape[0],
            device=device,
        )
        if self.config.n_pi_samples > 0:
            _z = einops.repeat(z, "b d -> n b d", n=self.config.n_pi_samples)
            for t in range(self.config.horizon):
                # Note: Adding a small amount of noise here doesn't hurt during inference and may even be
                # helpful for CEM.
                pi_actions[t] = self.model.pi(_z, self.config.min_std)
                _z = self.model.latent_dynamics(_z, pi_actions[t])

        # In the CEM loop we will need this for a call to estimate_value with the gaussian sampled
        # trajectories.
        z = einops.repeat(z, "b d -> n b d", n=self.config.n_gaussian_samples + self.config.n_pi_samples)

        # Model Predictive Path Integral (MPPI) with the cross-entropy method (CEM) as the optimization
        # algorithm.
        # The initial mean and standard deviation for the cross-entropy method (CEM).
        mean = torch.zeros(
            self.config.horizon, batch_size, self.config.action_feature.shape[0], device=device
        )
        # Maybe warm start CEM with the mean from the previous step.
        if self._prev_mean is not None:
            mean[:-1] = self._prev_mean[1:]
        std = self.config.max_std * torch.ones_like(mean)

        for _ in range(self.config.cem_iterations):
            # Randomly sample action trajectories for the gaussian distribution.
            std_normal_noise = torch.randn(
                self.config.horizon,
                self.config.n_gaussian_samples,
                batch_size,
                self.config.action_feature.shape[0],
                device=std.device,
            )
            gaussian_actions = torch.clamp(mean.unsqueeze(1) + std.unsqueeze(1) * std_normal_noise, -1, 1)

            # Compute elite actions.
            actions = torch.cat([gaussian_actions, pi_actions], dim=1)
            value = self.estimate_value(z, actions).nan_to_num_(0)
            elite_idxs = torch.topk(value, self.config.n_elites, dim=0).indices  # (n_elites, batch)
            elite_value = value.take_along_dim(elite_idxs, dim=0)  # (n_elites, batch)
            # (horizon, n_elites, batch, action_dim)
            elite_actions = actions.take_along_dim(einops.rearrange(elite_idxs, "n b -> 1 n b 1"), dim=1)

            # Update gaussian PDF parameters to be the (weighted) mean and standard deviation of the elites.
            max_value = elite_value.max(0, keepdim=True)[0]  # (1, batch)
            # The weighting is a softmax over trajectory values. Note that this is not the same as the usage
            # of Ω in eqn 4 of the TD-MPC paper. Instead it is the normalized version of it: s = Ω/ΣΩ. This
            # makes the equations: μ = Σ(s⋅Γ), σ = Σ(s⋅(Γ-μ)²).
            score = torch.exp(self.config.elite_weighting_temperature * (elite_value - max_value))
            score /= score.sum(axis=0, keepdim=True)
            # (horizon, batch, action_dim)
            _mean = torch.sum(einops.rearrange(score, "n b -> n b 1") * elite_actions, dim=1)
            _std = torch.sqrt(
                torch.sum(
                    einops.rearrange(score, "n b -> n b 1")
                    * (elite_actions - einops.rearrange(_mean, "h b d -> h 1 b d")) ** 2,
                    dim=1,
                )
            )
            # Update mean with an exponential moving average, and std with a direct replacement.
            mean = (
                self.config.gaussian_mean_momentum * mean + (1 - self.config.gaussian_mean_momentum) * _mean
            )
            std = _std.clamp_(self.config.min_std, self.config.max_std)

        # Keep track of the mean for warm-starting subsequent steps.
        self._prev_mean = mean

        # Randomly select one of the elite actions from the last iteration of MPPI/CEM using the softmax
        # scores from the last iteration.
        actions = elite_actions[:, torch.multinomial(score.T, 1).squeeze(), torch.arange(batch_size)]

        return actions

    @torch.no_grad()
    def estimate_value(self, z: Tensor, actions: Tensor):
        """Estimates the value of a trajectory as per eqn 4 of the FOWM paper.

        Args:
            z: (batch, latent_dim) tensor of initial latent states.
            actions: (horizon, batch, action_dim) tensor of action trajectories.
        Returns:
            (batch,) tensor of values.
        """
        # Initialize return and running discount factor.
        G, running_discount = 0, 1
        # Iterate over the actions in the trajectory to simulate the trajectory using the latent dynamics
        # model. Keep track of return.
        for t in range(actions.shape[0]):
            # We will compute the reward in a moment. First compute the uncertainty regularizer from eqn 4
            # of the FOWM paper.
            if self.config.uncertainty_regularizer_coeff > 0:
                regularization = -(
                    self.config.uncertainty_regularizer_coeff * self.model.Qs(z, actions[t]).std(0)
                )
            else:
                regularization = 0
            # Estimate the next state (latent) and reward.
            z, reward = self.model.latent_dynamics_and_reward(z, actions[t])
            # Update the return and running discount.
            G += running_discount * (reward + regularization)
            running_discount *= self.config.discount
        # Add the estimated value of the final state (using the minimum for a conservative estimate).
        # Do so by predicting the next action, then taking a minimum over the ensemble of state-action value
        # estimators.
        # Note: This small amount of added noise seems to help a bit at inference time as observed by success
        # metrics over 50 episodes of xarm_lift_medium_replay.
        next_action = self.model.pi(z, self.config.min_std)  # (batch, action_dim)
        terminal_values = self.model.Qs(z, next_action)  # (ensemble, batch)
        # Randomly choose 2 of the Qs for terminal value estimation (as in App C. of the FOWM paper).
        if self.config.q_ensemble_size > 2:
            G += (
                running_discount
                * torch.min(terminal_values[torch.randint(0, self.config.q_ensemble_size, size=(2,))], dim=0)[
                    0
                ]
            )
        else:
            G += running_discount * torch.min(terminal_values, dim=0)[0]
        # Finally, also regularize the terminal value.
        if self.config.uncertainty_regularizer_coeff > 0:
            G -= running_discount * self.config.uncertainty_regularizer_coeff * terminal_values.std(0)
        return G

    def forward(self, batch: dict[str, Tensor]) -> tuple[Tensor, dict]:
        """Run the batch through the model and compute the loss.

        Returns a dictionary with loss as a tensor, and other information as native floats.
        """
        device = get_device_from_parameters(self)

        if self.config.image_features:
            batch = dict(batch)  # shallow copy so that adding a key doesn't modify the original
            batch[OBS_IMAGE] = batch[next(iter(self.config.image_features))]

        info = {}

        # (b, t) -> (t, b)
        for key in batch:
            if isinstance(batch[key], torch.Tensor) and batch[key].ndim > 1:
                batch[key] = batch[key].transpose(1, 0)

        action = batch[ACTION]  # (t, b, action_dim)
        reward = batch[REWARD]  # (t, b)
        observations = {k: v for k, v in batch.items() if k.startswith("observation.")}

        # Apply random image augmentations.
        if self.config.image_features and self.config.max_random_shift_ratio > 0:
            observations[OBS_IMAGE] = flatten_forward_unflatten(
                partial(random_shifts_aug, max_random_shift_ratio=self.config.max_random_shift_ratio),
                observations[OBS_IMAGE],
            )

        # Get the current observation for predicting trajectories, and all future observations for use in
        # the latent consistency loss and TD loss.
        current_observation, next_observations = {}, {}
        for k in observations:
            current_observation[k] = observations[k][0]
            next_observations[k] = observations[k][1:]
        horizon, batch_size = next_observations[
            OBS_IMAGE if self.config.image_features else OBS_ENV_STATE
        ].shape[:2]

        # Run latent rollout using the latent dynamics model and policy model.
        # Note this has shape `horizon+1` because there are `horizon` actions and a current `z`. Each action
        # gives us a next `z`.
        batch_size = batch["index"].shape[0]
        z_preds = torch.empty(horizon + 1, batch_size, self.config.latent_dim, device=device)
        z_preds[0] = self.model.encode(current_observation)
        reward_preds = torch.empty_like(reward, device=device)
        for t in range(horizon):
            z_preds[t + 1], reward_preds[t] = self.model.latent_dynamics_and_reward(z_preds[t], action[t])

        # Compute Q and V value predictions based on the latent rollout.
        q_preds_ensemble = self.model.Qs(z_preds[:-1], action)  # (ensemble, horizon, batch)
        v_preds = self.model.V(z_preds[:-1])
        info.update({"Q": q_preds_ensemble.mean().item(), "V": v_preds.mean().item()})

        # Compute various targets with stopgrad.
        with torch.no_grad():
            # Latent state consistency targets.
            z_targets = self.model_target.encode(next_observations)
            # State-action value targets (or TD targets) as in eqn 3 of the FOWM. Unlike TD-MPC which uses the
            # learned state-action value function in conjunction with the learned policy: Q(z, π(z)), FOWM
            # uses a learned state value function: V(z). This means the TD targets only depend on in-sample
            # actions (not actions estimated by π).
            # Note: Here we do not use self.model_target, but self.model. This is to follow the original code
            # and the FOWM paper.
            q_targets = reward + self.config.discount * self.model.V(self.model.encode(next_observations))
            # From eqn 3 of FOWM. These appear as Q(z, a). Here we call them v_targets to emphasize that we
            # are using them to compute loss for V.
            v_targets = self.model_target.Qs(z_preds[:-1].detach(), action, return_min=True)

        # Compute losses.
        # Exponentially decay the loss weight with respect to the timestep. Steps that are more distant in the
        # future have less impact on the loss. Note: unsqueeze will let us broadcast to (seq, batch).
        temporal_loss_coeffs = torch.pow(
            self.config.temporal_decay_coeff, torch.arange(horizon, device=device)
        ).unsqueeze(-1)
        # Compute consistency loss as MSE loss between latents predicted from the rollout and latents
        # predicted from the (target model's) observation encoder.
        consistency_loss = (
            (
                temporal_loss_coeffs
                * F.mse_loss(z_preds[1:], z_targets, reduction="none").mean(dim=-1)
                # `z_preds` depends on the current observation and the actions.
                * ~batch["observation.state_is_pad"][0]
                * ~batch["action_is_pad"]
                # `z_targets` depends on the next observation.
                * ~batch["observation.state_is_pad"][1:]
            )
            .sum(0)
            .mean()
        )
        # Compute the reward loss as MSE loss between rewards predicted from the rollout and the dataset
        # rewards.
        reward_loss = (
            (
                temporal_loss_coeffs
                * F.mse_loss(reward_preds, reward, reduction="none")
                * ~batch["next.reward_is_pad"]
                # `reward_preds` depends on the current observation and the actions.
                * ~batch["observation.state_is_pad"][0]
                * ~batch["action_is_pad"]
            )
            .sum(0)
            .mean()
        )
        # Compute state-action value loss (TD loss) for all of the Q functions in the ensemble.
        q_value_loss = (
            (
                temporal_loss_coeffs
                * F.mse_loss(
                    q_preds_ensemble,
                    einops.repeat(q_targets, "t b -> e t b", e=q_preds_ensemble.shape[0]),
                    reduction="none",
                ).sum(0)  # sum over ensemble
                # `q_preds_ensemble` depends on the first observation and the actions.
                * ~batch["observation.state_is_pad"][0]
                * ~batch["action_is_pad"]
                # q_targets depends on the reward and the next observations.
                * ~batch["next.reward_is_pad"]
                * ~batch["observation.state_is_pad"][1:]
            )
            .sum(0)
            .mean()
        )
        # Compute state value loss as in eqn 3 of FOWM.
        diff = v_targets - v_preds
        # Expectile loss penalizes:
        #   - `v_preds <  v_targets` with weighting `expectile_weight`
        #   - `v_preds >= v_targets` with weighting `1 - expectile_weight`
        raw_v_value_loss = torch.where(
            diff > 0, self.config.expectile_weight, (1 - self.config.expectile_weight)
        ) * (diff**2)
        v_value_loss = (
            (
                temporal_loss_coeffs
                * raw_v_value_loss
                # `v_targets` depends on the first observation and the actions, as does `v_preds`.
                * ~batch["observation.state_is_pad"][0]
                * ~batch["action_is_pad"]
            )
            .sum(0)
            .mean()
        )

        # Calculate the advantage weighted regression loss for π as detailed in FOWM 3.1.
        # We won't need these gradients again so detach.
        z_preds = z_preds.detach()
        # Use stopgrad for the advantage calculation.
        with torch.no_grad():
            advantage = self.model_target.Qs(z_preds[:-1], action, return_min=True) - self.model.V(
                z_preds[:-1]
            )
            info["advantage"] = advantage[0]
            # (t, b)
            exp_advantage = torch.clamp(torch.exp(advantage * self.config.advantage_scaling), max=100.0)
        action_preds = self.model.pi(z_preds[:-1])  # (t, b, a)
        # Calculate the MSE between the actions and the action predictions.
        # Note: FOWM's original code calculates the log probability (wrt to a unit standard deviation
        # gaussian) and sums over the action dimension. Computing the (negative) log probability amounts to
        # multiplying the MSE by 0.5 and adding a constant offset (the log(2*pi)/2 term, times the action
        # dimension). Here we drop the constant offset as it doesn't change the optimization step, and we drop
        # the 0.5 as we instead make a configuration parameter for it (see below where we compute the total
        # loss).
        mse = F.mse_loss(action_preds, action, reduction="none").sum(-1)  # (t, b)
        # NOTE: The original implementation does not take the sum over the temporal dimension like with the
        # other losses.
        # TODO(alexander-soare): Take the sum over the temporal dimension and check that training still works
        # as well as expected.
        pi_loss = (
            exp_advantage
            * mse
            * temporal_loss_coeffs
            # `action_preds` depends on the first observation and the actions.
            * ~batch["observation.state_is_pad"][0]
            * ~batch["action_is_pad"]
        ).mean()

        loss = (
            self.config.consistency_coeff * consistency_loss
            + self.config.reward_coeff * reward_loss
            + self.config.value_coeff * q_value_loss
            + self.config.value_coeff * v_value_loss
            + self.config.pi_coeff * pi_loss
        )

        info.update(
            {
                "consistency_loss": consistency_loss.item(),
                "reward_loss": reward_loss.item(),
                "Q_value_loss": q_value_loss.item(),
                "V_value_loss": v_value_loss.item(),
                "pi_loss": pi_loss.item(),
                "sum_loss": loss.item() * self.config.horizon,
            }
        )

        # Undo (b, t) -> (t, b).
        for key in batch:
            if isinstance(batch[key], torch.Tensor) and batch[key].ndim > 1:
                batch[key] = batch[key].transpose(1, 0)

        return loss, info

    def update(self):
        """Update the target model's parameters with an EMA step."""
        # Note a minor variation with respect to the original FOWM code. Here they do this based on an EMA
        # update frequency parameter which is set to 2 (every 2 steps an update is done). To simplify the code
        # we update every step and adjust the decay parameter `alpha` accordingly (0.99 -> 0.995)
        update_ema_parameters(self.model_target, self.model, self.config.target_model_momentum)


class TDMPCTOLD(nn.Module):
    """Task-Oriented Latent Dynamics (TOLD) model used in TD-MPC."""

    def __init__(self, config: TDMPCConfig):
        super().__init__()
        self.config = config
        self._encoder = TDMPCObservationEncoder(config)
        self._dynamics = nn.Sequential(
            nn.Linear(config.latent_dim + config.action_feature.shape[0], config.mlp_dim),
            nn.LayerNorm(config.mlp_dim),
            nn.Mish(),
            nn.Linear(config.mlp_dim, config.mlp_dim),
            nn.LayerNorm(config.mlp_dim),
            nn.Mish(),
            nn.Linear(config.mlp_dim, config.latent_dim),
            nn.LayerNorm(config.latent_dim),
            nn.Sigmoid(),
        )
        self._reward = nn.Sequential(
            nn.Linear(config.latent_dim + config.action_feature.shape[0], config.mlp_dim),
            nn.LayerNorm(config.mlp_dim),
            nn.Mish(),
            nn.Linear(config.mlp_dim, config.mlp_dim),
            nn.LayerNorm(config.mlp_dim),
            nn.Mish(),
            nn.Linear(config.mlp_dim, 1),
        )
        self._pi = nn.Sequential(
            nn.Linear(config.latent_dim, config.mlp_dim),
            nn.LayerNorm(config.mlp_dim),
            nn.Mish(),
            nn.Linear(config.mlp_dim, config.mlp_dim),
            nn.LayerNorm(config.mlp_dim),
            nn.Mish(),
            nn.Linear(config.mlp_dim, config.action_feature.shape[0]),
        )
        self._Qs = nn.ModuleList(
            [
                nn.Sequential(
                    nn.Linear(config.latent_dim + config.action_feature.shape[0], config.mlp_dim),
                    nn.LayerNorm(config.mlp_dim),
                    nn.Tanh(),
                    nn.Linear(config.mlp_dim, config.mlp_dim),
                    nn.ELU(),
                    nn.Linear(config.mlp_dim, 1),
                )
                for _ in range(config.q_ensemble_size)
            ]
        )
        self._V = nn.Sequential(
            nn.Linear(config.latent_dim, config.mlp_dim),
            nn.LayerNorm(config.mlp_dim),
            nn.Tanh(),
            nn.Linear(config.mlp_dim, config.mlp_dim),
            nn.ELU(),
            nn.Linear(config.mlp_dim, 1),
        )
        self._init_weights()

    def _init_weights(self):
        """Initialize model weights.

        Orthogonal initialization for all linear and convolutional layers' weights (apart from final layers
        of reward network and Q networks which get zero initialization).
        Zero initialization for all linear and convolutional layers' biases.
        """

        def _apply_fn(m):
            if isinstance(m, nn.Linear):
                nn.init.orthogonal_(m.weight.data)
                if m.bias is not None:
                    nn.init.zeros_(m.bias)
            elif isinstance(m, nn.Conv2d):
                gain = nn.init.calculate_gain("relu")
                nn.init.orthogonal_(m.weight.data, gain)
                if m.bias is not None:
                    nn.init.zeros_(m.bias)

        self.apply(_apply_fn)
        for m in [self._reward, *self._Qs]:
            assert isinstance(m[-1], nn.Linear), (
                "Sanity check. The last linear layer needs 0 initialization on weights."
            )
            nn.init.zeros_(m[-1].weight)
            nn.init.zeros_(m[-1].bias)  # this has already been done, but keep this line here for good measure

    def encode(self, obs: dict[str, Tensor]) -> Tensor:
        """Encodes an observation into its latent representation."""
        return self._encoder(obs)

    def latent_dynamics_and_reward(self, z: Tensor, a: Tensor) -> tuple[Tensor, Tensor]:
        """Predict the next state's latent representation and the reward given a current latent and action.

        Args:
            z: (*, latent_dim) tensor for the current state's latent representation.
            a: (*, action_dim) tensor for the action to be applied.
        Returns:
            A tuple containing:
                - (*, latent_dim) tensor for the next state's latent representation.
                - (*,) tensor for the estimated reward.
        """
        x = torch.cat([z, a], dim=-1)
        return self._dynamics(x), self._reward(x).squeeze(-1)

    def latent_dynamics(self, z: Tensor, a: Tensor) -> Tensor:
        """Predict the next state's latent representation given a current latent and action.

        Args:
            z: (*, latent_dim) tensor for the current state's latent representation.
            a: (*, action_dim) tensor for the action to be applied.
        Returns:
            (*, latent_dim) tensor for the next state's latent representation.
        """
        x = torch.cat([z, a], dim=-1)
        return self._dynamics(x)

    def pi(self, z: Tensor, std: float = 0.0) -> Tensor:
        """Samples an action from the learned policy.

        The policy can also have added (truncated) Gaussian noise injected for encouraging exploration when
        generating rollouts for online training.

        Args:
            z: (*, latent_dim) tensor for the current state's latent representation.
            std: The standard deviation of the injected noise.
        Returns:
            (*, action_dim) tensor for the sampled action.
        """
        action = torch.tanh(self._pi(z))
        if std > 0:
            std = torch.ones_like(action) * std
            action += torch.randn_like(action) * std
        return action

    def V(self, z: Tensor) -> Tensor:  # noqa: N802
        """Predict state value (V).

        Args:
            z: (*, latent_dim) tensor for the current state's latent representation.
        Returns:
            (*,) tensor of estimated state values.
        """
        return self._V(z).squeeze(-1)

    def Qs(self, z: Tensor, a: Tensor, return_min: bool = False) -> Tensor:  # noqa: N802
        """Predict state-action value for all of the learned Q functions.

        Args:
            z: (*, latent_dim) tensor for the current state's latent representation.
            a: (*, action_dim) tensor for the action to be applied.
            return_min: Set to true for implementing the detail in App. C of the FOWM paper: randomly select
                2 of the Qs and return the minimum
        Returns:
            (q_ensemble, *) tensor for the value predictions of each learned Q function in the ensemble OR
            (*,) tensor if return_min=True.
        """
        x = torch.cat([z, a], dim=-1)
        if not return_min:
            return torch.stack([q(x).squeeze(-1) for q in self._Qs], dim=0)
        else:
            if len(self._Qs) > 2:  # noqa: SIM108
                Qs = [self._Qs[i] for i in np.random.choice(len(self._Qs), size=2)]
            else:
                Qs = self._Qs
            return torch.stack([q(x).squeeze(-1) for q in Qs], dim=0).min(dim=0)[0]


class TDMPCObservationEncoder(nn.Module):
    """Encode image and/or state vector observations."""

    def __init__(self, config: TDMPCConfig):
        """
        Creates encoders for pixel and/or state modalities.
        TODO(alexander-soare): The original work allows for multiple images by concatenating them along the
            channel dimension. Re-implement this capability.
        """
        super().__init__()
        self.config = config

        if config.image_features:
            self.image_enc_layers = nn.Sequential(
                nn.Conv2d(
                    next(iter(config.image_features.values())).shape[0],
                    config.image_encoder_hidden_dim,
                    7,
                    stride=2,
                ),
                nn.ReLU(),
                nn.Conv2d(config.image_encoder_hidden_dim, config.image_encoder_hidden_dim, 5, stride=2),
                nn.ReLU(),
                nn.Conv2d(config.image_encoder_hidden_dim, config.image_encoder_hidden_dim, 3, stride=2),
                nn.ReLU(),
                nn.Conv2d(config.image_encoder_hidden_dim, config.image_encoder_hidden_dim, 3, stride=2),
                nn.ReLU(),
            )
            dummy_shape = (1, *next(iter(config.image_features.values())).shape)
            out_shape = get_output_shape(self.image_enc_layers, dummy_shape)[1:]
            self.image_enc_layers.extend(
                nn.Sequential(
                    nn.Flatten(),
                    nn.Linear(np.prod(out_shape), config.latent_dim),
                    nn.LayerNorm(config.latent_dim),
                    nn.Sigmoid(),
                )
            )

        if config.robot_state_feature:
            self.state_enc_layers = nn.Sequential(
                nn.Linear(config.robot_state_feature.shape[0], config.state_encoder_hidden_dim),
                nn.ELU(),
                nn.Linear(config.state_encoder_hidden_dim, config.latent_dim),
                nn.LayerNorm(config.latent_dim),
                nn.Sigmoid(),
            )

        if config.env_state_feature:
            self.env_state_enc_layers = nn.Sequential(
                nn.Linear(config.env_state_feature.shape[0], config.state_encoder_hidden_dim),
                nn.ELU(),
                nn.Linear(config.state_encoder_hidden_dim, config.latent_dim),
                nn.LayerNorm(config.latent_dim),
                nn.Sigmoid(),
            )

    def forward(self, obs_dict: dict[str, Tensor]) -> Tensor:
        """Encode the image and/or state vector.

        Each modality is encoded into a feature vector of size (latent_dim,) and then a uniform mean is taken
        over all features.
        """
        feat = []
        # NOTE: Order of observations matters here.
        if self.config.image_features:
            feat.append(
                flatten_forward_unflatten(
                    self.image_enc_layers, obs_dict[next(iter(self.config.image_features))]
                )
            )
        if self.config.env_state_feature:
            feat.append(self.env_state_enc_layers(obs_dict[OBS_ENV_STATE]))
        if self.config.robot_state_feature:
            feat.append(self.state_enc_layers(obs_dict[OBS_STATE]))
        return torch.stack(feat, dim=0).mean(0)


def random_shifts_aug(x: Tensor, max_random_shift_ratio: float) -> Tensor:
    """Randomly shifts images horizontally and vertically.

    Adapted from https://github.com/facebookresearch/drqv2
    """
    b, _, h, w = x.size()
    assert h == w, "non-square images not handled yet"
    pad = int(round(max_random_shift_ratio * h))
    x = F.pad(x, tuple([pad] * 4), "replicate")
    eps = 1.0 / (h + 2 * pad)
    arange = torch.linspace(
        -1.0 + eps,
        1.0 - eps,
        h + 2 * pad,
        device=x.device,
        dtype=torch.float32,
    )[:h]
    arange = einops.repeat(arange, "w -> h w 1", h=h)
    base_grid = torch.cat([arange, arange.transpose(1, 0)], dim=2)
    base_grid = einops.repeat(base_grid, "h w c -> b h w c", b=b)
    # A random shift in units of pixels and within the boundaries of the padding.
    shift = torch.randint(
        0,
        2 * pad + 1,
        size=(b, 1, 1, 2),
        device=x.device,
        dtype=torch.float32,
    )
    shift *= 2.0 / (h + 2 * pad)
    grid = base_grid + shift
    return F.grid_sample(x, grid, padding_mode="zeros", align_corners=False)


def update_ema_parameters(ema_net: nn.Module, net: nn.Module, alpha: float):
    """Update EMA parameters in place with ema_param <- alpha * ema_param + (1 - alpha) * param."""
    for ema_module, module in zip(ema_net.modules(), net.modules(), strict=True):
        for (n_p_ema, p_ema), (n_p, p) in zip(
            ema_module.named_parameters(recurse=False), module.named_parameters(recurse=False), strict=True
        ):
            assert n_p_ema == n_p, "Parameter names don't match for EMA model update"
            if isinstance(p, dict):
                raise RuntimeError("Dict parameter not supported")
            if isinstance(module, nn.modules.batchnorm._BatchNorm) or not p.requires_grad:
                # Copy BatchNorm parameters, and non-trainable parameters directly.
                p_ema.copy_(p.to(dtype=p_ema.dtype).data)
            with torch.no_grad():
                p_ema.mul_(alpha)
                p_ema.add_(p.to(dtype=p_ema.dtype).data, alpha=1 - alpha)


def flatten_forward_unflatten(fn: Callable[[Tensor], Tensor], image_tensor: Tensor) -> Tensor:
    """Helper to temporarily flatten extra dims at the start of the image tensor.

    Args:
        fn: Callable that the image tensor will be passed to. It should accept (B, C, H, W) and return
            (B, *), where * is any number of dimensions.
        image_tensor: An image tensor of shape (**, C, H, W), where ** is any number of dimensions, generally
            different from *.
    Returns:
        A return value from the callable reshaped to (**, *).
    """
    if image_tensor.ndim == 4:
        return fn(image_tensor)
    start_dims = image_tensor.shape[:-3]
    inp = torch.flatten(image_tensor, end_dim=-4)
    flat_out = fn(inp)
    return torch.reshape(flat_out, (*start_dims, *flat_out.shape[1:]))<|MERGE_RESOLUTION|>--- conflicted
+++ resolved
@@ -134,13 +134,10 @@
     @torch.no_grad()
     def select_action(self, batch: dict[str, Tensor]) -> Tensor:
         """Select a single action given environment observations."""
-<<<<<<< HEAD
-=======
         # NOTE: for offline evaluation, we have action in the batch, so we need to pop it out
         if ACTION in batch:
             batch.pop(ACTION)
 
->>>>>>> 26dd1a01
         if self.config.image_features:
             batch = dict(batch)  # shallow copy so that adding a key doesn't modify the original
             batch[OBS_IMAGE] = batch[next(iter(self.config.image_features))]
