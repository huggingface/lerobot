#!/usr/bin/env python

# Copyright 2025 HuggingFace Inc. team. All rights reserved.
#
# Licensed under the Apache License, Version 2.0 (the "License");
# you may not use this file except in compliance with the License.
# You may obtain a copy of the License at
#
#     http://www.apache.org/licenses/LICENSE-2.0
#
# Unless required by applicable law or agreed to in writing, software
# distributed under the License is distributed on an "AS IS" BASIS,
# WITHOUT WARRANTIES OR CONDITIONS OF ANY KIND, either express or implied.
# See the License for the specific language governing permissions and
# limitations under the License.

"""
SmolVLA:

[Paper](https://huggingface.co/papers/2506.01844)

Designed by Hugging Face.

Install smolvla extra dependencies:
```bash
pip install -e ".[smolvla]"
```

Example of finetuning the smolvla pretrained model (`smolvla_base`):
```bash
lerobot-train \
--policy.path=lerobot/smolvla_base \
--dataset.repo_id=danaaubakirova/svla_so100_task1_v3 \
--batch_size=64 \
--steps=200000
```

Example of finetuning a smolVLA. SmolVLA is composed of a pretrained VLM,
and an action expert.
```bash
lerobot-train \
--policy.type=smolvla \
--dataset.repo_id=danaaubakirova/svla_so100_task1_v3 \
--batch_size=64 \
--steps=200000
```

Example of using the smolvla pretrained model outside LeRobot training framework:
```python
policy = SmolVLAPolicy.from_pretrained("lerobot/smolvla_base")
```

"""

import math
from collections import deque
from typing import TypedDict

import torch
import torch.nn.functional as F  # noqa: N812
from torch import Tensor, nn
<<<<<<< HEAD
from transformers import (
    SmolVLMForConditionalGeneration,
)
=======
from typing_extensions import Unpack
>>>>>>> 04f94c4a

from lerobot.policies.pretrained import PreTrainedPolicy
from lerobot.policies.rtc.modeling_rtc import RTCProcessor
from lerobot.policies.smolvla.configuration_smolvla import SmolVLAConfig
from lerobot.policies.smolvla.smolvlm_with_expert import SmolVLMWithExpertModel
from lerobot.policies.utils import (
    populate_queues,
)
from lerobot.utils.constants import ACTION, OBS_LANGUAGE_ATTENTION_MASK, OBS_LANGUAGE_TOKENS, OBS_STATE
from lerobot.utils.utils import get_safe_dtype


class ActionSelectKwargs(TypedDict, total=False):
    inference_delay: int | None
    prev_chunk_left_over: Tensor | None
    execution_horizon: int | None


def create_sinusoidal_pos_embedding(
    time: torch.tensor, dimension: int, min_period: float, max_period: float, device="cpu"
) -> Tensor:
    """Computes sine-cosine positional embedding vectors for scalar positions."""
    if dimension % 2 != 0:
        raise ValueError(f"dimension ({dimension}) must be divisible by 2")

    if time.ndim != 1:
        raise ValueError("The time tensor is expected to be of shape `(batch_size, )`.")

    dtype = get_safe_dtype(torch.float64, device.type)
    fraction = torch.linspace(0.0, 1.0, dimension // 2, dtype=dtype, device=device)
    period = min_period * (max_period / min_period) ** fraction

    # Compute the outer product
    scaling_factor = 1.0 / period * 2 * math.pi
    sin_input = scaling_factor[None, :] * time[:, None]
    pos_emb = torch.cat([torch.sin(sin_input), torch.cos(sin_input)], dim=1)
    return pos_emb


def make_att_2d_masks(pad_masks, att_masks):
    """Copied from big_vision.

    Tokens can attend to valid inputs tokens which have a cumulative mask_ar
    smaller or equal to theirs. This way `mask_ar` int[B, N] can be used to
    setup several types of attention, for example:

      [[1 1 1 1 1 1]]: pure causal attention.

      [[0 0 0 1 1 1]]: prefix-lm attention. The first 3 tokens can attend between
          themselves and the last 3 tokens have a causal attention. The first
          entry could also be a 1 without changing behaviour.

      [[1 0 1 0 1 0 0 1 0 0]]: causal attention between 4 blocks. Tokens of a
          block can attend all previous blocks and all tokens on the same block.

    Args:
      input_mask: bool[B, N] true if its part of the input, false if padding.
      mask_ar: int32[B, N] mask that's 1 where previous tokens cannot depend on
        it and 0 where it shares the same attention mask as the previous token.
    """
    if att_masks.ndim != 2:
        raise ValueError(att_masks.ndim)
    if pad_masks.ndim != 2:
        raise ValueError(pad_masks.ndim)

    cumsum = torch.cumsum(att_masks, dim=1)
    att_2d_masks = cumsum[:, None, :] <= cumsum[:, :, None]
    pad_2d_masks = pad_masks[:, None, :] * pad_masks[:, :, None]
    att_2d_masks = att_2d_masks & pad_2d_masks
    return att_2d_masks


def resize_with_pad(img, width, height, pad_value=-1):
    # assume no-op when width height fits already
    if img.ndim != 4:
        raise ValueError(f"(b,c,h,w) expected, but {img.shape}")

    cur_height, cur_width = img.shape[2:]

    ratio = max(cur_width / width, cur_height / height)
    resized_height = int(cur_height / ratio)
    resized_width = int(cur_width / ratio)
    resized_img = F.interpolate(
        img, size=(resized_height, resized_width), mode="bilinear", align_corners=False
    )

    pad_height = max(0, int(height - resized_height))
    pad_width = max(0, int(width - resized_width))

    # pad on left and top of image
    padded_img = F.pad(resized_img, (pad_width, 0, pad_height, 0), value=pad_value)
    return padded_img


def pad_vector(vector, new_dim):
    """Can be (batch_size x sequence_length x features_dimension)
    or (batch_size x features_dimension)
    """
    if vector.shape[-1] == new_dim:
        return vector
    shape = list(vector.shape)
    current_dim = shape[-1]
    shape[-1] = new_dim
    new_vector = torch.zeros(*shape, dtype=vector.dtype, device=vector.device)
    new_vector[..., :current_dim] = vector
    return new_vector


def normalize(x, min_val, max_val):
    return (x - min_val) / (max_val - min_val)


def unnormalize(x, min_val, max_val):
    return x * (max_val - min_val) + min_val


def safe_arcsin(value):
    # This ensures that the input stays within
    # [−1,1] to avoid invalid values for arcsin
    return torch.arcsin(torch.clamp(value, -1.0, 1.0))


def aloha_gripper_to_angular(value):
    # Aloha transforms the gripper positions into a linear space. The following code
    # reverses this transformation to be consistent with smolvla which is pretrained in
    # angular space.
    #
    # These values are coming from the Aloha code:
    # PUPPET_GRIPPER_POSITION_OPEN, PUPPET_GRIPPER_POSITION_CLOSED
    value = unnormalize(value, min_val=0.01844, max_val=0.05800)

    # This is the inverse of the angular to linear transformation inside the Interbotix code.
    def linear_to_radian(linear_position, arm_length, horn_radius):
        value = (horn_radius**2 + linear_position**2 - arm_length**2) / (2 * horn_radius * linear_position)
        return safe_arcsin(value)

    # The constants are taken from the Interbotix code.
    value = linear_to_radian(value, arm_length=0.036, horn_radius=0.022)

    # Normalize to [0, 1].
    # The values 0.4 and 1.5 were measured on an actual Trossen robot.
    return normalize(value, min_val=0.4, max_val=1.5)


def aloha_gripper_from_angular(value):
    # Convert from the gripper position used by smolvla to the gripper position that is used by Aloha.
    # Note that the units are still angular but the range is different.

    # The values 0.4 and 1.5 were measured on an actual Trossen robot.
    value = unnormalize(value, min_val=0.4, max_val=1.5)

    # These values are coming from the Aloha code:
    # PUPPET_GRIPPER_JOINT_OPEN, PUPPET_GRIPPER_JOINT_CLOSE
    return normalize(value, min_val=-0.6213, max_val=1.4910)


def aloha_gripper_from_angular_inv(value):
    # Directly inverts the gripper_from_angular function.
    value = unnormalize(value, min_val=-0.6213, max_val=1.4910)
    return normalize(value, min_val=0.4, max_val=1.5)


class SmolVLAPolicy(PreTrainedPolicy):
    """Wrapper class around VLAFlowMatching model to train and run inference within LeRobot."""

    config_class = SmolVLAConfig
    name = "smolvla"

    def __init__(
        self,
        config: SmolVLAConfig,
        vlm: SmolVLMForConditionalGeneration | None = None,
    ):
        """
        Args:
            config: Policy configuration class instance or None, in which case the default instantiation of
                    the configuration class is used.
        """

        super().__init__(config)
        config.validate_features()
        self.config = config
<<<<<<< HEAD

        self.model = VLAFlowMatching(config, vlm=vlm)
=======
        self.init_rtc_processor()
        self.model = VLAFlowMatching(config, rtc_processor=self.rtc_processor)
>>>>>>> 04f94c4a
        self.reset()

    def reset(self):
        """This should be called whenever the environment is reset."""
        self._queues = {
            ACTION: deque(maxlen=self.config.n_action_steps),
        }

    def init_rtc_processor(self):
        """Initialize RTC processor if RTC is enabled in config."""
        self.rtc_processor = None

        # Lets create processor if the config provided
        # If RTC is not enabled - we still can track the denoising data
        if self.config.rtc_config is not None:
            self.rtc_processor = RTCProcessor(self.config.rtc_config)

            # In case of calling init_rtc_processor after the model is created
            # We need to set the rtc_processor to the model
            # During the normal initialization process the model is not created yet
            model_value = getattr(self, "model", None)
            if model_value is not None:
                model_value.rtc_processor = self.rtc_processor

    def get_optim_params(self) -> dict:
        return self.parameters()

    def _get_action_chunk(
        self, batch: dict[str, Tensor], noise: Tensor | None = None, **kwargs: Unpack[ActionSelectKwargs]
    ) -> Tensor:
        # TODO: Check if this for loop is needed.
        # Context: In fact, self.queues contains only ACTION field, and in inference, we don't have action in the batch
        # In the case of offline inference, we have the action in the batch
        # that why without the k != ACTION check, it will raise an error because we are trying to stack
        # on an empty container.
        for k in batch:
            if k in self._queues and k != ACTION:
                batch[k] = torch.stack(list(self._queues[k]), dim=1)

        images, img_masks = self.prepare_images(batch)
        state = self.prepare_state(batch)
        lang_tokens = batch[f"{OBS_LANGUAGE_TOKENS}"]
        lang_masks = batch[f"{OBS_LANGUAGE_ATTENTION_MASK}"]

        actions = self.model.sample_actions(
            images, img_masks, lang_tokens, lang_masks, state, noise=noise, **kwargs
        )

        # Unpad actions
        original_action_dim = self.config.action_feature.shape[0]
        actions = actions[:, :, :original_action_dim]

        if self.config.adapt_to_pi_aloha:
            actions = self._pi_aloha_encode_actions(actions)

        return actions

    def _prepare_batch(self, batch: dict[str, Tensor]) -> dict[str, Tensor]:
        if self.config.adapt_to_pi_aloha:
            batch[OBS_STATE] = self._pi_aloha_decode_state(batch[OBS_STATE])

        return batch

    @torch.no_grad()
    def predict_action_chunk(
        self, batch: dict[str, Tensor], noise: Tensor | None = None, **kwargs: Unpack[ActionSelectKwargs]
    ) -> Tensor:
        self.eval()

        batch = self._prepare_batch(batch)
        self._queues = populate_queues(self._queues, batch, exclude_keys=[ACTION])

        actions = self._get_action_chunk(batch, noise, **kwargs)
        return actions

    @torch.no_grad()
    def select_action(
        self, batch: dict[str, Tensor], noise: Tensor | None = None, **kwargs: Unpack[ActionSelectKwargs]
    ) -> Tensor:
        """Select a single action given environment observations.

        This method wraps `select_actions` in order to return one action at a time for execution in the
        environment. It works by managing the actions in a queue and only calling `select_actions` when the
        queue is empty.
        """

        assert not self._rtc_enabled(), (
            "RTC is not supported for select_action, use it with predict_action_chunk"
        )

        self.eval()
        batch = self._prepare_batch(batch)
        self._queues = populate_queues(self._queues, batch, exclude_keys=[ACTION])

        if self._check_get_actions_condition():
            actions = self._get_action_chunk(batch, noise)

            # `self.predict_action_chunk` returns a (batch_size, n_action_steps, action_dim) tensor, but the queue
            # effectively has shape (n_action_steps, batch_size, *), hence the transpose.
            self._queues[ACTION].extend(actions.transpose(0, 1)[: self.config.n_action_steps])

        return self._queues[ACTION].popleft()

    def _check_get_actions_condition(self) -> bool:
        return len(self._queues[ACTION]) == 0

    def _rtc_enabled(self) -> bool:
        return self.config.rtc_config is not None and self.config.rtc_config.enabled

    def forward(self, batch: dict[str, Tensor], noise=None, time=None) -> dict[str, Tensor]:
        """Do a full training forward pass to compute the loss"""
        if self.config.adapt_to_pi_aloha:
            batch[OBS_STATE] = self._pi_aloha_decode_state(batch[OBS_STATE])
            batch[ACTION] = self._pi_aloha_encode_actions_inv(batch[ACTION])

        images, img_masks = self.prepare_images(batch)
        state = self.prepare_state(batch)
        lang_tokens = batch[f"{OBS_LANGUAGE_TOKENS}"]
        lang_masks = batch[f"{OBS_LANGUAGE_ATTENTION_MASK}"]
        actions = self.prepare_action(batch)
        actions_is_pad = batch.get("actions_is_pad")
        loss_dict = {}
        losses, v_t = self.model.forward(
            images, img_masks, lang_tokens, lang_masks, state, actions, noise, time
        )
        loss_dict["losses_after_forward"] = losses.clone()

        if actions_is_pad is not None:
            in_episode_bound = ~actions_is_pad
            losses = losses * in_episode_bound.unsqueeze(-1)
            loss_dict["losses_after_in_ep_bound"] = losses.clone()

        # Remove padding
        losses = losses[:, :, : self.config.max_action_dim]
        loss_dict["losses_after_rm_padding"] = losses.clone()

        # For backward pass
        loss = losses.mean()
        # For backward pass
        loss_dict["loss"] = loss.item()
        return loss, loss_dict, v_t

    def forward_cached(
        self, batch: dict[str, Tensor], prefix_embs, prefix_pad_masks, prefix_att_masks, noise=None, time=None
    ) -> dict[str, Tensor]:
        """Do a full training forward pass to compute the loss"""
        if self.config.adapt_to_pi_aloha:
            batch[OBS_STATE] = self._pi_aloha_decode_state(batch[OBS_STATE])
            batch[ACTION] = self._pi_aloha_encode_actions_inv(batch[ACTION])

        # images, img_masks = self.prepare_images(batch)
        # state = self.prepare_state(batch)
        # lang_tokens = batch[f"{OBS_LANGUAGE_TOKENS}"]
        # lang_masks = batch[f"{OBS_LANGUAGE_ATTENTION_MASK}"]
        actions = self.prepare_action(batch)
        actions_is_pad = batch.get("actions_is_pad")
        loss_dict = {}
        losses, v_t = self.model.forward_cached(
            prefix_embs, prefix_pad_masks, prefix_att_masks, actions, noise, time
        )
        loss_dict["losses_after_forward"] = losses.clone()

        if actions_is_pad is not None:
            in_episode_bound = ~actions_is_pad
            losses = losses * in_episode_bound.unsqueeze(-1)
            loss_dict["losses_after_in_ep_bound"] = losses.clone()

        # Remove padding
        losses = losses[:, :, : self.config.max_action_dim]
        loss_dict["losses_after_rm_padding"] = losses.clone()

        # For backward pass
        loss = losses.mean()
        # For backward pass
        loss_dict["loss"] = loss.item()
        return loss, loss_dict, v_t

    def prepare_images(self, batch):
        """Apply SmolVLA preprocessing to the images, like resizing to 224x224 and padding to keep aspect ratio, and
        convert pixel range from [0.0, 1.0] to [-1.0, 1.0] as requested by SigLIP.
        """
        images = []
        img_masks = []
        present_img_keys = [key for key in self.config.image_features if key in batch]
        missing_img_keys = [key for key in self.config.image_features if key not in batch]

        if len(present_img_keys) == 0:
            raise ValueError(
                f"All image features are missing from the batch. At least one expected. (batch: {batch.keys()}) (image_features:{self.config.image_features})"
            )
        # Preprocess image features present in the batch
        for key in present_img_keys:
            img = batch[key][:, -1, :, :, :] if batch[key].ndim == 5 else batch[key]
            if self.config.resize_imgs_with_padding is not None:
                img = resize_with_pad(img, *self.config.resize_imgs_with_padding, pad_value=0)

            # Normalize from range [0,1] to [-1,1] as expacted by siglip
            img = img * 2.0 - 1.0

            bsize = img.shape[0]
            device = img.device
            if f"{key}_padding_mask" in batch:
                mask = batch[f"{key}_padding_mask"].bool()
            else:
                mask = torch.ones(bsize, dtype=torch.bool, device=device)
            images.append(img)
            img_masks.append(mask)

        # Create image features not present in the batch
        # as fully 0 padded images.
        for num_empty_cameras in range(len(missing_img_keys)):
            if num_empty_cameras >= self.config.empty_cameras:
                break
            img = torch.ones_like(img) * -1
            mask = torch.zeros_like(mask)
            images.append(img)
            img_masks.append(mask)
        return images, img_masks

    def _pi_aloha_decode_state(self, state):
        # Flip the joints.
        for motor_idx in [1, 2, 8, 9]:
            state[:, motor_idx] *= -1
        # Reverse the gripper transformation that is being applied by the Aloha runtime.
        for motor_idx in [6, 13]:
            state[:, motor_idx] = aloha_gripper_to_angular(state[:, motor_idx])
        return state

    def _pi_aloha_encode_actions(self, actions):
        # Flip the joints.
        for motor_idx in [1, 2, 8, 9]:
            actions[:, :, motor_idx] *= -1
        # Reverse the gripper transformation that is being applied by the Aloha runtime.
        for motor_idx in [6, 13]:
            actions[:, :, motor_idx] = aloha_gripper_from_angular(actions[:, :, motor_idx])
        return actions

    def _pi_aloha_encode_actions_inv(self, actions):
        # Flip the joints again.
        for motor_idx in [1, 2, 8, 9]:
            actions[:, :, motor_idx] *= -1
        # Reverse the gripper transformation that is being applied by the Aloha runtime.
        for motor_idx in [6, 13]:
            actions[:, :, motor_idx] = aloha_gripper_from_angular_inv(actions[:, :, motor_idx])
        return actions

    def prepare_state(self, batch):
        """Pad state"""
        state = batch[OBS_STATE][:, -1, :] if batch[OBS_STATE].ndim > 2 else batch[OBS_STATE]
        state = pad_vector(state, self.config.max_state_dim)
        return state

    def prepare_action(self, batch):
        """Pad action"""
        actions = pad_vector(batch[ACTION], self.config.max_action_dim)
        return actions


def pad_tensor(tensor, max_len, pad_value=0):
    """
    Efficiently pads a tensor along sequence dimension to match max_len.

    Args:
        tensor (torch.Tensor): Shape (B, L, ...) or (B, L).
        max_len (int): Fixed sequence length.
        pad_value (int/float): Value for padding.

    Returns:
        torch.Tensor: Shape (B, max_len, ...) or (B, max_len).
    """
    b, d = tensor.shape[:2]

    # Create a padded tensor of max_len and copy the existing values
    padded_tensor = torch.full(
        (b, max_len, *tensor.shape[2:]), pad_value, dtype=tensor.dtype, device=tensor.device
    )
    padded_tensor[:, :d] = tensor  # Efficient in-place copy

    return padded_tensor


class VLAFlowMatching(nn.Module):
    """
    SmolVLA

    [Paper]()

    Designed by Hugging Face.
    ┌──────────────────────────────┐
    │                 actions      │
    │                    ▲         │
    │ ┌─────────┐      ┌─|────┐    │
    │ |         │────► │      │    │
    │ |         │ kv   │      │    │
    │ |         │────► │Action│    │
    │ |   VLM   │cache │Expert│    |
    │ │         │────► |      │    │
    │ │         │      │      │    │
    │ └▲──▲───▲─┘      └───▲──┘    |
    │  │  |   |            │       |
    │  |  |   |          noise     │
    │  │  │ state                  │
    │  │ language tokens           │
    │  image(s)                    │
    └──────────────────────────────┘
    """

<<<<<<< HEAD
    def __init__(self, config: SmolVLAConfig, vlm: SmolVLMForConditionalGeneration | None = None):
=======
    def __init__(self, config: SmolVLAConfig, rtc_processor: RTCProcessor | None = None):
>>>>>>> 04f94c4a
        super().__init__()
        self.config = config

        self.vlm_with_expert = SmolVLMWithExpertModel(
            model_id=self.config.vlm_model_name,
            freeze_vision_encoder=self.config.freeze_vision_encoder,
            train_expert_only=self.config.train_expert_only,
            load_vlm_weights=self.config.load_vlm_weights,
            attention_mode=self.config.attention_mode,
            num_expert_layers=self.config.num_expert_layers,
            num_vlm_layers=self.config.num_vlm_layers,
            self_attn_every_n_layers=self.config.self_attn_every_n_layers,
            expert_width_multiplier=self.config.expert_width_multiplier,
<<<<<<< HEAD
            device=self.config.device,
            vlm=vlm,
=======
>>>>>>> 04f94c4a
        )
        self.state_proj = nn.Linear(
            self.config.max_state_dim, self.vlm_with_expert.config.text_config.hidden_size
        )
        self.action_in_proj = nn.Linear(self.config.max_action_dim, self.vlm_with_expert.expert_hidden_size)
        self.action_out_proj = nn.Linear(self.vlm_with_expert.expert_hidden_size, self.config.max_action_dim)

        self.action_time_mlp_in = nn.Linear(
            self.vlm_with_expert.expert_hidden_size * 2, self.vlm_with_expert.expert_hidden_size
        )
        self.action_time_mlp_out = nn.Linear(
            self.vlm_with_expert.expert_hidden_size, self.vlm_with_expert.expert_hidden_size
        )

        self.set_requires_grad()
        self.fake_image_token = self.vlm_with_expert.processor.tokenizer.fake_image_token_id
        self.global_image_token = self.vlm_with_expert.processor.tokenizer.global_image_token_id
        self.global_image_start_token = torch.tensor(
            [self.fake_image_token, self.global_image_token], dtype=torch.long
        )

        self.add_image_special_tokens = self.config.add_image_special_tokens
        self.image_end_token = torch.tensor([self.fake_image_token], dtype=torch.long)
        self.prefix_length = self.config.prefix_length
        self.rtc_processor = rtc_processor

    def _rtc_enabled(self):
        return self.config.rtc_config is not None and self.config.rtc_config.enabled

    def set_requires_grad(self):
        for params in self.state_proj.parameters():
            params.requires_grad = self.config.train_state_proj

    def sample_noise(self, shape, device):
        noise = torch.normal(
            mean=0.0,
            std=1.0,
            size=shape,
            dtype=torch.float32,
            device=device,
        )
        return noise

    def sample_time(self, bsize, device):
        beta_dist = torch.distributions.Beta(concentration1=1.5, concentration0=1.0)
        time_beta = beta_dist.sample((bsize,)).to(device=device, dtype=torch.float32)
        time = time_beta * 0.999 + 0.001
        return time

    def embed_prefix(
        self, images, img_masks, lang_tokens, lang_masks, state: torch.Tensor = None
    ) -> tuple[torch.Tensor, torch.Tensor, torch.Tensor]:
        """Embed images with SigLIP and language tokens with embedding layer to prepare
        for SmolVLM transformer processing.
        """
        embs = []
        pad_masks = []
        att_masks = []
        for _img_idx, (
            img,
            img_mask,
        ) in enumerate(zip(images, img_masks, strict=False)):
            if self.add_image_special_tokens:
                image_start_token = (
                    self.vlm_with_expert.embed_language_tokens(
                        self.global_image_start_token.to(device=self.vlm_with_expert.vlm.device)
                    )
                    .unsqueeze(0)
                    .expand(img.shape[0], -1, -1)
                )
                image_start_mask = torch.ones_like(
                    image_start_token[:, :, 0], dtype=torch.bool, device=image_start_token.device
                )
                att_masks += [0] * (image_start_mask.shape[-1])
                embs.append(image_start_token)
                pad_masks.append(image_start_mask)

            img_emb = self.vlm_with_expert.embed_image(img)
            img_emb = img_emb

            # Normalize image embeddings
            img_emb_dim = img_emb.shape[-1]
            img_emb = img_emb * torch.tensor(img_emb_dim**0.5, dtype=img_emb.dtype, device=img_emb.device)

            bsize, num_img_embs = img_emb.shape[:2]
            img_mask = img_mask[:, None].expand(bsize, num_img_embs)

            embs.append(img_emb)
            pad_masks.append(img_mask)

            att_masks += [0] * (num_img_embs)
            if self.add_image_special_tokens:
                image_end_token = (
                    self.vlm_with_expert.embed_language_tokens(
                        self.image_end_token.to(device=self.vlm_with_expert.vlm.device)
                    )
                    .unsqueeze(0)
                    .expand(img.shape[0], -1, -1)
                )
                image_end_mask = torch.ones_like(
                    image_end_token[:, :, 0], dtype=torch.bool, device=image_end_token.device
                )
                embs.append(image_end_token)
                pad_masks.append(image_end_mask)
                att_masks += [0] * (image_end_mask.shape[1])
        lang_emb = self.vlm_with_expert.embed_language_tokens(lang_tokens)
        # Normalize language embeddings
        lang_emb_dim = lang_emb.shape[-1]
        lang_emb = lang_emb * math.sqrt(lang_emb_dim)

        embs.append(lang_emb)
        pad_masks.append(lang_masks)

        num_lang_embs = lang_emb.shape[1]
        att_masks += [0] * num_lang_embs

        state_emb = self.state_proj(state)
        state_emb = state_emb[:, None, :] if state_emb.ndim == 2 else state_emb
        embs.append(state_emb)
        bsize = state_emb.shape[0]
        device = state_emb.device

        states_seq_len = state_emb.shape[1]
        state_mask = torch.ones(bsize, states_seq_len, dtype=torch.bool, device=device)
        pad_masks.append(state_mask)

        # Set attention masks so that image and language inputs do not attend to state or actions
        att_masks += [1] * (states_seq_len)
        embs = torch.cat(embs, dim=1)
        pad_masks = torch.cat(pad_masks, dim=1)
        att_masks = torch.tensor(att_masks, dtype=torch.bool, device=pad_masks.device)
        att_masks = att_masks[None, :]

        seq_len = pad_masks.shape[1]
        if seq_len < self.prefix_length:
            embs = pad_tensor(embs, self.prefix_length, pad_value=0)
            pad_masks = pad_tensor(pad_masks, self.prefix_length, pad_value=0)
            att_masks = pad_tensor(att_masks, self.prefix_length, pad_value=0)

        att_masks = att_masks.expand(bsize, -1)

        return embs, pad_masks, att_masks

    def embed_suffix(self, noisy_actions, timestep):
        """Embed state, noisy_actions, timestep to prepare for Expert Gemma processing."""
        embs = []
        pad_masks = []
        att_masks = []

        # Fuse timestep + action information using an MLP
        action_emb = self.action_in_proj(noisy_actions)
        device = action_emb.device
        bsize = action_emb.shape[0]
        dtype = action_emb.dtype
        # Embed timestep using sine-cosine positional encoding with sensitivity in the range [0, 1]
        time_emb = create_sinusoidal_pos_embedding(
            timestep,
            self.vlm_with_expert.expert_hidden_size,
            self.config.min_period,
            self.config.max_period,
            device=device,
        )
        time_emb = time_emb.type(dtype=dtype)

        time_emb = time_emb[:, None, :].expand_as(action_emb)
        action_time_emb = torch.cat([action_emb, time_emb], dim=2)

        action_time_emb = self.action_time_mlp_in(action_time_emb)
        action_time_emb = F.silu(action_time_emb)  # swish == silu
        action_time_emb = self.action_time_mlp_out(action_time_emb)

        # Add to input tokens
        embs.append(action_time_emb)

        bsize, action_time_dim = action_time_emb.shape[:2]
        action_time_mask = torch.ones(bsize, action_time_dim, dtype=torch.bool, device=device)
        pad_masks.append(action_time_mask)

        # Set attention masks so that image, language and state inputs do not attend to action tokens
        att_masks += [1] * self.config.chunk_size
        embs = torch.cat(embs, dim=1)
        pad_masks = torch.cat(pad_masks, dim=1)
        att_masks = torch.tensor(att_masks, dtype=embs.dtype, device=embs.device)
        att_masks = att_masks[None, :].expand(bsize, len(att_masks))
        return embs, pad_masks, att_masks

    def forward(
        self, images, img_masks, lang_tokens, lang_masks, state, actions, noise=None, time=None
    ) -> Tensor:
        """Do a full training forward pass and compute the loss (batch_size x num_steps x num_motors)"""
        if noise is None:
            noise = self.sample_noise(actions.shape, actions.device)

        if time is None:
            time = self.sample_time(actions.shape[0], actions.device)

        time_expanded = time[:, None, None]
        x_t = time_expanded * noise + (1 - time_expanded) * actions
        u_t = noise - actions
        prefix_embs, prefix_pad_masks, prefix_att_masks = self.embed_prefix(
            images, img_masks, lang_tokens, lang_masks, state=state
        )
        suffix_embs, suffix_pad_masks, suffix_att_masks = self.embed_suffix(x_t, time)

        pad_masks = torch.cat([prefix_pad_masks, suffix_pad_masks], dim=1)
        att_masks = torch.cat([prefix_att_masks, suffix_att_masks], dim=1)

        att_2d_masks = make_att_2d_masks(pad_masks, att_masks)
        position_ids = torch.cumsum(pad_masks, dim=1) - 1
        (_, suffix_out), _ = self.vlm_with_expert.forward(
            attention_mask=att_2d_masks,
            position_ids=position_ids,
            past_key_values=None,
            inputs_embeds=[prefix_embs, suffix_embs],
            use_cache=False,
            fill_kv_cache=False,
        )
        suffix_out = suffix_out[:, -self.config.chunk_size :]
        # Original openpi code, upcast attention output
        suffix_out = suffix_out.to(dtype=torch.float32)
        v_t = self.action_out_proj(suffix_out)
        losses = F.mse_loss(u_t, v_t, reduction="none")
        return losses, v_t

    def forward_cached(
        self,
        prefix_embs: torch.Tensor,
        prefix_pad_masks: torch.Tensor,
        prefix_att_masks: torch.Tensor,
        actions,
        noise=None,
        time=None,
    ) -> Tensor:
        """Do a full training forward pass and compute the loss (batch_size x num_steps x num_motors)"""
        if noise is None:
            noise = self.sample_noise(actions.shape, actions.device)

        if time is None:
            time = self.sample_time(actions.shape[0], actions.device)

        time_expanded = time[:, None, None]
        x_t = time_expanded * noise + (1 - time_expanded) * actions
        u_t = noise - actions
        # prefix_embs, prefix_pad_masks, prefix_att_masks = self.embed_prefix_state(
        #     cached_prefix_embs, cached_prefix_pad_masks, cached_prefix_att_masks, state=state
        # )
        suffix_embs, suffix_pad_masks, suffix_att_masks = self.embed_suffix(x_t, time)

        pad_masks = torch.cat([prefix_pad_masks, suffix_pad_masks], dim=1)
        att_masks = torch.cat([prefix_att_masks, suffix_att_masks], dim=1)

        att_2d_masks = make_att_2d_masks(pad_masks, att_masks)
        position_ids = torch.cumsum(pad_masks, dim=1) - 1
        (_, suffix_out), _ = self.vlm_with_expert.forward(
            attention_mask=att_2d_masks,
            position_ids=position_ids,
            past_key_values=None,
            inputs_embeds=[prefix_embs, suffix_embs],
            use_cache=False,
            fill_kv_cache=False,
        )
        suffix_out = suffix_out[:, -self.config.chunk_size :]
        # Original openpi code, upcast attention output
        suffix_out = suffix_out.to(dtype=torch.float32)
        v_t = self.action_out_proj(suffix_out)
        losses = F.mse_loss(u_t, v_t, reduction="none")
        return losses, v_t

    def sample_actions(
        self,
        images,
        img_masks,
        lang_tokens,
        lang_masks,
        state,
        noise=None,
        **kwargs: Unpack[ActionSelectKwargs],
    ) -> Tensor:
        """Do a full inference forward and compute the action (batch_size x num_steps x num_motors)"""
        bsize = state.shape[0]
        device = state.device

        if noise is None:
            actions_shape = (bsize, self.config.chunk_size, self.config.max_action_dim)
            noise = self.sample_noise(actions_shape, device)

        prefix_embs, prefix_pad_masks, prefix_att_masks = self.embed_prefix(
            images, img_masks, lang_tokens, lang_masks, state=state
        )
        prefix_att_2d_masks = make_att_2d_masks(prefix_pad_masks, prefix_att_masks)
        prefix_position_ids = torch.cumsum(prefix_pad_masks, dim=1) - 1
        # Compute image and language key value cache
        _, past_key_values = self.vlm_with_expert.forward(
            attention_mask=prefix_att_2d_masks,
            position_ids=prefix_position_ids,
            past_key_values=None,
            inputs_embeds=[prefix_embs, None],
            use_cache=self.config.use_cache,
            fill_kv_cache=True,
        )
        dt = -1.0 / self.config.num_steps
        dt = torch.tensor(dt, dtype=torch.float32, device=device)

        x_t = noise
        time = torch.tensor(1.0, dtype=torch.float32, device=device)

        while time >= -dt / 2:
            expanded_time = time.expand(bsize)

            # Define a closure function to properly capture expanded_time
            # This avoids the lambda expression (E731) and loop variable binding (B023) issues
            def denoise_step_partial_call(input_x_t, current_timestep=expanded_time):
                return self.denoise_step(
                    x_t=input_x_t,
                    prefix_pad_masks=prefix_pad_masks,
                    past_key_values=past_key_values,
                    timestep=current_timestep,
                )

            if self._rtc_enabled():
                inference_delay = kwargs.get("inference_delay")
                prev_chunk_left_over = kwargs.get("prev_chunk_left_over")
                execution_horizon = kwargs.get("execution_horizon")

                v_t = self.rtc_processor.denoise_step(
                    x_t=x_t,
                    prev_chunk_left_over=prev_chunk_left_over,
                    inference_delay=inference_delay,
                    time=time,
                    original_denoise_step_partial=denoise_step_partial_call,
                    execution_horizon=execution_horizon,
                )
            else:
                v_t = denoise_step_partial_call(x_t)

            # Euler step
            x_t += dt * v_t

            # Record x_t and v_t after Euler step (other params are recorded in rtc_processor.denoise_step)
            if self.rtc_processor is not None and self.rtc_processor.is_debug_enabled():
                self.rtc_processor.track(time=time, x_t=x_t, v_t=v_t)

            time += dt

        return x_t

    def sample_actions_cached(self, prefix_embs, prefix_pad_masks, prefix_att_masks, noise=None) -> Tensor:
        """Do a full inference forward and compute the action (batch_size x num_steps x num_motors)"""
        bsize = prefix_embs.shape[0]
        device = prefix_embs.device

        if noise is None:
            actions_shape = (bsize, self.config.chunk_size, self.config.max_action_dim)
            noise = self.sample_noise(actions_shape, device)

        # prefix_embs, prefix_pad_masks, prefix_att_masks = self.embed_prefix(
        #     images, img_masks, lang_tokens, lang_masks, state=state
        # )
        prefix_att_2d_masks = make_att_2d_masks(prefix_pad_masks, prefix_att_masks)
        prefix_position_ids = torch.cumsum(prefix_pad_masks, dim=1) - 1
        # Compute image and language key value cache
        _, past_key_values = self.vlm_with_expert.forward(
            attention_mask=prefix_att_2d_masks,
            position_ids=prefix_position_ids,
            past_key_values=None,
            inputs_embeds=[prefix_embs, None],
            use_cache=self.config.use_cache,
            fill_kv_cache=True,
        )
        dt = -1.0 / self.config.num_steps
        dt = torch.tensor(dt, dtype=torch.float32, device=device)

        x_t = noise
        time = torch.tensor(1.0, dtype=torch.float32, device=device)
        while time >= -dt / 2:
            expanded_time = time.expand(bsize)
            v_t = self.denoise_step(
                prefix_pad_masks,
                past_key_values,
                x_t,
                expanded_time,
            )
            # Euler step
            x_t += dt * v_t
            time += dt
        return x_t

    def denoise_step(
        self,
        prefix_pad_masks,
        past_key_values,
        x_t,
        timestep,
    ):
        """Apply one denoising step of the noise `x_t` at a given timestep."""
        suffix_embs, suffix_pad_masks, suffix_att_masks = self.embed_suffix(x_t, timestep)

        suffix_len = suffix_pad_masks.shape[1]
        batch_size = prefix_pad_masks.shape[0]
        prefix_len = prefix_pad_masks.shape[1]
        prefix_pad_2d_masks = prefix_pad_masks[:, None, :].expand(batch_size, suffix_len, prefix_len)

        suffix_att_2d_masks = make_att_2d_masks(suffix_pad_masks, suffix_att_masks)

        full_att_2d_masks = torch.cat([prefix_pad_2d_masks, suffix_att_2d_masks], dim=2)
        prefix_offsets = torch.sum(prefix_pad_masks, dim=-1)[:, None]
        position_ids = prefix_offsets + torch.cumsum(suffix_pad_masks, dim=1) - 1

        outputs_embeds, _ = self.vlm_with_expert.forward(
            attention_mask=full_att_2d_masks,
            position_ids=position_ids,
            past_key_values=past_key_values,
            inputs_embeds=[None, suffix_embs],
            use_cache=self.config.use_cache,
            fill_kv_cache=False,
        )
        suffix_out = outputs_embeds[1]
        suffix_out = suffix_out[:, -self.config.chunk_size :]
        suffix_out = suffix_out.to(dtype=torch.float32)
        v_t = self.action_out_proj(suffix_out)
        return v_t<|MERGE_RESOLUTION|>--- conflicted
+++ resolved
@@ -59,13 +59,10 @@
 import torch
 import torch.nn.functional as F  # noqa: N812
 from torch import Tensor, nn
-<<<<<<< HEAD
 from transformers import (
     SmolVLMForConditionalGeneration,
 )
-=======
 from typing_extensions import Unpack
->>>>>>> 04f94c4a
 
 from lerobot.policies.pretrained import PreTrainedPolicy
 from lerobot.policies.rtc.modeling_rtc import RTCProcessor
@@ -248,13 +245,8 @@
         super().__init__(config)
         config.validate_features()
         self.config = config
-<<<<<<< HEAD
-
-        self.model = VLAFlowMatching(config, vlm=vlm)
-=======
         self.init_rtc_processor()
-        self.model = VLAFlowMatching(config, rtc_processor=self.rtc_processor)
->>>>>>> 04f94c4a
+        self.model = VLAFlowMatching(config, rtc_processor=self.rtc_processor, vlm=vlm)
         self.reset()
 
     def reset(self):
@@ -562,11 +554,12 @@
     └──────────────────────────────┘
     """
 
-<<<<<<< HEAD
-    def __init__(self, config: SmolVLAConfig, vlm: SmolVLMForConditionalGeneration | None = None):
-=======
-    def __init__(self, config: SmolVLAConfig, rtc_processor: RTCProcessor | None = None):
->>>>>>> 04f94c4a
+    def __init__(
+        self,
+        config: SmolVLAConfig,
+        rtc_processor: RTCProcessor | None = None,
+        vlm: SmolVLMForConditionalGeneration | None = None,
+    ):
         super().__init__()
         self.config = config
 
@@ -580,11 +573,7 @@
             num_vlm_layers=self.config.num_vlm_layers,
             self_attn_every_n_layers=self.config.self_attn_every_n_layers,
             expert_width_multiplier=self.config.expert_width_multiplier,
-<<<<<<< HEAD
-            device=self.config.device,
             vlm=vlm,
-=======
->>>>>>> 04f94c4a
         )
         self.state_proj = nn.Linear(
             self.config.max_state_dim, self.vlm_with_expert.config.text_config.hidden_size
