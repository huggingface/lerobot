# Copyright 2024 The HuggingFace Inc. team. All rights reserved.
#
# Licensed under the Apache License, Version 2.0 (the "License");
# you may not use this file except in compliance with the License.
# You may obtain a copy of the License at
#
#     http://www.apache.org/licenses/LICENSE-2.0
#
# Unless required by applicable law or agreed to in writing, software
# distributed under the License is distributed on an "AS IS" BASIS,
# WITHOUT WARRANTIES OR CONDITIONS OF ANY KIND, either express or implied.
# See the License for the specific language governing permissions and
# limitations under the License.
import builtins
import datetime as dt
import os
from dataclasses import dataclass, field
from pathlib import Path
from typing import Any

import draccus
from huggingface_hub import hf_hub_download
from huggingface_hub.errors import HfHubHTTPError

from lerobot import envs
from lerobot.configs import parser
from lerobot.configs.default import DatasetConfig, EvalConfig, WandBConfig
from lerobot.configs.policies import PreTrainedConfig
from lerobot.optim import OptimizerConfig
from lerobot.optim.schedulers import LRSchedulerConfig
from lerobot.utils.hub import HubMixin

TRAIN_CONFIG_NAME = "train_config.json"


@dataclass
class TrainPipelineConfig(HubMixin):
    dataset: DatasetConfig
    env: envs.EnvConfig | None = None
    policy: PreTrainedConfig | None = None
    # Set `dir` to where you would like to save all of the run outputs. If you run another training session
    # with the same value for `dir` its contents will be overwritten unless you set `resume` to true.
    output_dir: Path | None = None
    job_name: str | None = None
    # Set `resume` to true to resume a previous run. In order for this to work, you will need to make sure
    # `dir` is the directory of an existing run with at least one checkpoint in it.
    # Note that when resuming a run, the default behavior is to use the configuration from the checkpoint,
    # regardless of what's provided with the training command at the time of resumption.
    resume: bool = False
    # `seed` is used for training (eg: model initialization, dataset shuffling)
    # AND for the evaluation environments.
    seed: int | None = 1000
    # Number of workers for the dataloader.
    num_workers: int = 4
    batch_size: int = 8
    steps: int = 100_000
    eval_freq: int = 20_000
    log_freq: int = 200
    save_checkpoint: bool = True
    # Checkpoint is saved every `save_freq` training iterations and after the last training step.
    save_freq: int = 20_000
    use_policy_training_preset: bool = True
    optimizer: OptimizerConfig | None = None
    scheduler: LRSchedulerConfig | None = None
    eval: EvalConfig = field(default_factory=EvalConfig)
    wandb: WandBConfig = field(default_factory=WandBConfig)
<<<<<<< HEAD
    
    # RA-BC (Reward-Aligned Behavior Cloning) parameters
    use_rabc: bool = False  # Enable reward-weighted training
    reward_model_path: str | None = None  # Path to pre-trained reward model (e.g., SARM)
    rabc_kappa: float = 0.01  # Hard threshold for high-quality samples
    rabc_epsilon: float = 1e-6  # Small constant for numerical stability
    rabc_update_freq: int = 1  # Compute rewards every N batches (1 = every batch)

    def __post_init__(self):
        self.checkpoint_path = None

    def validate(self):
        # Validate RA-BC configuration
        if self.use_rabc and not self.reward_model_path:
            raise ValueError(
                "RA-BC is enabled (use_rabc=True) but no reward_model_path provided. "
                "Please specify a pre-trained reward model (e.g., SARM) path."
            )
        
=======
    checkpoint_path: Path | None = field(init=False, default=None)
    # Rename map for the observation to override the image and state keys
    rename_map: dict[str, str] = field(default_factory=dict)

    def validate(self) -> None:
>>>>>>> 0f551df8
        # HACK: We parse again the cli args here to get the pretrained paths if there was some.
        policy_path = parser.get_path_arg("policy")
        if policy_path:
            # Only load the policy config
            cli_overrides = parser.get_cli_overrides("policy")
            self.policy = PreTrainedConfig.from_pretrained(policy_path, cli_overrides=cli_overrides)
            self.policy.pretrained_path = Path(policy_path)
        elif self.resume:
            # The entire train config is already loaded, we just need to get the checkpoint dir
            config_path = parser.parse_arg("config_path")
            if not config_path:
                raise ValueError(
                    f"A config_path is expected when resuming a run. Please specify path to {TRAIN_CONFIG_NAME}"
                )

            if not Path(config_path).resolve().exists():
                raise NotADirectoryError(
                    f"{config_path=} is expected to be a local path. "
                    "Resuming from the hub is not supported for now."
                )

            policy_dir = Path(config_path).parent
            if self.policy is not None:
                self.policy.pretrained_path = policy_dir
            self.checkpoint_path = policy_dir.parent

        if self.policy is None:
            raise ValueError(
                "Policy is not configured. Please specify a pretrained policy with `--policy.path`."
            )

        if not self.job_name:
            if self.env is None:
                self.job_name = f"{self.policy.type}"
            else:
                self.job_name = f"{self.env.type}_{self.policy.type}"

        if not self.resume and isinstance(self.output_dir, Path) and self.output_dir.is_dir():
            raise FileExistsError(
                f"Output directory {self.output_dir} already exists and resume is {self.resume}. "
                f"Please change your output directory so that {self.output_dir} is not overwritten."
            )
        elif not self.output_dir:
            now = dt.datetime.now()
            train_dir = f"{now:%Y-%m-%d}/{now:%H-%M-%S}_{self.job_name}"
            self.output_dir = Path("outputs/train") / train_dir

        if isinstance(self.dataset.repo_id, list):
            raise NotImplementedError("LeRobotMultiDataset is not currently implemented.")

        if not self.use_policy_training_preset and (self.optimizer is None or self.scheduler is None):
            raise ValueError("Optimizer and Scheduler must be set when the policy presets are not used.")
        elif self.use_policy_training_preset and not self.resume:
            self.optimizer = self.policy.get_optimizer_preset()
            self.scheduler = self.policy.get_scheduler_preset()

        if self.policy.push_to_hub and not self.policy.repo_id:
            raise ValueError(
                "'policy.repo_id' argument missing. Please specify it to push the model to the hub."
            )

    @classmethod
    def __get_path_fields__(cls) -> list[str]:
        """This enables the parser to load config from the policy using `--policy.path=local/dir`"""
        return ["policy"]

    def to_dict(self) -> dict[str, Any]:
        return draccus.encode(self)  # type: ignore[no-any-return]  # because of the third-party library draccus uses Any as the return type

    def _save_pretrained(self, save_directory: Path) -> None:
        with open(save_directory / TRAIN_CONFIG_NAME, "w") as f, draccus.config_type("json"):
            draccus.dump(self, f, indent=4)

    @classmethod
    def from_pretrained(
        cls: builtins.type["TrainPipelineConfig"],
        pretrained_name_or_path: str | Path,
        *,
        force_download: bool = False,
        resume_download: bool | None = None,
        proxies: dict[Any, Any] | None = None,
        token: str | bool | None = None,
        cache_dir: str | Path | None = None,
        local_files_only: bool = False,
        revision: str | None = None,
        **kwargs: Any,
    ) -> "TrainPipelineConfig":
        model_id = str(pretrained_name_or_path)
        config_file: str | None = None
        if Path(model_id).is_dir():
            if TRAIN_CONFIG_NAME in os.listdir(model_id):
                config_file = os.path.join(model_id, TRAIN_CONFIG_NAME)
            else:
                print(f"{TRAIN_CONFIG_NAME} not found in {Path(model_id).resolve()}")
        elif Path(model_id).is_file():
            config_file = model_id
        else:
            try:
                config_file = hf_hub_download(
                    repo_id=model_id,
                    filename=TRAIN_CONFIG_NAME,
                    revision=revision,
                    cache_dir=cache_dir,
                    force_download=force_download,
                    proxies=proxies,
                    resume_download=resume_download,
                    token=token,
                    local_files_only=local_files_only,
                )
            except HfHubHTTPError as e:
                raise FileNotFoundError(
                    f"{TRAIN_CONFIG_NAME} not found on the HuggingFace Hub in {model_id}"
                ) from e

        cli_args = kwargs.pop("cli_args", [])
        with draccus.config_type("json"):
            return draccus.parse(cls, config_file, args=cli_args)


@dataclass(kw_only=True)
class TrainRLServerPipelineConfig(TrainPipelineConfig):
    # NOTE: In RL, we don't need an offline dataset
    # TODO: Make `TrainPipelineConfig.dataset` optional
    dataset: DatasetConfig | None = None  # type: ignore[assignment] # because the parent class has made it's type non-optional<|MERGE_RESOLUTION|>--- conflicted
+++ resolved
@@ -64,7 +64,6 @@
     scheduler: LRSchedulerConfig | None = None
     eval: EvalConfig = field(default_factory=EvalConfig)
     wandb: WandBConfig = field(default_factory=WandBConfig)
-<<<<<<< HEAD
     
     # RA-BC (Reward-Aligned Behavior Cloning) parameters
     use_rabc: bool = False  # Enable reward-weighted training
@@ -73,8 +72,10 @@
     rabc_epsilon: float = 1e-6  # Small constant for numerical stability
     rabc_update_freq: int = 1  # Compute rewards every N batches (1 = every batch)
 
-    def __post_init__(self):
-        self.checkpoint_path = None
+    # Rename map for the observation to override the image and state keys
+    rename_map: dict[str, str] = field(default_factory=dict)       
+    checkpoint_path: Path | None = field(init=False, default=None)
+        
 
     def validate(self):
         # Validate RA-BC configuration
@@ -83,14 +84,8 @@
                 "RA-BC is enabled (use_rabc=True) but no reward_model_path provided. "
                 "Please specify a pre-trained reward model (e.g., SARM) path."
             )
-        
-=======
-    checkpoint_path: Path | None = field(init=False, default=None)
-    # Rename map for the observation to override the image and state keys
-    rename_map: dict[str, str] = field(default_factory=dict)
 
     def validate(self) -> None:
->>>>>>> 0f551df8
         # HACK: We parse again the cli args here to get the pretrained paths if there was some.
         policy_path = parser.get_path_arg("policy")
         if policy_path:
