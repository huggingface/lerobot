--- conflicted
+++ resolved
@@ -75,12 +75,8 @@
     # saved using `Policy.save_pretrained`. If not provided, the policy is initialized from scratch.
     pretrained_path: str | None = None
 
-<<<<<<< HEAD
     def __post_init__(self) -> None:
         self.pretrained_path: Path | None = None
-=======
-    def __post_init__(self):
->>>>>>> 5c8dd883
         if not self.device or not is_torch_device_available(self.device):
             auto_device = auto_select_torch_device()
             logging.warning(f"Device '{self.device}' is not available. Switching to '{auto_device}'.")
