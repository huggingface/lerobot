# Copyright 2024 The HuggingFace Inc. team. All rights reserved.
#
# Licensed under the Apache License, Version 2.0 (the "License");
# you may not use this file except in compliance with the License.
# You may obtain a copy of the License at
#
#     http://www.apache.org/licenses/LICENSE-2.0
#
# Unless required by applicable law or agreed to in writing, software
# distributed under the License is distributed on an "AS IS" BASIS,
# WITHOUT WARRANTIES OR CONDITIONS OF ANY KIND, either express or implied.
# See the License for the specific language governing permissions and
# limitations under the License.
import abc
import builtins
import json
import os
import tempfile
from dataclasses import dataclass, field
from logging import getLogger
from pathlib import Path
from typing import Any, TypeVar

import draccus
from huggingface_hub import hf_hub_download
from huggingface_hub.constants import CONFIG_NAME
from huggingface_hub.errors import HfHubHTTPError

from lerobot.configs.types import FeatureType, PolicyFeature
from lerobot.optim.optimizers import OptimizerConfig
from lerobot.optim.schedulers import LRSchedulerConfig
from lerobot.utils.constants import ACTION, OBS_STATE
from lerobot.utils.hub import HubMixin
from lerobot.utils.utils import auto_select_torch_device, is_amp_available, is_torch_device_available

T = TypeVar("T", bound="PreTrainedConfig")
logger = getLogger(__name__)


@dataclass
class PreTrainedConfig(draccus.ChoiceRegistry, HubMixin, abc.ABC):  # type: ignore[misc,name-defined] #TODO: draccus issue
    """
    Base configuration class for policy models.

    Args:
        n_obs_steps: Number of environment steps worth of observations to pass to the policy (takes the
            current step and additional steps going back).
        input_shapes: A dictionary defining the shapes of the input data for the policy.
        output_shapes: A dictionary defining the shapes of the output data for the policy.
        input_normalization_modes: A dictionary with key representing the modality and the value specifies the
            normalization mode to apply.
        output_normalization_modes: Similar dictionary as `input_normalization_modes`, but to unnormalize to
            the original scale.
    """

    n_obs_steps: int = 1

    input_features: dict[str, PolicyFeature] = field(default_factory=dict)
    output_features: dict[str, PolicyFeature] = field(default_factory=dict)

    device: str | None = None  # e.g. "cuda", "cuda:0", "cpu", or "mps"
    # `use_amp` determines whether to use Automatic Mixed Precision (AMP) for training and evaluation. With AMP,
    # automatic gradient scaling is used.
    use_amp: bool = False

<<<<<<< HEAD
    # Whether the policy employed PEFT for training.
    use_peft: bool = False

    push_to_hub: bool = True
=======
    push_to_hub: bool = True  # type: ignore[assignment] # TODO: use a different name to avoid override
>>>>>>> 0f551df8
    repo_id: str | None = None

    # Upload on private repository on the Hugging Face hub.
    private: bool | None = None
    # Add tags to your policy on the hub.
    tags: list[str] | None = None
    # Add tags to your policy on the hub.
    license: str | None = None
    # Either the repo ID of a model hosted on the Hub or a path to a directory containing weights
    # saved using `Policy.save_pretrained`. If not provided, the policy is initialized from scratch.
    pretrained_path: Path | None = None

    def __post_init__(self) -> None:
        if not self.device or not is_torch_device_available(self.device):
            auto_device = auto_select_torch_device()
            logger.warning(f"Device '{self.device}' is not available. Switching to '{auto_device}'.")
            self.device = auto_device.type

        # Automatically deactivate AMP if necessary
        if self.use_amp and not is_amp_available(self.device):
            logger.warning(
                f"Automatic Mixed Precision (amp) is not available on device '{self.device}'. Deactivating AMP."
            )
            self.use_amp = False

    @property
    def type(self) -> str:
        choice_name = self.get_choice_name(self.__class__)
        if not isinstance(choice_name, str):
            raise TypeError(f"Expected string from get_choice_name, got {type(choice_name)}")
        return choice_name

    @property
    @abc.abstractmethod
    def observation_delta_indices(self) -> list | None:  # type: ignore[type-arg] #TODO: No implementation
        raise NotImplementedError

    @property
    @abc.abstractmethod
    def action_delta_indices(self) -> list | None:  # type: ignore[type-arg]    #TODO: No implementation
        raise NotImplementedError

    @property
    @abc.abstractmethod
    def reward_delta_indices(self) -> list | None:  # type: ignore[type-arg]    #TODO: No implementation
        raise NotImplementedError

    @abc.abstractmethod
    def get_optimizer_preset(self) -> OptimizerConfig:
        raise NotImplementedError

    @abc.abstractmethod
    def get_scheduler_preset(self) -> LRSchedulerConfig | None:
        raise NotImplementedError

    @abc.abstractmethod
    def validate_features(self) -> None:
        raise NotImplementedError

    @property
    def robot_state_feature(self) -> PolicyFeature | None:
        for ft_name, ft in self.input_features.items():
            if ft.type is FeatureType.STATE and ft_name == OBS_STATE:
                return ft
        return None

    @property
    def env_state_feature(self) -> PolicyFeature | None:
        for _, ft in self.input_features.items():
            if ft.type is FeatureType.ENV:
                return ft
        return None

    @property
    def image_features(self) -> dict[str, PolicyFeature]:
        return {key: ft for key, ft in self.input_features.items() if ft.type is FeatureType.VISUAL}

    @property
    def action_feature(self) -> PolicyFeature | None:
        for ft_name, ft in self.output_features.items():
            if ft.type is FeatureType.ACTION and ft_name == ACTION:
                return ft
        return None

    def _save_pretrained(self, save_directory: Path) -> None:
        with open(save_directory / CONFIG_NAME, "w") as f, draccus.config_type("json"):
            draccus.dump(self, f, indent=4)

    @classmethod
    def from_pretrained(
        cls: builtins.type[T],
        pretrained_name_or_path: str | Path,
        *,
        force_download: bool = False,
        resume_download: bool | None = None,
        proxies: dict[Any, Any] | None = None,
        token: str | bool | None = None,
        cache_dir: str | Path | None = None,
        local_files_only: bool = False,
        revision: str | None = None,
        **policy_kwargs: Any,
    ) -> T:
        model_id = str(pretrained_name_or_path)
        config_file: str | None = None
        if Path(model_id).is_dir():
            if CONFIG_NAME in os.listdir(model_id):
                config_file = os.path.join(model_id, CONFIG_NAME)
            else:
                logger.error(f"{CONFIG_NAME} not found in {Path(model_id).resolve()}")
        else:
            try:
                config_file = hf_hub_download(
                    repo_id=model_id,
                    filename=CONFIG_NAME,
                    revision=revision,
                    cache_dir=cache_dir,
                    force_download=force_download,
                    proxies=proxies,
                    resume_download=resume_download,
                    token=token,
                    local_files_only=local_files_only,
                )
            except HfHubHTTPError as e:
                raise FileNotFoundError(
                    f"{CONFIG_NAME} not found on the HuggingFace Hub in {model_id}"
                ) from e

        # HACK: Parse the original config to get the config subclass, so that we can
        # apply cli overrides.
        # This is very ugly, ideally we'd like to be able to do that natively with draccus
        # something like --policy.path (in addition to --policy.type)
        with draccus.config_type("json"):
            orig_config = draccus.parse(cls, config_file, args=[])

        if config_file is None:
            raise FileNotFoundError(f"{CONFIG_NAME} not found in {model_id}")

        with open(config_file) as f:
            config = json.load(f)

        config.pop("type")
        with tempfile.NamedTemporaryFile("w+", delete=False, suffix=".json") as f:
            json.dump(config, f)
            config_file = f.name

        cli_overrides = policy_kwargs.pop("cli_overrides", [])
        with draccus.config_type("json"):
            return draccus.parse(orig_config.__class__, config_file, args=cli_overrides)<|MERGE_RESOLUTION|>--- conflicted
+++ resolved
@@ -63,14 +63,10 @@
     # automatic gradient scaling is used.
     use_amp: bool = False
 
-<<<<<<< HEAD
     # Whether the policy employed PEFT for training.
     use_peft: bool = False
 
-    push_to_hub: bool = True
-=======
     push_to_hub: bool = True  # type: ignore[assignment] # TODO: use a different name to avoid override
->>>>>>> 0f551df8
     repo_id: str | None = None
 
     # Upload on private repository on the Hugging Face hub.
