--- conflicted
+++ resolved
@@ -40,16 +40,14 @@
 
             cameras[key] = RealSenseCamera(cfg)
 
-<<<<<<< HEAD
-        elif hasattr(cfg, "device_class"):
-            cameras[key] = make_device_from_device_class(cfg.device_class, cfg)
-=======
         elif cfg.type == "reachy2_camera":
             from .reachy2_camera.reachy2_camera import Reachy2Camera
 
             cameras[key] = Reachy2Camera(cfg)
 
->>>>>>> ce3670a2
+        elif hasattr(cfg, "device_class"):
+            cameras[key] = make_device_from_device_class(cfg.device_class, cfg)
+
         else:
             raise ValueError(f"The camera type '{cfg.type}' is not valid.")
 
