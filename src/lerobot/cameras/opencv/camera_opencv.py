# Copyright 2024 The HuggingFace Inc. team. All rights reserved.
#
# Licensed under the Apache License, Version 2.0 (the "License");
# you may not use this file except in compliance with the License.
# You may obtain a copy of the License at
#
#     http://www.apache.org/licenses/LICENSE-2.0
#
# Unless required by applicable law or agreed to in writing, software
# distributed under the License is distributed on an "AS IS" BASIS,
# WITHOUT WARRANTIES OR CONDITIONS OF ANY KIND, either express or implied.
# See the License for the specific language governing permissions and
# limitations under the License.

"""
Provides the OpenCVCamera class for capturing frames from cameras using OpenCV.
"""

import logging
import math
import os
import platform
import time
from pathlib import Path
from threading import Event, Lock, Thread
from typing import Any, Dict, List

<<<<<<< HEAD
import os
import platform
# Fix MSMF hardware transform compatibility for Windows before importing cv2
if platform.system() == "Windows" and "OPENCV_VIDEOIO_MSMF_ENABLE_HW_TRANSFORMS" not in os.environ:
    os.environ["OPENCV_VIDEOIO_MSMF_ENABLE_HW_TRANSFORMS"] = "0"
=======
if platform.system() == "Windows":
    # Only set if not already configured by user
    if "OPENCV_VIDEOIO_MSMF_ENABLE_HW_TRANSFORMS" not in os.environ:
        os.environ["OPENCV_VIDEOIO_MSMF_ENABLE_HW_TRANSFORMS"] = "0"
>>>>>>> 4daa0c32
import cv2
import numpy as np

from lerobot.errors import DeviceAlreadyConnectedError, DeviceNotConnectedError

from ..camera import Camera
from ..utils import get_cv2_backend, get_cv2_rotation
from .configuration_opencv import ColorMode, OpenCVCameraConfig

# NOTE(Steven): The maximum opencv device index depends on your operating system. For instance,
# if you have 3 cameras, they should be associated to index 0, 1, and 2. This is the case
# on MacOS. However, on Ubuntu, the indices are different like 6, 16, 23.
# When you change the USB port or reboot the computer, the operating system might
# treat the same cameras as new devices. Thus we select a higher bound to search indices.
MAX_OPENCV_INDEX = 60

logger = logging.getLogger(__name__)


class OpenCVCamera(Camera):
    """
    Manages camera interactions using OpenCV for efficient frame recording.

    This class provides a high-level interface to connect to, configure, and read
    frames from cameras compatible with OpenCV's VideoCapture. It supports both
    synchronous and asynchronous frame reading.

    An OpenCVCamera instance requires a camera index (e.g., 0) or a device path
    (e.g., '/dev/video0' on Linux). Camera indices can be unstable across reboots
    or port changes, especially on Linux. Use the provided utility script to find
    available camera indices or paths:
    ```bash
    python -m lerobot.find_cameras opencv
    ```

    The camera's default settings (FPS, resolution, color mode) are used unless
    overridden in the configuration.

    Example:
        ```python
        from lerobot.cameras.opencv import OpenCVCamera
        from lerobot.cameras.configuration_opencv import OpenCVCameraConfig, ColorMode, Cv2Rotation

        # Basic usage with camera index 0
        config = OpenCVCameraConfig(index_or_path=0)
        camera = OpenCVCamera(config)
        camera.connect()

        # Read 1 frame synchronously
        color_image = camera.read()
        print(color_image.shape)

        # Read 1 frame asynchronously
        async_image = camera.async_read()

        # When done, properly disconnect the camera using
        camera.disconnect()

        # Example with custom settings
        custom_config = OpenCVCameraConfig(
            index_or_path='/dev/video0', # Or use an index
            fps=30,
            width=1280,
            height=720,
            color_mode=ColorMode.RGB,
            rotation=Cv2Rotation.ROTATE_90
        )
        custom_camera = OpenCVCamera(custom_config)
        # ... connect, read, disconnect ...
        ```
    """

    def __init__(self, config: OpenCVCameraConfig):
        """
        Initializes the OpenCVCamera instance.

        Args:
            config: The configuration settings for the camera.
        """
        super().__init__(config)

        self.config = config
        self.index_or_path = config.index_or_path

        self.fps = config.fps
        self.color_mode = config.color_mode
        self.warmup_s = config.warmup_s

        self.videocapture: cv2.VideoCapture | None = None

        self.thread: Thread | None = None
        self.stop_event: Event | None = None
        self.frame_lock: Lock = Lock()
        self.latest_frame: np.ndarray | None = None
        self.new_frame_event: Event = Event()

        self.rotation: int | None = get_cv2_rotation(config.rotation)
        self.backend: int = get_cv2_backend()

        if self.height and self.width:
            self.capture_width, self.capture_height = self.width, self.height
            if self.rotation in [cv2.ROTATE_90_CLOCKWISE, cv2.ROTATE_90_COUNTERCLOCKWISE]:
                self.capture_width, self.capture_height = self.height, self.width

    def __str__(self) -> str:
        return f"{self.__class__.__name__}({self.index_or_path})"

    @property
    def is_connected(self) -> bool:
        """Checks if the camera is currently connected and opened."""
        return isinstance(self.videocapture, cv2.VideoCapture) and self.videocapture.isOpened()

    def connect(self, warmup: bool = True):
        """
        Connects to the OpenCV camera specified in the configuration.

        Initializes the OpenCV VideoCapture object, sets desired camera properties
        (FPS, width, height), and performs initial checks.

        Raises:
            DeviceAlreadyConnectedError: If the camera is already connected.
            ConnectionError: If the specified camera index/path is not found or the camera is found but fails to open.
            RuntimeError: If the camera opens but fails to apply requested FPS/resolution settings.
        """
        if self.is_connected:
            raise DeviceAlreadyConnectedError(f"{self} is already connected.")

        # Use 1 thread for OpenCV operations to avoid potential conflicts or
        # blocking in multi-threaded applications, especially during data collection.
        cv2.setNumThreads(1)

        self.videocapture = cv2.VideoCapture(self.index_or_path, self.backend)

        if not self.videocapture.isOpened():
            self.videocapture.release()
            self.videocapture = None
            raise ConnectionError(
                f"Failed to open {self}."
                f"Run `python -m lerobot.find_cameras opencv` to find available cameras."
            )

        self._configure_capture_settings()

        if warmup:
            start_time = time.time()
            while time.time() - start_time < self.warmup_s:
                self.read()
                time.sleep(0.1)

        logger.info(f"{self} connected.")

    def _configure_capture_settings(self) -> None:
        """
        Applies the specified FPS, width, and height settings to the connected camera.

        This method attempts to set the camera properties via OpenCV. It checks if
        the camera successfully applied the settings and raises an error if not.

        Args:
            fps: The desired frames per second. If None, the setting is skipped.
            width: The desired capture width. If None, the setting is skipped.
            height: The desired capture height. If None, the setting is skipped.

        Raises:
            RuntimeError: If the camera fails to set any of the specified properties
                          to the requested value.
            DeviceNotConnectedError: If the camera is not connected when attempting
                                     to configure settings.
        """
        if not self.is_connected:
            raise DeviceNotConnectedError(f"Cannot configure settings for {self} as it is not connected.")

        if self.fps is None:
            self.fps = self.videocapture.get(cv2.CAP_PROP_FPS)
        else:
            self._validate_fps()

        default_width = int(round(self.videocapture.get(cv2.CAP_PROP_FRAME_WIDTH)))
        default_height = int(round(self.videocapture.get(cv2.CAP_PROP_FRAME_HEIGHT)))

        if self.width is None or self.height is None:
            self.width, self.height = default_width, default_height
            self.capture_width, self.capture_height = default_width, default_height
            if self.rotation in [cv2.ROTATE_90_CLOCKWISE, cv2.ROTATE_90_COUNTERCLOCKWISE]:
                self.width, self.height = default_height, default_width
                self.capture_width, self.capture_height = default_width, default_height
        else:
            self._validate_width_and_height()

    def _validate_fps(self) -> None:
        """Validates and sets the camera's frames per second (FPS)."""

        success = self.videocapture.set(cv2.CAP_PROP_FPS, float(self.fps))
        actual_fps = self.videocapture.get(cv2.CAP_PROP_FPS)
        # Use math.isclose for robust float comparison
        if not success or not math.isclose(self.fps, actual_fps, rel_tol=1e-3):
            raise RuntimeError(f"{self} failed to set fps={self.fps} ({actual_fps=}).")

    def _validate_width_and_height(self) -> None:
        """Validates and sets the camera's frame capture width and height."""

        width_success = self.videocapture.set(cv2.CAP_PROP_FRAME_WIDTH, float(self.capture_width))
        height_success = self.videocapture.set(cv2.CAP_PROP_FRAME_HEIGHT, float(self.capture_height))

        actual_width = int(round(self.videocapture.get(cv2.CAP_PROP_FRAME_WIDTH)))
        if not width_success or self.capture_width != actual_width:
            raise RuntimeError(
                f"{self} failed to set capture_width={self.capture_width} ({actual_width=}, {width_success=})."
            )

        actual_height = int(round(self.videocapture.get(cv2.CAP_PROP_FRAME_HEIGHT)))
        if not height_success or self.capture_height != actual_height:
            raise RuntimeError(
                f"{self} failed to set capture_height={self.capture_height} ({actual_height=}, {height_success=})."
            )

    @staticmethod
    def find_cameras() -> List[Dict[str, Any]]:
        """
        Detects available OpenCV cameras connected to the system.

        On Linux, it scans '/dev/video*' paths. On other systems (like macOS, Windows),
        it checks indices from 0 up to `MAX_OPENCV_INDEX`.

        Returns:
            List[Dict[str, Any]]: A list of dictionaries,
            where each dictionary contains 'type', 'id' (port index or path),
            and the default profile properties (width, height, fps, format).
        """
        found_cameras_info = []

        if platform.system() == "Linux":
            possible_paths = sorted(Path("/dev").glob("video*"), key=lambda p: p.name)
            targets_to_scan = [str(p) for p in possible_paths]
        else:
            targets_to_scan = list(range(MAX_OPENCV_INDEX))

        for target in targets_to_scan:
            camera = cv2.VideoCapture(target)
            if camera.isOpened():
                default_width = int(camera.get(cv2.CAP_PROP_FRAME_WIDTH))
                default_height = int(camera.get(cv2.CAP_PROP_FRAME_HEIGHT))
                default_fps = camera.get(cv2.CAP_PROP_FPS)
                default_format = camera.get(cv2.CAP_PROP_FORMAT)
                camera_info = {
                    "name": f"OpenCV Camera @ {target}",
                    "type": "OpenCV",
                    "id": target,
                    "backend_api": camera.getBackendName(),
                    "default_stream_profile": {
                        "format": default_format,
                        "width": default_width,
                        "height": default_height,
                        "fps": default_fps,
                    },
                }

                found_cameras_info.append(camera_info)
                camera.release()

        return found_cameras_info

    def read(self, color_mode: ColorMode | None = None) -> np.ndarray:
        """
        Reads a single frame synchronously from the camera.

        This is a blocking call. It waits for the next available frame from the
        camera hardware via OpenCV.

        Args:
            color_mode (Optional[ColorMode]): If specified, overrides the default
                color mode (`self.color_mode`) for this read operation (e.g.,
                request RGB even if default is BGR).

        Returns:
            np.ndarray: The captured frame as a NumPy array in the format
                       (height, width, channels), using the specified or default
                       color mode and applying any configured rotation.

        Raises:
            DeviceNotConnectedError: If the camera is not connected.
            RuntimeError: If reading the frame from the camera fails or if the
                          received frame dimensions don't match expectations before rotation.
            ValueError: If an invalid `color_mode` is requested.
        """
        if not self.is_connected:
            raise DeviceNotConnectedError(f"{self} is not connected.")

        start_time = time.perf_counter()

        ret, frame = self.videocapture.read()

        if not ret or frame is None:
            raise RuntimeError(f"{self} read failed (status={ret}).")

        processed_frame = self._postprocess_image(frame, color_mode)

        read_duration_ms = (time.perf_counter() - start_time) * 1e3
        logger.debug(f"{self} read took: {read_duration_ms:.1f}ms")

        return processed_frame

    def _postprocess_image(self, image: np.ndarray, color_mode: ColorMode | None = None) -> np.ndarray:
        """
        Applies color conversion, dimension validation, and rotation to a raw frame.

        Args:
            image (np.ndarray): The raw image frame (expected BGR format from OpenCV).
            color_mode (Optional[ColorMode]): The target color mode (RGB or BGR). If None,
                                             uses the instance's default `self.color_mode`.

        Returns:
            np.ndarray: The processed image frame.

        Raises:
            ValueError: If the requested `color_mode` is invalid.
            RuntimeError: If the raw frame dimensions do not match the configured
                          `width` and `height`.
        """
        requested_color_mode = self.color_mode if color_mode is None else color_mode

        if requested_color_mode not in (ColorMode.RGB, ColorMode.BGR):
            raise ValueError(
                f"Invalid color mode '{requested_color_mode}'. Expected {ColorMode.RGB} or {ColorMode.BGR}."
            )

        h, w, c = image.shape

        if h != self.capture_height or w != self.capture_width:
            raise RuntimeError(
                f"{self} frame width={w} or height={h} do not match configured width={self.capture_width} or height={self.capture_height}."
            )

        if c != 3:
            raise RuntimeError(f"{self} frame channels={c} do not match expected 3 channels (RGB/BGR).")

        processed_image = image
        if requested_color_mode == ColorMode.RGB:
            processed_image = cv2.cvtColor(image, cv2.COLOR_BGR2RGB)

        if self.rotation in [cv2.ROTATE_90_CLOCKWISE, cv2.ROTATE_90_COUNTERCLOCKWISE]:
            processed_image = cv2.rotate(processed_image, self.rotation)

        return processed_image

    def _read_loop(self):
        """
        Internal loop run by the background thread for asynchronous reading.

        On each iteration:
        1. Reads a color frame
        2. Stores result in latest_frame (thread-safe)
        3. Sets new_frame_event to notify listeners

        Stops on DeviceNotConnectedError, logs other errors and continues.
        """
        while not self.stop_event.is_set():
            try:
                color_image = self.read()

                with self.frame_lock:
                    self.latest_frame = color_image
                self.new_frame_event.set()

            except DeviceNotConnectedError:
                break
            except Exception as e:
                logger.warning(f"Error reading frame in background thread for {self}: {e}")

    def _start_read_thread(self) -> None:
        """Starts or restarts the background read thread if it's not running."""
        if self.thread is not None and self.thread.is_alive():
            self.thread.join(timeout=0.1)
        if self.stop_event is not None:
            self.stop_event.set()

        self.stop_event = Event()
        self.thread = Thread(target=self._read_loop, args=(), name=f"{self}_read_loop")
        self.thread.daemon = True
        self.thread.start()

    def _stop_read_thread(self) -> None:
        """Signals the background read thread to stop and waits for it to join."""
        if self.stop_event is not None:
            self.stop_event.set()

        if self.thread is not None and self.thread.is_alive():
            self.thread.join(timeout=2.0)

        self.thread = None
        self.stop_event = None

    def async_read(self, timeout_ms: float = 200) -> np.ndarray:
        """
        Reads the latest available frame asynchronously.

        This method retrieves the most recent frame captured by the background
        read thread. It does not block waiting for the camera hardware directly,
        but may wait up to timeout_ms for the background thread to provide a frame.

        Args:
            timeout_ms (float): Maximum time in milliseconds to wait for a frame
                to become available. Defaults to 200ms (0.2 seconds).

        Returns:
            np.ndarray: The latest captured frame as a NumPy array in the format
                       (height, width, channels), processed according to configuration.

        Raises:
            DeviceNotConnectedError: If the camera is not connected.
            TimeoutError: If no frame becomes available within the specified timeout.
            RuntimeError: If an unexpected error occurs.
        """
        if not self.is_connected:
            raise DeviceNotConnectedError(f"{self} is not connected.")

        if self.thread is None or not self.thread.is_alive():
            self._start_read_thread()

        if not self.new_frame_event.wait(timeout=timeout_ms / 1000.0):
            thread_alive = self.thread is not None and self.thread.is_alive()
            raise TimeoutError(
                f"Timed out waiting for frame from camera {self} after {timeout_ms} ms. "
                f"Read thread alive: {thread_alive}."
            )

        with self.frame_lock:
            frame = self.latest_frame
            self.new_frame_event.clear()

        if frame is None:
            raise RuntimeError(f"Internal error: Event set but no frame available for {self}.")

        return frame

    def disconnect(self):
        """
        Disconnects from the camera and cleans up resources.

        Stops the background read thread (if running) and releases the OpenCV
        VideoCapture object.

        Raises:
            DeviceNotConnectedError: If the camera is already disconnected.
        """
        if not self.is_connected and self.thread is None:
            raise DeviceNotConnectedError(f"{self} not connected.")

        if self.thread is not None:
            self._stop_read_thread()

        if self.videocapture is not None:
            self.videocapture.release()
            self.videocapture = None

        logger.info(f"{self} disconnected.")<|MERGE_RESOLUTION|>--- conflicted
+++ resolved
@@ -25,18 +25,11 @@
 from threading import Event, Lock, Thread
 from typing import Any, Dict, List
 
-<<<<<<< HEAD
 import os
 import platform
 # Fix MSMF hardware transform compatibility for Windows before importing cv2
 if platform.system() == "Windows" and "OPENCV_VIDEOIO_MSMF_ENABLE_HW_TRANSFORMS" not in os.environ:
     os.environ["OPENCV_VIDEOIO_MSMF_ENABLE_HW_TRANSFORMS"] = "0"
-=======
-if platform.system() == "Windows":
-    # Only set if not already configured by user
-    if "OPENCV_VIDEOIO_MSMF_ENABLE_HW_TRANSFORMS" not in os.environ:
-        os.environ["OPENCV_VIDEOIO_MSMF_ENABLE_HW_TRANSFORMS"] = "0"
->>>>>>> 4daa0c32
 import cv2
 import numpy as np
 
