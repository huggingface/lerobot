# Copyright 2024 The HuggingFace Inc. team. All rights reserved.
#
# Licensed under the Apache License, Version 2.0 (the "License");
# you may not use this file except in compliance with the License.
# You may obtain a copy of the License at
#
#     http://www.apache.org/licenses/LICENSE-2.0
#
# Unless required by applicable law or agreed to in writing, software
# distributed under the License is distributed on an "AS IS" BASIS,
# WITHOUT WARRANTIES OR CONDITIONS OF ANY KIND, either express or implied.
# See the License for the specific language governing permissions and
# limitations under the License.

"""
Provides the OpenCVCamera class for capturing frames from cameras using OpenCV.
"""

import logging
import math
import os
import platform
import time
from pathlib import Path
from threading import Event, Lock, Thread
from typing import Any

from numpy.typing import NDArray  # type: ignore  # TODO: add type stubs for numpy.typing

# Fix MSMF hardware transform compatibility for Windows before importing cv2
if platform.system() == "Windows" and "OPENCV_VIDEOIO_MSMF_ENABLE_HW_TRANSFORMS" not in os.environ:
    os.environ["OPENCV_VIDEOIO_MSMF_ENABLE_HW_TRANSFORMS"] = "0"
import cv2  # type: ignore  # TODO: add type stubs for OpenCV

from lerobot.utils.errors import DeviceAlreadyConnectedError, DeviceNotConnectedError

from ..camera import Camera
from ..utils import get_cv2_backend, get_cv2_rotation
from .configuration_opencv import ColorMode, OpenCVCameraConfig

# NOTE(Steven): The maximum opencv device index depends on your operating system. For instance,
# if you have 3 cameras, they should be associated to index 0, 1, and 2. This is the case
# on MacOS. However, on Ubuntu, the indices are different like 6, 16, 23.
# When you change the USB port or reboot the computer, the operating system might
# treat the same cameras as new devices. Thus we select a higher bound to search indices.
MAX_OPENCV_INDEX = 60

logger = logging.getLogger(__name__)


class OpenCVCamera(Camera):
    """
    Manages camera interactions using OpenCV for efficient frame recording.

    This class provides a high-level interface to connect to, configure, and read
    frames from cameras compatible with OpenCV's VideoCapture. It supports both
    synchronous and asynchronous frame reading.

    An OpenCVCamera instance requires a camera index (e.g., 0) or a device path
    (e.g., '/dev/video0' on Linux). Camera indices can be unstable across reboots
    or port changes, especially on Linux. Use the provided utility script to find
    available camera indices or paths:
    ```bash
    lerobot-find-cameras opencv
    ```

    The camera's default settings (FPS, resolution, color mode) are used unless
    overridden in the configuration.

    Example:
        ```python
        from lerobot.cameras.opencv import OpenCVCamera
        from lerobot.cameras.configuration_opencv import OpenCVCameraConfig, ColorMode, Cv2Rotation

        # Basic usage with camera index 0
        config = OpenCVCameraConfig(index_or_path=0)
        camera = OpenCVCamera(config)
        camera.connect()

        # Read 1 frame synchronously
        color_image = camera.read()
        print(color_image.shape)

        # Read 1 frame asynchronously
        async_image = camera.async_read()

        # When done, properly disconnect the camera using
        camera.disconnect()

        # Example with custom settings
        custom_config = OpenCVCameraConfig(
            index_or_path='/dev/video0', # Or use an index
            fps=30,
            width=1280,
            height=720,
            color_mode=ColorMode.RGB,
            rotation=Cv2Rotation.ROTATE_90
        )
        custom_camera = OpenCVCamera(custom_config)
        # ... connect, read, disconnect ...
        ```
    """

    def __init__(self, config: OpenCVCameraConfig):
        """
        Initializes the OpenCVCamera instance.

        Args:
            config: The configuration settings for the camera.
        """
        super().__init__(config)

        self.config = config
        self.index_or_path = config.index_or_path

        self.fps = config.fps
        self.color_mode = config.color_mode
        self.warmup_s = config.warmup_s
        self.fourcc = config.fourcc

        self.videocapture: cv2.VideoCapture | None = None

        self.thread: Thread | None = None
        self.stop_event: Event | None = None
        self.frame_lock: Lock = Lock()
        self.latest_frame: NDArray[Any] | None = None
        self.new_frame_event: Event = Event()

        self.rotation: int | None = get_cv2_rotation(config.rotation)
        self.backend: int = get_cv2_backend()

        if self.height and self.width:
            self.capture_width, self.capture_height = self.width, self.height
            if self.rotation in [cv2.ROTATE_90_CLOCKWISE, cv2.ROTATE_90_COUNTERCLOCKWISE]:
                self.capture_width, self.capture_height = self.height, self.width

    def __str__(self) -> str:
        return f"{self.__class__.__name__}({self.index_or_path})"

    @property
    def is_connected(self) -> bool:
        """Checks if the camera is currently connected and opened."""
        return isinstance(self.videocapture, cv2.VideoCapture) and self.videocapture.isOpened()

    def connect(self, warmup: bool = True) -> None:
        """
        Connects to the OpenCV camera specified in the configuration.

        Initializes the OpenCV VideoCapture object, sets desired camera properties
        (FPS, width, height), and performs initial checks.

        Raises:
            DeviceAlreadyConnectedError: If the camera is already connected.
            ConnectionError: If the specified camera index/path is not found or the camera is found but fails to open.
            RuntimeError: If the camera opens but fails to apply requested FPS/resolution settings.
        """
        if self.is_connected:
            raise DeviceAlreadyConnectedError(f"{self} is already connected.")

        # Use 1 thread for OpenCV operations to avoid potential conflicts or
        # blocking in multi-threaded applications, especially during data collection.
        cv2.setNumThreads(1)

        self.videocapture = cv2.VideoCapture(self.index_or_path, self.backend)

        if not self.videocapture.isOpened():
            self.videocapture.release()
            self.videocapture = None
            raise ConnectionError(
                f"Failed to open {self}.Run `lerobot-find-cameras opencv` to find available cameras."
            )

        self._configure_capture_settings()

        if warmup:
            start_time = time.time()
            while time.time() - start_time < self.warmup_s:
                self.read()
                time.sleep(0.1)

        logger.info(f"{self} connected.")

    def _configure_capture_settings(self) -> None:
        """
        Applies the specified FOURCC, FPS, width, and height settings to the connected camera.

        This method attempts to set the camera properties via OpenCV. It checks if
        the camera successfully applied the settings and raises an error if not.
        FOURCC is set first (if specified) as it can affect the available FPS and resolution options.

        Args:
            fourcc: The desired FOURCC code (e.g., "MJPG", "YUYV"). If None, auto-detect.
            fps: The desired frames per second. If None, the setting is skipped.
            width: The desired capture width. If None, the setting is skipped.
            height: The desired capture height. If None, the setting is skipped.

        Raises:
            RuntimeError: If the camera fails to set any of the specified properties
                          to the requested value.
            DeviceNotConnectedError: If the camera is not connected when attempting
                                     to configure settings.
        """
        if not self.is_connected:
            raise DeviceNotConnectedError(f"Cannot configure settings for {self} as it is not connected.")

<<<<<<< HEAD
        self._apply_fourcc()

        if self.fps is None:
            self.fps = self.videocapture.get(cv2.CAP_PROP_FPS)
        else:
            self._validate_fps()
=======
        # Set FOURCC first (if specified) as it can affect available FPS/resolution options
        if self.config.fourcc is not None:
            self._validate_fourcc()
        if self.videocapture is None:
            raise DeviceNotConnectedError(f"{self} videocapture is not initialized")
>>>>>>> 63cd2111

        default_width = int(round(self.videocapture.get(cv2.CAP_PROP_FRAME_WIDTH)))
        default_height = int(round(self.videocapture.get(cv2.CAP_PROP_FRAME_HEIGHT)))

        if self.width is None or self.height is None:
            self.width, self.height = default_width, default_height
            self.capture_width, self.capture_height = default_width, default_height
            if self.rotation in [cv2.ROTATE_90_CLOCKWISE, cv2.ROTATE_90_COUNTERCLOCKWISE]:
                self.width, self.height = default_height, default_width
                self.capture_width, self.capture_height = default_width, default_height
        else:
            self._validate_width_and_height()

        if self.fps is None:
            self.fps = self.videocapture.get(cv2.CAP_PROP_FPS)
        else:
            self._validate_fps()

    def _validate_fps(self) -> None:
        """Validates and sets the camera's frames per second (FPS)."""

        if self.videocapture is None:
            raise DeviceNotConnectedError(f"{self} videocapture is not initialized")

        if self.fps is None:
            raise ValueError(f"{self} FPS is not set")

        success = self.videocapture.set(cv2.CAP_PROP_FPS, float(self.fps))
        actual_fps = self.videocapture.get(cv2.CAP_PROP_FPS)
        # Use math.isclose for robust float comparison
        if not success or not math.isclose(self.fps, actual_fps, rel_tol=1e-3):
            raise RuntimeError(f"{self} failed to set fps={self.fps} ({actual_fps=}).")

    def _validate_fourcc(self) -> None:
        """Validates and sets the camera's FOURCC code."""

        fourcc_code = cv2.VideoWriter_fourcc(*self.config.fourcc)

        if self.videocapture is None:
            raise DeviceNotConnectedError(f"{self} videocapture is not initialized")

        success = self.videocapture.set(cv2.CAP_PROP_FOURCC, fourcc_code)
        actual_fourcc_code = self.videocapture.get(cv2.CAP_PROP_FOURCC)

        # Convert actual FOURCC code back to string for comparison
        actual_fourcc_code_int = int(actual_fourcc_code)
        actual_fourcc = "".join([chr((actual_fourcc_code_int >> 8 * i) & 0xFF) for i in range(4)])

        if not success or actual_fourcc != self.config.fourcc:
            logger.warning(
                f"{self} failed to set fourcc={self.config.fourcc} (actual={actual_fourcc}, success={success}). "
                f"Continuing with default format."
            )

    def _validate_width_and_height(self) -> None:
        """Validates and sets the camera's frame capture width and height."""

        if self.videocapture is None:
            raise DeviceNotConnectedError(f"{self} videocapture is not initialized")

        if self.capture_width is None or self.capture_height is None:
            raise ValueError(f"{self} capture_width or capture_height is not set")

        width_success = self.videocapture.set(cv2.CAP_PROP_FRAME_WIDTH, float(self.capture_width))
        height_success = self.videocapture.set(cv2.CAP_PROP_FRAME_HEIGHT, float(self.capture_height))

        actual_width = int(round(self.videocapture.get(cv2.CAP_PROP_FRAME_WIDTH)))
        if not width_success or self.capture_width != actual_width:
            raise RuntimeError(
                f"{self} failed to set capture_width={self.capture_width} ({actual_width=}, {width_success=})."
            )

        actual_height = int(round(self.videocapture.get(cv2.CAP_PROP_FRAME_HEIGHT)))
        if not height_success or self.capture_height != actual_height:
            raise RuntimeError(
                f"{self} failed to set capture_height={self.capture_height} ({actual_height=}, {height_success=})."
            )

    def _apply_fourcc(self) -> None:
        """Optionally set the capture pixel format via FOURCC."""
        if self.fourcc is None:
            return

        if not self.is_connected:
            raise DeviceNotConnectedError(f"Cannot set FOURCC for {self} as it is not connected.")

        desired_fourcc = cv2.VideoWriter_fourcc(*self.fourcc)
        success = self.videocapture.set(cv2.CAP_PROP_FOURCC, desired_fourcc)
        actual_fourcc = int(self.videocapture.get(cv2.CAP_PROP_FOURCC))

        if actual_fourcc:
            actual_str = "".join(chr((actual_fourcc >> 8 * i) & 0xFF) for i in range(4))
        else:
            actual_str = "UNKNOWN"

        if not success or actual_fourcc != desired_fourcc:
            raise RuntimeError(
                f"{self} failed to set FOURCC='{self.fourcc}' ({actual_str=}, {success=})."
            )

    @staticmethod
    def find_cameras() -> list[dict[str, Any]]:
        """
        Detects available OpenCV cameras connected to the system.

        On Linux, it scans '/dev/video*' paths. On other systems (like macOS, Windows),
        it checks indices from 0 up to `MAX_OPENCV_INDEX`.

        Returns:
            List[Dict[str, Any]]: A list of dictionaries,
            where each dictionary contains 'type', 'id' (port index or path),
            and the default profile properties (width, height, fps, format).
        """
        found_cameras_info = []

        if platform.system() == "Linux":
            possible_paths = sorted(Path("/dev").glob("video*"), key=lambda p: p.name)
            targets_to_scan = [str(p) for p in possible_paths]
        else:
            targets_to_scan = [str(i) for i in range(MAX_OPENCV_INDEX)]

        for target in targets_to_scan:
            camera = cv2.VideoCapture(target)
            if camera.isOpened():
                default_width = int(camera.get(cv2.CAP_PROP_FRAME_WIDTH))
                default_height = int(camera.get(cv2.CAP_PROP_FRAME_HEIGHT))
                default_fps = camera.get(cv2.CAP_PROP_FPS)
                default_format = camera.get(cv2.CAP_PROP_FORMAT)

                # Get FOURCC code and convert to string
                default_fourcc_code = camera.get(cv2.CAP_PROP_FOURCC)
                default_fourcc_code_int = int(default_fourcc_code)
                default_fourcc = "".join([chr((default_fourcc_code_int >> 8 * i) & 0xFF) for i in range(4)])

                camera_info = {
                    "name": f"OpenCV Camera @ {target}",
                    "type": "OpenCV",
                    "id": target,
                    "backend_api": camera.getBackendName(),
                    "default_stream_profile": {
                        "format": default_format,
                        "fourcc": default_fourcc,
                        "width": default_width,
                        "height": default_height,
                        "fps": default_fps,
                    },
                }

                found_cameras_info.append(camera_info)
                camera.release()

        return found_cameras_info

    def read(self, color_mode: ColorMode | None = None) -> NDArray[Any]:
        """
        Reads a single frame synchronously from the camera.

        This is a blocking call. It waits for the next available frame from the
        camera hardware via OpenCV.

        Args:
            color_mode (Optional[ColorMode]): If specified, overrides the default
                color mode (`self.color_mode`) for this read operation (e.g.,
                request RGB even if default is BGR).

        Returns:
            np.ndarray: The captured frame as a NumPy array in the format
                       (height, width, channels), using the specified or default
                       color mode and applying any configured rotation.

        Raises:
            DeviceNotConnectedError: If the camera is not connected.
            RuntimeError: If reading the frame from the camera fails or if the
                          received frame dimensions don't match expectations before rotation.
            ValueError: If an invalid `color_mode` is requested.
        """
        if not self.is_connected:
            raise DeviceNotConnectedError(f"{self} is not connected.")

        start_time = time.perf_counter()

        if self.videocapture is None:
            raise DeviceNotConnectedError(f"{self} videocapture is not initialized")

        ret, frame = self.videocapture.read()

        if not ret or frame is None:
            raise RuntimeError(f"{self} read failed (status={ret}).")

        processed_frame = self._postprocess_image(frame, color_mode)

        read_duration_ms = (time.perf_counter() - start_time) * 1e3
        logger.debug(f"{self} read took: {read_duration_ms:.1f}ms")

        return processed_frame

    def _postprocess_image(self, image: NDArray[Any], color_mode: ColorMode | None = None) -> NDArray[Any]:
        """
        Applies color conversion, dimension validation, and rotation to a raw frame.

        Args:
            image (np.ndarray): The raw image frame (expected BGR format from OpenCV).
            color_mode (Optional[ColorMode]): The target color mode (RGB or BGR). If None,
                                             uses the instance's default `self.color_mode`.

        Returns:
            np.ndarray: The processed image frame.

        Raises:
            ValueError: If the requested `color_mode` is invalid.
            RuntimeError: If the raw frame dimensions do not match the configured
                          `width` and `height`.
        """
        requested_color_mode = self.color_mode if color_mode is None else color_mode

        if requested_color_mode not in (ColorMode.RGB, ColorMode.BGR):
            raise ValueError(
                f"Invalid color mode '{requested_color_mode}'. Expected {ColorMode.RGB} or {ColorMode.BGR}."
            )

        h, w, c = image.shape

        if h != self.capture_height or w != self.capture_width:
            raise RuntimeError(
                f"{self} frame width={w} or height={h} do not match configured width={self.capture_width} or height={self.capture_height}."
            )

        if c != 3:
            raise RuntimeError(f"{self} frame channels={c} do not match expected 3 channels (RGB/BGR).")

        processed_image = image
        if requested_color_mode == ColorMode.RGB:
            processed_image = cv2.cvtColor(image, cv2.COLOR_BGR2RGB)

        if self.rotation in [cv2.ROTATE_90_CLOCKWISE, cv2.ROTATE_90_COUNTERCLOCKWISE, cv2.ROTATE_180]:
            processed_image = cv2.rotate(processed_image, self.rotation)

        return processed_image

    def _read_loop(self) -> None:
        """
        Internal loop run by the background thread for asynchronous reading.

        On each iteration:
        1. Reads a color frame
        2. Stores result in latest_frame (thread-safe)
        3. Sets new_frame_event to notify listeners

        Stops on DeviceNotConnectedError, logs other errors and continues.
        """
        if self.stop_event is None:
            raise RuntimeError(f"{self}: stop_event is not initialized before starting read loop.")

        while not self.stop_event.is_set():
            try:
                color_image = self.read()

                with self.frame_lock:
                    self.latest_frame = color_image
                self.new_frame_event.set()

            except DeviceNotConnectedError:
                break
            except Exception as e:
                logger.warning(f"Error reading frame in background thread for {self}: {e}")

    def _start_read_thread(self) -> None:
        """Starts or restarts the background read thread if it's not running."""
        if self.thread is not None and self.thread.is_alive():
            self.thread.join(timeout=0.1)
        if self.stop_event is not None:
            self.stop_event.set()

        self.stop_event = Event()
        self.thread = Thread(target=self._read_loop, args=(), name=f"{self}_read_loop")
        self.thread.daemon = True
        self.thread.start()

    def _stop_read_thread(self) -> None:
        """Signals the background read thread to stop and waits for it to join."""
        if self.stop_event is not None:
            self.stop_event.set()

        if self.thread is not None and self.thread.is_alive():
            self.thread.join(timeout=2.0)

        self.thread = None
        self.stop_event = None

    def async_read(self, timeout_ms: float = 200) -> NDArray[Any]:
        """
        Reads the latest available frame asynchronously.

        This method retrieves the most recent frame captured by the background
        read thread. It does not block waiting for the camera hardware directly,
        but may wait up to timeout_ms for the background thread to provide a frame.

        Args:
            timeout_ms (float): Maximum time in milliseconds to wait for a frame
                to become available. Defaults to 200ms (0.2 seconds).

        Returns:
            np.ndarray: The latest captured frame as a NumPy array in the format
                       (height, width, channels), processed according to configuration.

        Raises:
            DeviceNotConnectedError: If the camera is not connected.
            TimeoutError: If no frame becomes available within the specified timeout.
            RuntimeError: If an unexpected error occurs.
        """
        if not self.is_connected:
            raise DeviceNotConnectedError(f"{self} is not connected.")

        if self.thread is None or not self.thread.is_alive():
            self._start_read_thread()

        if not self.new_frame_event.wait(timeout=timeout_ms / 1000.0):
            thread_alive = self.thread is not None and self.thread.is_alive()
            raise TimeoutError(
                f"Timed out waiting for frame from camera {self} after {timeout_ms} ms. "
                f"Read thread alive: {thread_alive}."
            )

        with self.frame_lock:
            frame = self.latest_frame
            self.new_frame_event.clear()

        if frame is None:
            raise RuntimeError(f"Internal error: Event set but no frame available for {self}.")

        return frame

    def disconnect(self) -> None:
        """
        Disconnects from the camera and cleans up resources.

        Stops the background read thread (if running) and releases the OpenCV
        VideoCapture object.

        Raises:
            DeviceNotConnectedError: If the camera is already disconnected.
        """
        if not self.is_connected and self.thread is None:
            raise DeviceNotConnectedError(f"{self} not connected.")

        if self.thread is not None:
            self._stop_read_thread()

        if self.videocapture is not None:
            self.videocapture.release()
            self.videocapture = None

        logger.info(f"{self} disconnected.")<|MERGE_RESOLUTION|>--- conflicted
+++ resolved
@@ -116,7 +116,6 @@
         self.fps = config.fps
         self.color_mode = config.color_mode
         self.warmup_s = config.warmup_s
-        self.fourcc = config.fourcc
 
         self.videocapture: cv2.VideoCapture | None = None
 
@@ -203,20 +202,10 @@
         if not self.is_connected:
             raise DeviceNotConnectedError(f"Cannot configure settings for {self} as it is not connected.")
 
-<<<<<<< HEAD
-        self._apply_fourcc()
-
-        if self.fps is None:
-            self.fps = self.videocapture.get(cv2.CAP_PROP_FPS)
-        else:
-            self._validate_fps()
-=======
-        # Set FOURCC first (if specified) as it can affect available FPS/resolution options
         if self.config.fourcc is not None:
             self._validate_fourcc()
         if self.videocapture is None:
             raise DeviceNotConnectedError(f"{self} videocapture is not initialized")
->>>>>>> 63cd2111
 
         default_width = int(round(self.videocapture.get(cv2.CAP_PROP_FRAME_WIDTH)))
         default_height = int(round(self.videocapture.get(cv2.CAP_PROP_FRAME_HEIGHT)))
@@ -253,22 +242,20 @@
     def _validate_fourcc(self) -> None:
         """Validates and sets the camera's FOURCC code."""
 
-        fourcc_code = cv2.VideoWriter_fourcc(*self.config.fourcc)
+        if self.config.fourcc is None:
+            return
 
         if self.videocapture is None:
             raise DeviceNotConnectedError(f"{self} videocapture is not initialized")
 
-        success = self.videocapture.set(cv2.CAP_PROP_FOURCC, fourcc_code)
-        actual_fourcc_code = self.videocapture.get(cv2.CAP_PROP_FOURCC)
-
-        # Convert actual FOURCC code back to string for comparison
-        actual_fourcc_code_int = int(actual_fourcc_code)
-        actual_fourcc = "".join([chr((actual_fourcc_code_int >> 8 * i) & 0xFF) for i in range(4)])
-
-        if not success or actual_fourcc != self.config.fourcc:
-            logger.warning(
-                f"{self} failed to set fourcc={self.config.fourcc} (actual={actual_fourcc}, success={success}). "
-                f"Continuing with default format."
+        desired_fourcc_code = cv2.VideoWriter_fourcc(*self.config.fourcc)
+        success = self.videocapture.set(cv2.CAP_PROP_FOURCC, desired_fourcc_code)
+        actual_fourcc_code = int(self.videocapture.get(cv2.CAP_PROP_FOURCC))
+        actual_fourcc_str = "".join(chr((actual_fourcc_code >> 8 * i) & 0xFF) for i in range(4)) if actual_fourcc_code else "UNKNOWN"
+
+        if not success or actual_fourcc_code != desired_fourcc_code:
+            raise RuntimeError(
+                f"{self} failed to set fourcc={self.config.fourcc} (actual={actual_fourcc_str}, success={success})."
             )
 
     def _validate_width_and_height(self) -> None:
@@ -295,27 +282,6 @@
                 f"{self} failed to set capture_height={self.capture_height} ({actual_height=}, {height_success=})."
             )
 
-    def _apply_fourcc(self) -> None:
-        """Optionally set the capture pixel format via FOURCC."""
-        if self.fourcc is None:
-            return
-
-        if not self.is_connected:
-            raise DeviceNotConnectedError(f"Cannot set FOURCC for {self} as it is not connected.")
-
-        desired_fourcc = cv2.VideoWriter_fourcc(*self.fourcc)
-        success = self.videocapture.set(cv2.CAP_PROP_FOURCC, desired_fourcc)
-        actual_fourcc = int(self.videocapture.get(cv2.CAP_PROP_FOURCC))
-
-        if actual_fourcc:
-            actual_str = "".join(chr((actual_fourcc >> 8 * i) & 0xFF) for i in range(4))
-        else:
-            actual_str = "UNKNOWN"
-
-        if not success or actual_fourcc != desired_fourcc:
-            raise RuntimeError(
-                f"{self} failed to set FOURCC='{self.fourcc}' ({actual_str=}, {success=})."
-            )
 
     @staticmethod
     def find_cameras() -> list[dict[str, Any]]:
