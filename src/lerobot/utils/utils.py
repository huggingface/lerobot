#!/usr/bin/env python

# Copyright 2024 The HuggingFace Inc. team. All rights reserved.
#
# Licensed under the Apache License, Version 2.0 (the "License");
# you may not use this file except in compliance with the License.
# You may obtain a copy of the License at
#
#     http://www.apache.org/licenses/LICENSE-2.0
#
# Unless required by applicable law or agreed to in writing, software
# distributed under the License is distributed on an "AS IS" BASIS,
# WITHOUT WARRANTIES OR CONDITIONS OF ANY KIND, either express or implied.
# See the License for the specific language governing permissions and
# limitations under the License.
import logging
import os
import os.path as osp
import platform
import select
import subprocess
import sys
import time
import pkgutil
import importlib
from copy import copy, deepcopy
from datetime import datetime, timezone
from pathlib import Path
from statistics import mean

import numpy as np
import torch


def none_or_int(value):
    if value == "None":
        return None
    return int(value)


def inside_slurm():
    """Check whether the python process was launched through slurm"""
    # TODO(rcadene): return False for interactive mode `--pty bash`
    return "SLURM_JOB_ID" in os.environ


def auto_select_torch_device() -> torch.device:
    """Tries to select automatically a torch device."""
    if torch.cuda.is_available():
        logging.info("Cuda backend detected, using cuda.")
        return torch.device("cuda")
    elif torch.backends.mps.is_available():
        logging.info("Metal backend detected, using mps.")
        return torch.device("mps")
    else:
        logging.warning("No accelerated backend detected. Using default cpu, this will be slow.")
        return torch.device("cpu")


# TODO(Steven): Remove log. log shouldn't be an argument, this should be handled by the logger level
def get_safe_torch_device(try_device: str, log: bool = False) -> torch.device:
    """Given a string, return a torch.device with checks on whether the device is available."""
    try_device = str(try_device)
    match try_device:
        case "cuda":
            assert torch.cuda.is_available()
            device = torch.device("cuda")
        case "mps":
            assert torch.backends.mps.is_available()
            device = torch.device("mps")
        case "cpu":
            device = torch.device("cpu")
            if log:
                logging.warning("Using CPU, this will be slow.")
        case _:
            device = torch.device(try_device)
            if log:
                logging.warning(f"Using custom {try_device} device.")

    return device


def get_safe_dtype(dtype: torch.dtype, device: str | torch.device):
    """
    mps is currently not compatible with float64
    """
    if isinstance(device, torch.device):
        device = device.type
    if device == "mps" and dtype == torch.float64:
        return torch.float32
    else:
        return dtype


def is_torch_device_available(try_device: str) -> bool:
    try_device = str(try_device)  # Ensure try_device is a string
    if try_device == "cuda":
        return torch.cuda.is_available()
    elif try_device == "mps":
        return torch.backends.mps.is_available()
    elif try_device == "cpu":
        return True
    else:
        raise ValueError(f"Unknown device {try_device}. Supported devices are: cuda, mps or cpu.")


def is_amp_available(device: str):
    if device in ["cuda", "cpu"]:
        return True
    elif device == "mps":
        return False
    else:
        raise ValueError(f"Unknown device '{device}.")


def init_logging(
    log_file: Path | None = None,
    display_pid: bool = False,
    console_level: str = "INFO",
    file_level: str = "DEBUG",
):
    def custom_format(record: logging.LogRecord) -> str:
        dt = datetime.now().strftime("%Y-%m-%d %H:%M:%S")
        fnameline = f"{record.pathname}:{record.lineno}"

        # NOTE: Display PID is useful for multi-process logging.
        if display_pid:
            pid_str = f"[PID: {os.getpid()}]"
            message = f"{record.levelname} {pid_str} {dt} {fnameline[-15:]:>15} {record.getMessage()}"
        else:
            message = f"{record.levelname} {dt} {fnameline[-15:]:>15} {record.getMessage()}"
        return message

    formatter = logging.Formatter()
    formatter.format = custom_format

    logger = logging.getLogger()
    logger.setLevel(logging.NOTSET)  # Set the logger to the lowest level to capture all messages

    # Remove unused default handlers
    for handler in logger.handlers[:]:
        logger.removeHandler(handler)

    # Write logs to console
    console_handler = logging.StreamHandler()
    console_handler.setFormatter(formatter)
    console_handler.setLevel(console_level.upper())
    logger.addHandler(console_handler)

    # Additionally write logs to file
    if log_file is not None:
        file_handler = logging.FileHandler(log_file)
        file_handler.setFormatter(formatter)
        file_handler.setLevel(file_level.upper())
        logger.addHandler(file_handler)


def format_big_number(num, precision=0):
    suffixes = ["", "K", "M", "B", "T", "Q"]
    divisor = 1000.0

    for suffix in suffixes:
        if abs(num) < divisor:
            return f"{num:.{precision}f}{suffix}"
        num /= divisor

    return num


def _relative_path_between(path1: Path, path2: Path) -> Path:
    """Returns path1 relative to path2."""
    path1 = path1.absolute()
    path2 = path2.absolute()
    try:
        return path1.relative_to(path2)
    except ValueError:  # most likely because path1 is not a subpath of path2
        common_parts = Path(osp.commonpath([path1, path2])).parts
        return Path(
            "/".join([".."] * (len(path2.parts) - len(common_parts)) + list(path1.parts[len(common_parts) :]))
        )


def print_cuda_memory_usage():
    """Use this function to locate and debug memory leak."""
    import gc

    gc.collect()
    # Also clear the cache if you want to fully release the memory
    torch.cuda.empty_cache()
    print(f"Current GPU Memory Allocated: {torch.cuda.memory_allocated(0) / 1024**2:.2f} MB")
    print(f"Maximum GPU Memory Allocated: {torch.cuda.max_memory_allocated(0) / 1024**2:.2f} MB")
    print(f"Current GPU Memory Reserved: {torch.cuda.memory_reserved(0) / 1024**2:.2f} MB")
    print(f"Maximum GPU Memory Reserved: {torch.cuda.max_memory_reserved(0) / 1024**2:.2f} MB")


def capture_timestamp_utc():
    return datetime.now(timezone.utc)


def say(text: str, blocking: bool = False):
    system = platform.system()

    if system == "Darwin":
        cmd = ["say", text]

    elif system == "Linux":
        cmd = ["spd-say", text]
        if blocking:
            cmd.append("--wait")

    elif system == "Windows":
        cmd = [
            "PowerShell",
            "-Command",
            "Add-Type -AssemblyName System.Speech; "
            f"(New-Object System.Speech.Synthesis.SpeechSynthesizer).Speak('{text}')",
        ]

    else:
        raise RuntimeError("Unsupported operating system for text-to-speech.")

    if blocking:
        subprocess.run(cmd, check=True)
    else:
        subprocess.Popen(cmd, creationflags=subprocess.CREATE_NO_WINDOW if system == "Windows" else 0)


def log_say(text: str, play_sounds: bool = True, blocking: bool = False):
    logging.info(text)

    if play_sounds:
        say(text, blocking)


def get_channel_first_image_shape(image_shape: tuple) -> tuple:
    shape = copy(image_shape)
    if shape[2] < shape[0] and shape[2] < shape[1]:  # (h, w, c) -> (c, h, w)
        shape = (shape[2], shape[0], shape[1])
    elif not (shape[0] < shape[1] and shape[0] < shape[2]):
        raise ValueError(image_shape)

    return shape


def has_method(cls: object, method_name: str) -> bool:
    return hasattr(cls, method_name) and callable(getattr(cls, method_name))


def is_valid_numpy_dtype_string(dtype_str: str) -> bool:
    """
    Return True if a given string can be converted to a numpy dtype.
    """
    try:
        # Attempt to convert the string to a numpy dtype
        np.dtype(dtype_str)
        return True
    except TypeError:
        # If a TypeError is raised, the string is not a valid dtype
        return False


def enter_pressed() -> bool:
    if platform.system() == "Windows":
        import msvcrt

        if msvcrt.kbhit():
            key = msvcrt.getch()
            return key in (b"\r", b"\n")  # enter key
        return False
    else:
        return select.select([sys.stdin], [], [], 0)[0] and sys.stdin.readline().strip() == ""


def move_cursor_up(lines):
    """Move the cursor up by a specified number of lines."""
    print(f"\033[{lines}A", end="")


<<<<<<< HEAD
def make_device_from_device_class(device_class, config):
    module_path, _ = device_class.rsplit(".", 1)
    module = importlib.import_module(module_path)
    return getattr(module, _)(config)


def init_third_party_devices():
    for module_info in pkgutil.iter_modules():
        name = module_info.name
        if name.startswith("lerobot_"):
            try:
                importlib.import_module(name)
            except Exception as e:
                print(f"Could not import {name}: {e}")
=======
def get_elapsed_time_in_days_hours_minutes_seconds(elapsed_time_s: float):
    days = int(elapsed_time_s // (24 * 3600))
    elapsed_time_s %= 24 * 3600
    hours = int(elapsed_time_s // 3600)
    elapsed_time_s %= 3600
    minutes = int(elapsed_time_s // 60)
    seconds = elapsed_time_s % 60
    return days, hours, minutes, seconds
>>>>>>> ce3670a2


class TimerManager:
    """
    Lightweight utility to measure elapsed time.

    Examples
    --------
    ```python
    # Example 1: Using context manager
    timer = TimerManager("Policy", log=False)
    for _ in range(3):
        with timer:
            time.sleep(0.01)
    print(timer.last, timer.fps_avg, timer.percentile(90))  # Prints: 0.01 100.0 0.01
    ```

    ```python
    # Example 2: Using start/stop methods
    timer = TimerManager("Policy", log=False)
    timer.start()
    time.sleep(0.01)
    timer.stop()
    print(timer.last, timer.fps_avg, timer.percentile(90))  # Prints: 0.01 100.0 0.01
    ```
    """

    def __init__(
        self,
        label: str = "Elapsed-time",
        log: bool = True,
        logger: logging.Logger | None = None,
    ):
        self.label = label
        self.log = log
        self.logger = logger
        self._start: float | None = None
        self._history: list[float] = []

    def __enter__(self):
        return self.start()

    def __exit__(self, exc_type, exc_val, exc_tb):
        self.stop()

    def start(self):
        self._start = time.perf_counter()
        return self

    def stop(self) -> float:
        if self._start is None:
            raise RuntimeError("Timer was never started.")
        elapsed = time.perf_counter() - self._start
        self._history.append(elapsed)
        self._start = None
        if self.log:
            if self.logger is not None:
                self.logger.info(f"{self.label}: {elapsed:.6f} s")
            else:
                logging.info(f"{self.label}: {elapsed:.6f} s")
        return elapsed

    def reset(self):
        self._history.clear()

    @property
    def last(self) -> float:
        return self._history[-1] if self._history else 0.0

    @property
    def avg(self) -> float:
        return mean(self._history) if self._history else 0.0

    @property
    def total(self) -> float:
        return sum(self._history)

    @property
    def count(self) -> int:
        return len(self._history)

    @property
    def history(self) -> list[float]:
        return deepcopy(self._history)

    @property
    def fps_history(self) -> list[float]:
        return [1.0 / t for t in self._history]

    @property
    def fps_last(self) -> float:
        return 0.0 if self.last == 0 else 1.0 / self.last

    @property
    def fps_avg(self) -> float:
        return 0.0 if self.avg == 0 else 1.0 / self.avg

    def percentile(self, p: float) -> float:
        """
        Return the p-th percentile of recorded times.
        """
        if not self._history:
            return 0.0
        return float(np.percentile(self._history, p))

    def fps_percentile(self, p: float) -> float:
        """
        FPS corresponding to the p-th percentile time.
        """
        val = self.percentile(p)
        return 0.0 if val == 0 else 1.0 / val<|MERGE_RESOLUTION|>--- conflicted
+++ resolved
@@ -276,14 +276,13 @@
     print(f"\033[{lines}A", end="")
 
 
-<<<<<<< HEAD
 def make_device_from_device_class(device_class, config):
     module_path, _ = device_class.rsplit(".", 1)
     module = importlib.import_module(module_path)
     return getattr(module, _)(config)
 
 
-def init_third_party_devices():
+def register_third_party_devices():
     for module_info in pkgutil.iter_modules():
         name = module_info.name
         if name.startswith("lerobot_"):
@@ -291,7 +290,8 @@
                 importlib.import_module(name)
             except Exception as e:
                 print(f"Could not import {name}: {e}")
-=======
+
+
 def get_elapsed_time_in_days_hours_minutes_seconds(elapsed_time_s: float):
     days = int(elapsed_time_s // (24 * 3600))
     elapsed_time_s %= 24 * 3600
@@ -300,7 +300,6 @@
     minutes = int(elapsed_time_s // 60)
     seconds = elapsed_time_s % 60
     return days, hours, minutes, seconds
->>>>>>> ce3670a2
 
 
 class TimerManager:
