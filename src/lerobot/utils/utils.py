#!/usr/bin/env python

# Copyright 2024 The HuggingFace Inc. team. All rights reserved.
#
# Licensed under the Apache License, Version 2.0 (the "License");
# you may not use this file except in compliance with the License.
# You may obtain a copy of the License at
#
#     http://www.apache.org/licenses/LICENSE-2.0
#
# Unless required by applicable law or agreed to in writing, software
# distributed under the License is distributed on an "AS IS" BASIS,
# WITHOUT WARRANTIES OR CONDITIONS OF ANY KIND, either express or implied.
# See the License for the specific language governing permissions and
# limitations under the License.
import logging
import os
import os.path as osp
import platform
import select
import subprocess
import sys
import time
from copy import copy, deepcopy
from datetime import datetime, timezone
from pathlib import Path
from statistics import mean

import numpy as np
import torch


def none_or_int(value):
    if value == "None":
        return None
    return int(value)


def inside_slurm():
    """Check whether the python process was launched through slurm"""
    # TODO(rcadene): return False for interactive mode `--pty bash`
    return "SLURM_JOB_ID" in os.environ


def auto_select_torch_device() -> torch.device:
    """Tries to select automatically a torch device."""
    if torch.cuda.is_available():
        logging.info("Cuda backend detected, using cuda.")
        return torch.device("cuda")
    elif torch.backends.mps.is_available():
        logging.info("Metal backend detected, using cuda.")
        return torch.device("mps")
    else:
        logging.warning("No accelerated backend detected. Using default cpu, this will be slow.")
        return torch.device("cpu")


# TODO(Steven): Remove log. log shouldn't be an argument, this should be handled by the logger level
def get_safe_torch_device(try_device: str, log: bool = False) -> torch.device:
    """Given a string, return a torch.device with checks on whether the device is available."""
    try_device = str(try_device)
    match try_device:
        case "cuda":
            assert torch.cuda.is_available()
            device = torch.device("cuda")
        case "mps":
            assert torch.backends.mps.is_available()
            device = torch.device("mps")
        case "cpu":
            device = torch.device("cpu")
            if log:
                logging.warning("Using CPU, this will be slow.")
        case _:
            device = torch.device(try_device)
            if log:
                logging.warning(f"Using custom {try_device} device.")

    return device


def get_safe_dtype(dtype: torch.dtype, device: str | torch.device):
    """
    mps is currently not compatible with float64
    """
    if isinstance(device, torch.device):
        device = device.type
    if device == "mps" and dtype == torch.float64:
        return torch.float32
    else:
        return dtype


def is_torch_device_available(try_device: str) -> bool:
    try_device = str(try_device)  # Ensure try_device is a string
    if try_device == "cuda":
        return torch.cuda.is_available()
    elif try_device == "mps":
        return torch.backends.mps.is_available()
    elif try_device == "cpu":
        return True
    else:
        raise ValueError(f"Unknown device {try_device}. Supported devices are: cuda, mps or cpu.")


def is_amp_available(device: str):
    if device in ["cuda", "cpu"]:
        return True
    elif device == "mps":
        return False
    else:
        raise ValueError(f"Unknown device '{device}.")


<<<<<<< HEAD
def init_logging(
    log_file: Path | None = None,
    display_pid: bool = False,
    console_level: str = "INFO",
    file_level: str = "DEBUG",
):
    def custom_format(record: logging.LogRecord) -> str:
        dt = datetime.now().strftime("%Y-%m-%d %H:%M:%S")
=======
def init_logging(log_file: Path | None = None, display_pid: bool = False):
    def custom_format(record):
        dt = datetime.now().strftime("%d-%m-%Y %H:%M:%S")
>>>>>>> 726bd04a
        fnameline = f"{record.pathname}:{record.lineno}"

        # NOTE: Display PID is useful for multi-process logging.
        if display_pid:
            pid_str = f"[PID: {os.getpid()}]"
            message = f"{record.levelname} {pid_str} {dt} {fnameline[-15:]:>15} {record.getMessage()}"
        else:
            message = f"{record.levelname} {dt} {fnameline[-15:]:>15} {record.getMessage()}"
        return message

    formatter = logging.Formatter()
    formatter.format = custom_format

    logger = logging.getLogger()
    logger.setLevel(logging.NOTSET)  # Set the logger to the lowest level to capture all messages

    # Remove unused default handlers
    for handler in logger.handlers[:]:
        logger.removeHandler(handler)

    # Write logs to console
    console_handler = logging.StreamHandler()
    console_handler.setFormatter(formatter)
    console_handler.setLevel(console_level.upper())
    logger.addHandler(console_handler)

    # Additionally write logs to file
    if log_file is not None:
        file_handler = logging.FileHandler(log_file)
        file_handler.setFormatter(formatter)
        file_handler.setLevel(file_level.upper())
        logger.addHandler(file_handler)


def format_big_number(num, precision=0):
    suffixes = ["", "K", "M", "B", "T", "Q"]
    divisor = 1000.0

    for suffix in suffixes:
        if abs(num) < divisor:
            return f"{num:.{precision}f}{suffix}"
        num /= divisor

    return num


def _relative_path_between(path1: Path, path2: Path) -> Path:
    """Returns path1 relative to path2."""
    path1 = path1.absolute()
    path2 = path2.absolute()
    try:
        return path1.relative_to(path2)
    except ValueError:  # most likely because path1 is not a subpath of path2
        common_parts = Path(osp.commonpath([path1, path2])).parts
        return Path(
            "/".join([".."] * (len(path2.parts) - len(common_parts)) + list(path1.parts[len(common_parts) :]))
        )


def print_cuda_memory_usage():
    """Use this function to locate and debug memory leak."""
    import gc

    gc.collect()
    # Also clear the cache if you want to fully release the memory
    torch.cuda.empty_cache()
    print("Current GPU Memory Allocated: {:.2f} MB".format(torch.cuda.memory_allocated(0) / 1024**2))
    print("Maximum GPU Memory Allocated: {:.2f} MB".format(torch.cuda.max_memory_allocated(0) / 1024**2))
    print("Current GPU Memory Reserved: {:.2f} MB".format(torch.cuda.memory_reserved(0) / 1024**2))
    print("Maximum GPU Memory Reserved: {:.2f} MB".format(torch.cuda.max_memory_reserved(0) / 1024**2))


def capture_timestamp_utc():
    return datetime.now(timezone.utc)


def say(text: str, blocking: bool = False):
    system = platform.system()

    if system == "Darwin":
        cmd = ["say", text]

    elif system == "Linux":
        cmd = ["spd-say", text]
        if blocking:
            cmd.append("--wait")

    elif system == "Windows":
        cmd = [
            "PowerShell",
            "-Command",
            "Add-Type -AssemblyName System.Speech; "
            f"(New-Object System.Speech.Synthesis.SpeechSynthesizer).Speak('{text}')",
        ]

    else:
        raise RuntimeError("Unsupported operating system for text-to-speech.")

    if blocking:
        subprocess.run(cmd, check=True)
    else:
        subprocess.Popen(cmd, creationflags=subprocess.CREATE_NO_WINDOW if system == "Windows" else 0)


def log_say(text: str, play_sounds: bool = True, blocking: bool = False):
    logging.info(text)

    if play_sounds:
        say(text, blocking)


def get_channel_first_image_shape(image_shape: tuple) -> tuple:
    shape = copy(image_shape)
    if shape[2] < shape[0] and shape[2] < shape[1]:  # (h, w, c) -> (c, h, w)
        shape = (shape[2], shape[0], shape[1])
    elif not (shape[0] < shape[1] and shape[0] < shape[2]):
        raise ValueError(image_shape)

    return shape


def has_method(cls: object, method_name: str) -> bool:
    return hasattr(cls, method_name) and callable(getattr(cls, method_name))


def is_valid_numpy_dtype_string(dtype_str: str) -> bool:
    """
    Return True if a given string can be converted to a numpy dtype.
    """
    try:
        # Attempt to convert the string to a numpy dtype
        np.dtype(dtype_str)
        return True
    except TypeError:
        # If a TypeError is raised, the string is not a valid dtype
        return False


def enter_pressed() -> bool:
    if platform.system() == "Windows":
        import msvcrt

        if msvcrt.kbhit():
            key = msvcrt.getch()
            return key in (b"\r", b"\n")  # enter key
        return False
    else:
        return select.select([sys.stdin], [], [], 0)[0] and sys.stdin.readline().strip() == ""


def move_cursor_up(lines):
    """Move the cursor up by a specified number of lines."""
    print(f"\033[{lines}A", end="")


class TimerManager:
    """
    Lightweight utility to measure elapsed time.

    Examples
    --------
    ```python
    # Example 1: Using context manager
    timer = TimerManager("Policy", log=False)
    for _ in range(3):
        with timer:
            time.sleep(0.01)
    print(timer.last, timer.fps_avg, timer.percentile(90))  # Prints: 0.01 100.0 0.01
    ```

    ```python
    # Example 2: Using start/stop methods
    timer = TimerManager("Policy", log=False)
    timer.start()
    time.sleep(0.01)
    timer.stop()
    print(timer.last, timer.fps_avg, timer.percentile(90))  # Prints: 0.01 100.0 0.01
    ```
    """

    def __init__(
        self,
        label: str = "Elapsed-time",
        log: bool = True,
        logger: logging.Logger | None = None,
    ):
        self.label = label
        self.log = log
        self.logger = logger
        self._start: float | None = None
        self._history: list[float] = []

    def __enter__(self):
        return self.start()

    def __exit__(self, exc_type, exc_val, exc_tb):
        self.stop()

    def start(self):
        self._start = time.perf_counter()
        return self

    def stop(self) -> float:
        if self._start is None:
            raise RuntimeError("Timer was never started.")
        elapsed = time.perf_counter() - self._start
        self._history.append(elapsed)
        self._start = None
        if self.log:
            if self.logger is not None:
                self.logger.info(f"{self.label}: {elapsed:.6f} s")
            else:
                logging.info(f"{self.label}: {elapsed:.6f} s")
        return elapsed

    def reset(self):
        self._history.clear()

    @property
    def last(self) -> float:
        return self._history[-1] if self._history else 0.0

    @property
    def avg(self) -> float:
        return mean(self._history) if self._history else 0.0

    @property
    def total(self) -> float:
        return sum(self._history)

    @property
    def count(self) -> int:
        return len(self._history)

    @property
    def history(self) -> list[float]:
        return deepcopy(self._history)

    @property
    def fps_history(self) -> list[float]:
        return [1.0 / t for t in self._history]

    @property
    def fps_last(self) -> float:
        return 0.0 if self.last == 0 else 1.0 / self.last

    @property
    def fps_avg(self) -> float:
        return 0.0 if self.avg == 0 else 1.0 / self.avg

    def percentile(self, p: float) -> float:
        """
        Return the p-th percentile of recorded times.
        """
        if not self._history:
            return 0.0
        return float(np.percentile(self._history, p))

    def fps_percentile(self, p: float) -> float:
        """
        FPS corresponding to the p-th percentile time.
        """
        val = self.percentile(p)
        return 0.0 if val == 0 else 1.0 / val<|MERGE_RESOLUTION|>--- conflicted
+++ resolved
@@ -111,7 +111,6 @@
         raise ValueError(f"Unknown device '{device}.")
 
 
-<<<<<<< HEAD
 def init_logging(
     log_file: Path | None = None,
     display_pid: bool = False,
@@ -119,12 +118,7 @@
     file_level: str = "DEBUG",
 ):
     def custom_format(record: logging.LogRecord) -> str:
-        dt = datetime.now().strftime("%Y-%m-%d %H:%M:%S")
-=======
-def init_logging(log_file: Path | None = None, display_pid: bool = False):
-    def custom_format(record):
         dt = datetime.now().strftime("%d-%m-%Y %H:%M:%S")
->>>>>>> 726bd04a
         fnameline = f"{record.pathname}:{record.lineno}"
 
         # NOTE: Display PID is useful for multi-process logging.
