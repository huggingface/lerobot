#!/usr/bin/env python

# Copyright 2024 The HuggingFace Inc. team. All rights reserved.
#
# Licensed under the Apache License, Version 2.0 (the "License");
# you may not use this file except in compliance with the License.
# You may obtain a copy of the License at
#
#     http://www.apache.org/licenses/LICENSE-2.0
#
# Unless required by applicable law or agreed to in writing, software
# distributed under the License is distributed on an "AS IS" BASIS,
# WITHOUT WARRANTIES OR CONDITIONS OF ANY KIND, either express or implied.
# See the License for the specific language governing permissions and
# limitations under the License.
from pathlib import Path

from torch.optim import Optimizer
from torch.optim.lr_scheduler import LRScheduler

from lerobot.configs.train import TrainPipelineConfig
from lerobot.datasets.utils import load_json, write_json
from lerobot.optim.optimizers import load_optimizer_state, save_optimizer_state
from lerobot.optim.schedulers import load_scheduler_state, save_scheduler_state
from lerobot.policies.pretrained import PreTrainedPolicy
from lerobot.processor import PolicyProcessorPipeline
from lerobot.utils.constants import (
    CHECKPOINTS_DIR,
    LAST_CHECKPOINT_LINK,
    PRETRAINED_MODEL_DIR,
    TRAINING_STATE_DIR,
    TRAINING_STEP,
)
from lerobot.utils.random_utils import load_rng_state, save_rng_state


def get_step_identifier(step: int, total_steps: int) -> str:
    num_digits = max(6, len(str(total_steps)))
    return f"{step:0{num_digits}d}"


def get_step_checkpoint_dir(output_dir: Path, total_steps: int, step: int) -> Path:
    """Returns the checkpoint sub-directory corresponding to the step number."""
    step_identifier = get_step_identifier(step, total_steps)
    return output_dir / CHECKPOINTS_DIR / step_identifier


def save_training_step(step: int, save_dir: Path) -> None:
    write_json({"step": step}, save_dir / TRAINING_STEP)


def load_training_step(save_dir: Path) -> int:
    training_step = load_json(save_dir / TRAINING_STEP)
    return training_step["step"]


def update_last_checkpoint(checkpoint_dir: Path) -> Path:
    last_checkpoint_dir = checkpoint_dir.parent / LAST_CHECKPOINT_LINK
    if last_checkpoint_dir.is_symlink():
        last_checkpoint_dir.unlink()
    relative_target = checkpoint_dir.relative_to(checkpoint_dir.parent)
    last_checkpoint_dir.symlink_to(relative_target)


def save_checkpoint(
    checkpoint_dir: Path,
    step: int,
    cfg: TrainPipelineConfig,
    policy: PreTrainedPolicy,
    optimizer: Optimizer,
    scheduler: LRScheduler | None = None,
    preprocessor: PolicyProcessorPipeline | None = None,
    postprocessor: PolicyProcessorPipeline | None = None,
) -> None:
    """This function creates the following directory structure:

    005000/  #  training step at checkpoint
    ├── pretrained_model/
    │   ├── config.json  # policy config
    │   ├── model.safetensors  # policy weights
    │   ├── train_config.json  # train config
    │   ├── processor.json  # processor config (if preprocessor provided)
    │   └── step_*.safetensors  # processor state files (if any)
    └── training_state/
        ├── optimizer_param_groups.json  #  optimizer param groups
        ├── optimizer_state.safetensors  # optimizer state
        ├── rng_state.safetensors  # rng states
        ├── scheduler_state.json  # scheduler state
        └── training_step.json  # training step

    Args:
        cfg (TrainPipelineConfig): The training config used for this run.
        step (int): The training step at that checkpoint.
        policy (PreTrainedPolicy): The policy to save.
        optimizer (Optimizer | None, optional): The optimizer to save the state from. Defaults to None.
        scheduler (LRScheduler | None, optional): The scheduler to save the state from. Defaults to None.
        preprocessor: The preprocessor/pipeline to save. Defaults to None.
    """
    pretrained_dir = checkpoint_dir / PRETRAINED_MODEL_DIR
    policy.save_pretrained(pretrained_dir)
    cfg.save_pretrained(pretrained_dir)
<<<<<<< HEAD
    if cfg.use_peft:
        # When using PEFT, policy.save_pretrained will only write the adapter weights + config, not the
        # policy config which we need for loading the model. In this case we'll write it ourselves.
        policy.config.save_pretrained(pretrained_dir)
=======
    if preprocessor is not None:
        preprocessor.save_pretrained(pretrained_dir)
    if postprocessor is not None:
        postprocessor.save_pretrained(pretrained_dir)
>>>>>>> 6c28ef89
    save_training_state(checkpoint_dir, step, optimizer, scheduler)


def save_training_state(
    checkpoint_dir: Path,
    train_step: int,
    optimizer: Optimizer | None = None,
    scheduler: LRScheduler | None = None,
) -> None:
    """
    Saves the training step, optimizer state, scheduler state, and rng state.

    Args:
        save_dir (Path): The directory to save artifacts to.
        train_step (int): Current training step.
        optimizer (Optimizer | None, optional): The optimizer from which to save the state_dict.
            Defaults to None.
        scheduler (LRScheduler | None, optional): The scheduler from which to save the state_dict.
            Defaults to None.
    """
    save_dir = checkpoint_dir / TRAINING_STATE_DIR
    save_dir.mkdir(parents=True, exist_ok=True)
    save_training_step(train_step, save_dir)
    save_rng_state(save_dir)
    if optimizer is not None:
        save_optimizer_state(optimizer, save_dir)
    if scheduler is not None:
        save_scheduler_state(scheduler, save_dir)


def load_training_state(
    checkpoint_dir: Path, optimizer: Optimizer, scheduler: LRScheduler | None
) -> tuple[int, Optimizer, LRScheduler | None]:
    """
    Loads the training step, optimizer state, scheduler state, and rng state.
    This is used to resume a training run.

    Args:
        checkpoint_dir (Path): The checkpoint directory. Should contain a 'training_state' dir.
        optimizer (Optimizer): The optimizer to load the state_dict to.
        scheduler (LRScheduler | None): The scheduler to load the state_dict to (can be None).

    Raises:
        NotADirectoryError: If 'checkpoint_dir' doesn't contain a 'training_state' dir

    Returns:
        tuple[int, Optimizer, LRScheduler | None]: training step, optimizer and scheduler with their
            state_dict loaded.
    """
    training_state_dir = checkpoint_dir / TRAINING_STATE_DIR
    if not training_state_dir.is_dir():
        raise NotADirectoryError(training_state_dir)

    load_rng_state(training_state_dir)
    step = load_training_step(training_state_dir)
    optimizer = load_optimizer_state(optimizer, training_state_dir)
    if scheduler is not None:
        scheduler = load_scheduler_state(scheduler, training_state_dir)

    return step, optimizer, scheduler<|MERGE_RESOLUTION|>--- conflicted
+++ resolved
@@ -99,17 +99,14 @@
     pretrained_dir = checkpoint_dir / PRETRAINED_MODEL_DIR
     policy.save_pretrained(pretrained_dir)
     cfg.save_pretrained(pretrained_dir)
-<<<<<<< HEAD
     if cfg.use_peft:
         # When using PEFT, policy.save_pretrained will only write the adapter weights + config, not the
         # policy config which we need for loading the model. In this case we'll write it ourselves.
         policy.config.save_pretrained(pretrained_dir)
-=======
     if preprocessor is not None:
         preprocessor.save_pretrained(pretrained_dir)
     if postprocessor is not None:
         postprocessor.save_pretrained(pretrained_dir)
->>>>>>> 6c28ef89
     save_training_state(checkpoint_dir, step, optimizer, scheduler)
 
 
