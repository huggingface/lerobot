--- conflicted
+++ resolved
@@ -71,11 +71,8 @@
     Robot,
     RobotConfig,
     bi_so100_follower,
-<<<<<<< HEAD
+    bi_so101_follower,
     biwheel_base,
-=======
-    bi_so101_follower,
->>>>>>> 3648c6c1
     hope_jr,
     koch_follower,
     lekiwi_base,
@@ -89,11 +86,8 @@
     Teleoperator,
     TeleoperatorConfig,
     bi_so100_leader,
-<<<<<<< HEAD
+    bi_so101_leader,
     biwheel_keyboard,
-=======
-    bi_so101_leader,
->>>>>>> 3648c6c1
     gamepad,
     homunculus,
     koch_leader,
