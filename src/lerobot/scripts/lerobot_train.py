--- conflicted
+++ resolved
@@ -457,11 +457,7 @@
         }
         postprocessor_kwargs["postprocessor_overrides"] = {
             "unnormalizer_processor": {
-<<<<<<< HEAD
-                "stats": dataset.meta.stats, 
-=======
                 "stats": dataset.meta.stats,
->>>>>>> 6f5bb4d4
                 "features": policy.config.output_features,
                 "norm_map": policy.config.normalization_mapping,
             },
