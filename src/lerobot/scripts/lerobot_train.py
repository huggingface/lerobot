--- conflicted
+++ resolved
@@ -86,19 +86,14 @@
     """
     start_time = time.perf_counter()
     policy.train()
-<<<<<<< HEAD
     
     # Compute RA-BC weights if enabled
     rabc_weights = None
     if rabc_weight_computer is not None:
         rabc_weights = rabc_weight_computer.compute_batch_weights(batch)
-    
-    with torch.autocast(device_type=device.type) if use_amp else nullcontext():
-=======
 
     # Let accelerator handle mixed precision
     with accelerator.autocast():
->>>>>>> 0f551df8
         loss, output_dict = policy.forward(batch)
         
         # Apply RA-BC weights if enabled
@@ -268,7 +263,6 @@
     if is_main_process:
         logging.info("Creating optimizer and scheduler")
     optimizer, lr_scheduler = make_optimizer_and_scheduler(cfg, policy)
-<<<<<<< HEAD
     grad_scaler = GradScaler(device.type, enabled=cfg.policy.use_amp)
     
     # Load reward model for RA-BC if enabled
@@ -292,8 +286,6 @@
             device=device,
         )
         logging.info("RA-BC weight computer initialized")
-=======
->>>>>>> 0f551df8
 
     step = 0  # number of policy updates (forward + backward + optim)
 
@@ -403,11 +395,8 @@
             cfg.optimizer.grad_clip_norm,
             accelerator=accelerator,
             lr_scheduler=lr_scheduler,
-<<<<<<< HEAD
             use_amp=cfg.policy.use_amp,
             rabc_weight_computer=rabc_weight_computer,
-=======
->>>>>>> 0f551df8
         )
 
         # Note: eval and checkpoint happens *after* the `step`th training update has completed, so we
