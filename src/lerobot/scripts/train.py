--- conflicted
+++ resolved
@@ -254,16 +254,6 @@
         batch = preprocessor(batch)
         train_tracker.dataloading_s = time.perf_counter() - start_time
 
-<<<<<<< HEAD
-=======
-        for key in batch:
-            if isinstance(batch[key], torch.Tensor):
-                if batch[key].dtype != torch.bool:
-                    batch[key] = batch[key].type(torch.float32) if device.type == "mps" else batch[key]
-
-                batch[key] = batch[key].to(device, non_blocking=device.type == "cuda")
-
->>>>>>> 33cad370
         train_tracker, output_dict = update_policy(
             train_tracker,
             policy,
