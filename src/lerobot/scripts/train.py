--- conflicted
+++ resolved
@@ -67,10 +67,8 @@
 ) -> tuple[MetricsTracker, dict]:
     """
     Performs a single training step to update the policy's weights.
-
     This function executes the forward and backward passes, clips gradients, and steps the optimizer and
     learning rate scheduler. It also handles mixed-precision training via a GradScaler.
-
     Args:
         train_metrics: A MetricsTracker instance to record training statistics.
         policy: The policy model to be trained.
@@ -81,7 +79,6 @@
         lr_scheduler: An optional learning rate scheduler.
         use_amp: A boolean indicating whether to use automatic mixed precision.
         lock: An optional lock for thread-safe optimizer updates.
-
     Returns:
         A tuple containing:
         - The updated MetricsTracker with new statistics for this step.
@@ -132,7 +129,6 @@
 def train(cfg: TrainPipelineConfig):
     """
     Main function to train a policy.
-
     This function orchestrates the entire training pipeline, including:
     - Setting up logging, seeding, and device configuration.
     - Creating the dataset, evaluation environment (if applicable), policy, and optimizer.
@@ -140,7 +136,6 @@
     - Running the main training loop, which involves fetching data batches and calling `update_policy`.
     - Periodically logging metrics, saving model checkpoints, and evaluating the policy.
     - Pushing the final trained model to the Hugging Face Hub if configured.
-
     Args:
         cfg: A `TrainPipelineConfig` object containing all training configurations.
     """
@@ -172,12 +167,11 @@
         eval_env = make_env(cfg.env, n_envs=cfg.eval.batch_size, use_async_envs=cfg.eval.use_async_envs)
 
     logging.info("Creating policy")
+
     policy = make_policy(
         cfg=cfg.policy,
         ds_meta=dataset.meta,
     )
-<<<<<<< HEAD
-
     # Create processors - only provide dataset_stats if not resuming from saved processors
     processor_kwargs = {}
     if not (cfg.resume and cfg.policy.pretrained_path):
@@ -187,9 +181,7 @@
     preprocessor, postprocessor = make_pre_post_processors(
         policy_cfg=cfg.policy, pretrained_path=cfg.policy.pretrained_path, **processor_kwargs
     )
-
-=======
->>>>>>> 0d1e57f0
+    
     logging.info("Creating optimizer and scheduler")
     optimizer, lr_scheduler = make_optimizer_and_scheduler(cfg, policy)
     grad_scaler = GradScaler(device.type, enabled=cfg.policy.use_amp)
@@ -253,17 +245,8 @@
     for _ in range(step, cfg.steps):
         start_time = time.perf_counter()
         batch = next(dl_iter)
+        train_tracker.dataloading_s = time.perf_counter() - start_time
         batch = preprocessor(batch)
-        train_tracker.dataloading_s = time.perf_counter() - start_time
-<<<<<<< HEAD
-=======
-        for key in batch:
-            if isinstance(batch[key], torch.Tensor):
-                if batch[key].dtype != torch.bool:
-                    batch[key] = batch[key].type(torch.float32) if device.type == "mps" else batch[key]
-
-                batch[key] = batch[key].to(device, non_blocking=device.type == "cuda")
->>>>>>> 0d1e57f0
 
         train_tracker, output_dict = update_policy(
             train_tracker,
@@ -310,19 +293,12 @@
                 torch.no_grad(),
                 torch.autocast(device_type=device.type) if cfg.policy.use_amp else nullcontext(),
             ):
-<<<<<<< HEAD
-                eval_info = eval_policy(
-                    env=eval_env,
+                eval_info = eval_policy_all(
+                    env=eval_env, # dict[suite][task_id] -> vec_env
                     policy=policy,
                     preprocessor=preprocessor,
                     postprocessor=postprocessor,
                     n_episodes=cfg.eval.n_episodes,
-=======
-                eval_info = eval_policy_all(
-                    eval_env,  # dict[suite][task_id] -> vec_env
-                    policy,
-                    cfg.eval.n_episodes,
->>>>>>> 0d1e57f0
                     videos_dir=cfg.output_dir / "eval" / f"videos_step_{step_id}",
                     max_episodes_rendered=4,
                     start_seed=cfg.seed,
