--- conflicted
+++ resolved
@@ -264,17 +264,8 @@
         batch = next(dl_iter)
         train_tracker.dataloading_s = time.perf_counter() - start_time
 
-<<<<<<< HEAD
         # No need for manual device transfers - accelerator handles this
         # The dataloader is already prepared and tensors are on the correct device
-=======
-        for key in batch:
-            if isinstance(batch[key], torch.Tensor):
-                if batch[key].dtype != torch.bool:
-                    batch[key] = batch[key].type(torch.float32) if device.type == "mps" else batch[key]
-
-                batch[key] = batch[key].to(device, non_blocking=device.type == "cuda")
->>>>>>> 4e64503c
 
         train_tracker, output_dict = update_policy(
             train_tracker,
