# Copyright 2025 The HuggingFace Inc. team. All rights reserved.
#
# Licensed under the Apache License, Version 2.0 (the "License");
# you may not use this file except in compliance with the License.
# You may obtain a copy of the License at
#
#     http://www.apache.org/licenses/LICENSE-2.0
#
# Unless required by applicable law or agreed to in writing, software
# distributed under the License is distributed on an "AS IS" BASIS,
# WITHOUT WARRANTIES OR CONDITIONS OF ANY KIND, either express or implied.
# See the License for the specific language governing permissions and
# limitations under the License.

"""
Example:
```shell
python src/lerobot/scripts/server/policy_server.py \
    --host=127.0.0.1 \
    --port=8080 \
    --fps=30 \
    --inference_latency=0.033 \
    --obs_queue_timeout=1
```
"""

import logging
import pickle  # nosec
import threading
import time
from concurrent import futures
from dataclasses import asdict
from pprint import pformat
from queue import Empty, Queue

import draccus
import grpc
import torch

from lerobot.policies.factory import get_policy_class
from lerobot.scripts.server.configs import PolicyServerConfig
from lerobot.scripts.server.constants import SUPPORTED_POLICIES
from lerobot.scripts.server.helpers import (
    FPSTracker,
    Observation,
    RemotePolicyConfig,
    TimedAction,
    TimedObservation,
    get_logger,
    observations_similar,
    raw_observation_to_observation,
    receive_bytes_in_chunks,
)
from lerobot.transport import (
    services_pb2,  # type: ignore
    services_pb2_grpc,  # type: ignore
)


class PolicyServer(services_pb2_grpc.AsyncInferenceServicer):
    prefix = "policy_server"
    logger = get_logger(prefix)  # TODO(fracapuano): Reduce logging verbosity

    def __init__(self, config: PolicyServerConfig):
        self.config = config
        self._running_event = threading.Event()

        # FPS measurement
        self.fps_tracker = FPSTracker(target_fps=config.fps)

        self.observation_queue = Queue(maxsize=1)

        # TODO(fracapuano): Add lock
        self._predicted_timesteps = set()

        self.last_processed_obs = None

        # Attributes will be set by SendPolicyInstructions
        self.device = None
        self.policy_type = None
        self.lerobot_features = None
        self.actions_per_chunk = None
        self.policy = None

    @property
    def running(self):
        return self._running_event.is_set()

    @property
    def policy_image_features(self):
        return self.policy.config.image_features

    def _reset_server(self) -> None:
        """Flushes server state when new client connects."""
        # only running inference on the latest observation received by the server
        self._running_event.clear()
        self.observation_queue = Queue(maxsize=1)

        self._predicted_timesteps = set()

    def Ready(self, request, context):  # noqa: N802
        client_id = context.peer()
        self.logger.info(f"Client {client_id} connected and ready")
        self._reset_server()
        self._running_event.set()

        return services_pb2.Empty()

    def SendPolicyInstructions(self, request, context):  # noqa: N802
        """Receive policy instructions from the robot client"""

        if not self.running:
            self.logger.warning("Server is not running. Ignoring policy instructions.")
            return async_inference_pb2.Empty()

        client_id = context.peer()
        self.logger.debug(f"Receiving policy instructions from {client_id}")

        policy_specs = pickle.loads(request.data)  # nosec

        if not isinstance(policy_specs, RemotePolicyConfig):
            raise TypeError(f"Policy specs must be a RemotePolicyConfig. Got {type(policy_specs)}")

        if policy_specs.policy_type not in SUPPORTED_POLICIES:
            raise ValueError(
                f"Policy type {policy_specs.policy_type} not supported. "
                f"Supported policies: {SUPPORTED_POLICIES}"
            )

        self.logger.info(
            f"Policy type: {policy_specs.policy_type} | "
            f"Pretrained name or path: {policy_specs.pretrained_name_or_path} | "
            f"Actions per chunk: {policy_specs.actions_per_chunk} | "
            f"Device: {policy_specs.device}"
        )

        self.device = policy_specs.device
        self.policy_type = policy_specs.policy_type  # act, pi0, etc.
        self.lerobot_features = policy_specs.lerobot_features
        self.actions_per_chunk = policy_specs.actions_per_chunk

        policy_class = get_policy_class(self.policy_type)

        start = time.perf_counter()
        self.policy = policy_class.from_pretrained(policy_specs.pretrained_name_or_path)
        self.policy.to(self.device)
        end = time.perf_counter()

        self.logger.info(f"Time taken to put policy on {self.device}: {end - start:.4f} seconds")

        return services_pb2.Empty()

    def SendObservations(self, request_iterator, context):  # noqa: N802
        """Receive observations from the robot client"""
        client_id = context.peer()
        self.logger.debug(f"Receiving observations from {client_id}")

        receive_time = time.time()  # comparing timestamps so need time.time()
        start_deserialize = time.perf_counter()
        received_bytes = receive_bytes_in_chunks(
            request_iterator, self._running_event, self.logger
        )  # blocking call while looping over request_iterator
        timed_observation = pickle.loads(received_bytes)  # nosec
        deserialize_time = time.perf_counter() - start_deserialize

        self.logger.debug(f"Received observation #{timed_observation.get_timestep()}")

        obs_timestep = timed_observation.get_timestep()
        obs_timestamp = timed_observation.get_timestamp()

        # Calculate FPS metrics
        # TODO(fracapuano): Consider using time.time() instead
        fps_metrics = self.fps_tracker.calculate_fps_metrics(obs_timestamp)

        self.logger.info(
            f"Received observation #{obs_timestep} | "
            f"Avg FPS: {fps_metrics['avg_fps']:.2f} | "  # fps at which observations are received from client
            f"Target: {fps_metrics['target_fps']:.2f} | "
            f"One-way latency: {(receive_time - obs_timestamp) * 1000:.2f}ms"
        )

        self.logger.debug(
            f"Server timestamp: {receive_time:.6f} | "
            f"Client timestamp: {obs_timestamp:.6f} | "
            f"Deserialization time: {deserialize_time:.6f}s"
        )

        if not self._enqueue_observation(
            timed_observation  # wrapping a RawObservation
        ):
            self.logger.info(f"Observation #{obs_timestep} has been filtered out")

        return services_pb2.Empty()

    def GetActions(self, request, context):  # noqa: N802
        """Returns actions to the robot client. Actions are sent as a single
        chunk, containing multiple actions."""
        client_id = context.peer()
        self.logger.debug(f"Client {client_id} connected for action streaming")

        # Generate action based on the most recent observation and its timestep
        try:
            getactions_starts = time.perf_counter()
            obs = self.observation_queue.get(timeout=self.config.obs_queue_timeout)
            self.logger.info(
                f"Running inference for observation #{obs.get_timestep()} (must_go: {obs.must_go})"
            )

            self._predicted_timesteps.add(obs.get_timestep())

            start_time = time.perf_counter()
            action_chunk = self._predict_action_chunk(obs)
            inference_time = time.perf_counter() - start_time

            start_time = time.perf_counter()
            actions_bytes = pickle.dumps(action_chunk)  # nosec
            serialize_time = time.perf_counter() - start_time

            # Create and return the action chunk
            actions = services_pb2.Actions(data=actions_bytes)

            self.logger.info(
                f"Action chunk #{obs.get_timestep()} generated | "
                f"Total time: {(inference_time + serialize_time) * 1000:.2f}ms"
            )

            self.logger.debug(
                f"Action chunk #{obs.get_timestep()} generated | "
                f"Inference time: {inference_time:.2f}s |"
                f"Serialize time: {serialize_time:.2f}s |"
                f"Total time: {inference_time + serialize_time:.2f}s"
            )

            time.sleep(
                max(0, self.config.inference_latency - max(0, time.perf_counter() - getactions_starts))
            )  # sleep controls inference latency

            return actions

        except Empty:  # no observation added to queue in obs_queue_timeout
            return services_pb2.Empty()

        except Exception as e:
            self.logger.error(f"Error in StreamActions: {e}")

            return services_pb2.Empty()

    def _obs_sanity_checks(self, obs: TimedObservation, previous_obs: TimedObservation) -> bool:
        if obs.get_timestep() in self._predicted_timesteps:
            self.logger.debug(f"Skipping observation #{obs.get_timestep()} - Timestep predicted already!")
            return False

        elif observations_similar(obs, previous_obs, lerobot_features=self.lerobot_features, atol=1):
            self.logger.debug(
                f"Skipping observation #{obs.get_timestep()} - Observation too similar to last obs predicted!"
            )
            return False

        else:
            return True

    def _enqueue_observation(self, obs: TimedObservation) -> bool:
        """Enqueue an observation if it must go through processing, otherwise skip it.
        Observations not in queue are never run through the policy network"""

        if (
            obs.must_go
            or self.last_processed_obs is None
            or self._obs_sanity_checks(obs, self.last_processed_obs)
        ):
            self.logger.debug(
                f"Enqueuing observation. Must go: {obs.must_go} | Last processed obs: {self.last_processed_obs.get_timestep() if self.last_processed_obs else 'None'}"
            )

            # If queue is full, get the old observation to make room
            if self.observation_queue.full():
                # pops from queue
                _ = self.observation_queue.get_nowait()
                self.logger.debug("Observation queue was full, removed oldest observation")

            # Now put the new observation (never blocks as queue is non-full here)
            self.observation_queue.put(obs)
            return True

        return False

    def _time_action_chunk(self, t_0: float, action_chunk: list[torch.Tensor], i_0: int) -> list[TimedAction]:
        """Turn a chunk of actions into a list of TimedAction instances,
        with the first action corresponding to t_0 and the rest corresponding to
        t_0 + i*environment_dt for i in range(len(action_chunk))
        """
        return [
            TimedAction(timestamp=t_0 + i * self.config.environment_dt, timestep=i_0 + i, action=action)
            for i, action in enumerate(action_chunk)
        ]

    def _prepare_observation(self, observation_t: TimedObservation) -> Observation:
        """
        Prepare observation, ready for policy inference.
        E.g.: To keep observation sampling rate high (and network packet tiny) we send int8 [0,255] images from the
        client and then convert them to float32 [0,1] images here, before running inference.
        """
        # RawObservation from robot.get_observation() - wrong keys, wrong dtype, wrong image shape
        observation: Observation = raw_observation_to_observation(
            observation_t.get_observation(),
            self.lerobot_features,
            self.policy_image_features,
            self.device,
        )
        # processed Observation - right keys, right dtype, right image shape

        return observation

    def _get_action_chunk(self, observation: dict[str, torch.Tensor]) -> torch.Tensor:
        """Get an action chunk from the policy. The chunk contains only"""
        chunk = self.policy.predict_action_chunk(observation)
        if chunk.ndim != 3:
            chunk = chunk.unsqueeze(0)  # adding batch dimension, now shape is (B, chunk_size, action_dim)

        return chunk[:, : self.actions_per_chunk, :]

    def _predict_action_chunk(self, observation_t: TimedObservation) -> list[TimedAction]:
        """Predict an action chunk based on an observation"""
        inference_starts = time.perf_counter()

        """1. Prepare observation"""
        start_time = time.perf_counter()
        observation = self._prepare_observation(observation_t)
        preprocessing_time = time.perf_counter() - start_time

        self.last_processed_obs: TimedObservation = observation_t

        """2. Get action chunk"""
        start_time = time.perf_counter()
        action_tensor = self._get_action_chunk(observation)
        inference_time = time.perf_counter() - start_time

        """3. Post-inference processing"""
        start_time = time.perf_counter()
        # Move to CPU before serializing
        action_tensor = action_tensor.cpu().squeeze(0)

        action_chunk = self._time_action_chunk(
            observation_t.get_timestamp(), list(action_tensor), observation_t.get_timestep()
        )
        postprocessing_time = time.perf_counter() - start_time
        inference_stops = time.perf_counter()

        self.logger.info(
            f"Observation {observation_t.get_timestep()} |"
            f"Inference time: {1000 * (inference_stops - inference_starts):.2f}ms"
        )

        # full-process latency breakdown for debugging purposes
        self.logger.debug(
            f"Observation {observation_t.get_timestep()} | "
            f"Preprocessing time: {1000 * (preprocessing_time - inference_starts):.2f}ms | "
            f"Inference time: {1000 * (inference_time - preprocessing_time):.2f}ms | "
            f"Postprocessing time: {1000 * (postprocessing_time - inference_time):.2f}ms | "
            f"Total time: {1000 * (postprocessing_time - inference_starts):.2f}ms"
        )

        return action_chunk

    def stop(self):
        """Stop the server"""
        self._reset_server()
        self.logger.info("Server stopping...")


@draccus.wrap()
def serve(cfg: PolicyServerConfig):
    """Start the PolicyServer with the given configuration.

    Args:
        config: PolicyServerConfig instance. If None, uses default configuration.
    """
    logging.info(pformat(asdict(cfg)))

    # Create the server instance first
    policy_server = PolicyServer(cfg)

    # Setup and start gRPC server
    server = grpc.server(futures.ThreadPoolExecutor(max_workers=4))
<<<<<<< HEAD
    services_pb2_grpc.add_AsyncInferenceServicer_to_server(policy_server, server)
    server.add_insecure_port(f"{config.host}:{config.port}")
=======
    async_inference_pb2_grpc.add_AsyncInferenceServicer_to_server(policy_server, server)
    server.add_insecure_port(f"{cfg.host}:{cfg.port}")
>>>>>>> 3ad85a02

    policy_server.logger.info(f"PolicyServer started on {cfg.host}:{cfg.port}")
    server.start()

    server.wait_for_termination()

    policy_server.logger.info("Server terminated")


if __name__ == "__main__":
    serve()<|MERGE_RESOLUTION|>--- conflicted
+++ resolved
@@ -111,7 +111,7 @@
 
         if not self.running:
             self.logger.warning("Server is not running. Ignoring policy instructions.")
-            return async_inference_pb2.Empty()
+            return services_pb2.Empty()
 
         client_id = context.peer()
         self.logger.debug(f"Receiving policy instructions from {client_id}")
@@ -382,13 +382,8 @@
 
     # Setup and start gRPC server
     server = grpc.server(futures.ThreadPoolExecutor(max_workers=4))
-<<<<<<< HEAD
     services_pb2_grpc.add_AsyncInferenceServicer_to_server(policy_server, server)
-    server.add_insecure_port(f"{config.host}:{config.port}")
-=======
-    async_inference_pb2_grpc.add_AsyncInferenceServicer_to_server(policy_server, server)
     server.add_insecure_port(f"{cfg.host}:{cfg.port}")
->>>>>>> 3ad85a02
 
     policy_server.logger.info(f"PolicyServer started on {cfg.host}:{cfg.port}")
     server.start()
