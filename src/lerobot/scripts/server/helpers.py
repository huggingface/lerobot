# Copyright 2025 The HuggingFace Inc. team. All rights reserved.
#
# Licensed under the Apache License, Version 2.0 (the "License");
# you may not use this file except in compliance with the License.
# You may obtain a copy of the License at
#
#     http://www.apache.org/licenses/LICENSE-2.0
#
# Unless required by applicable law or agreed to in writing, software
# distributed under the License is distributed on an "AS IS" BASIS,
# WITHOUT WARRANTIES OR CONDITIONS OF ANY KIND, either express or implied.
# See the License for the specific language governing permissions and
# limitations under the License.

import io
import logging
import logging.handlers
import os
import time
from dataclasses import dataclass
from pathlib import Path
from threading import Event
from typing import Any

import torch

from lerobot.configs.types import PolicyFeature
from lerobot.constants import OBS_IMAGES, OBS_STATE
from lerobot.datasets.utils import build_dataset_frame, hw_to_dataset_features

# NOTE: Configs need to be loaded for the client to be able to instantiate the policy config
from lerobot.policies import ACTConfig, DiffusionConfig, PI0Config, SmolVLAConfig, VQBeTConfig  # noqa: F401
from lerobot.robots.robot import Robot
<<<<<<< HEAD
from lerobot.robots.so100_follower import SO100FollowerConfig
from lerobot.robots.utils import make_robot_from_config
from lerobot.scripts.server.constants import SUPPORTED_ROBOTS
from lerobot.transport import services_pb2
=======
from lerobot.transport import async_inference_pb2
>>>>>>> 3ad85a02
from lerobot.transport.utils import bytes_buffer_size
from lerobot.utils.utils import init_logging

Action = torch.Tensor
ActionChunk = torch.Tensor

# observation as received from the robot
RawObservation = dict[str, torch.Tensor]

# observation as those recorded in LeRobot dataset (keys are different)
LeRobotObservation = dict[str, torch.Tensor]

# observation, ready for policy inference (image keys resized)
Observation = dict[str, torch.Tensor]


def visualize_action_queue_size(action_queue_size: list[int]) -> None:
    import matplotlib.pyplot as plt

    fig, ax = plt.subplots()
    ax.set_title("Action Queue Size Over Time")
    ax.set_xlabel("Environment steps")
    ax.set_ylabel("Action Queue Size")
    ax.grid(True, alpha=0.3)
    ax.plot(range(len(action_queue_size)), action_queue_size)
    plt.show()


def validate_robot_cameras_for_policy(
    lerobot_observation_features: dict[str, dict], policy_image_features: dict[str, PolicyFeature]
) -> None:
    image_keys = list(filter(is_image_key, lerobot_observation_features))
    assert set(image_keys) == set(policy_image_features.keys()), (
        f"Policy image features must match robot cameras! Received {list(policy_image_features.keys())} != {image_keys}"
    )


def map_robot_keys_to_lerobot_features(robot: Robot) -> dict[str, dict]:
    return hw_to_dataset_features(robot.observation_features, "observation", use_video=False)


def is_image_key(k: str) -> bool:
    return k.startswith(OBS_IMAGES)


def resize_robot_observation_image(image: torch.tensor, resize_dims: tuple[int, int, int]) -> torch.tensor:
    assert image.ndim == 3, f"Image must be (C, H, W)! Received {image.shape}"
    # (H, W, C) -> (C, H, W) for resizing from robot obsevation resolution to policy image resolution
    image = image.permute(2, 0, 1)
    dims = (resize_dims[1], resize_dims[2])
    # Add batch dimension for interpolate: (C, H, W) -> (1, C, H, W)
    image_batched = image.unsqueeze(0)
    # Interpolate and remove batch dimension: (1, C, H, W) -> (C, H, W)
    resized = torch.nn.functional.interpolate(image_batched, size=dims, mode="bilinear", align_corners=False)

    return resized.squeeze(0)


def raw_observation_to_observation(
    raw_observation: RawObservation,
    lerobot_features: dict[str, dict],
    policy_image_features: dict[str, PolicyFeature],
    device: str,
) -> Observation:
    observation = {}

    observation = prepare_raw_observation(raw_observation, lerobot_features, policy_image_features)
    for k, v in observation.items():
        if isinstance(v, torch.Tensor):  # VLAs present natural-language instructions in observations
            if "image" in k:
                # Policy expects images in shape (B, C, H, W)
                observation[k] = prepare_image(v).unsqueeze(0).to(device)
            else:
                observation[k] = v.to(device)
        else:
            observation[k] = v

    return observation


def prepare_image(image: torch.Tensor) -> torch.Tensor:
    """Minimal preprocessing to turn int8 images to float32 in [0, 1], and create a memory-contiguous tensor"""
    image = image.type(torch.float32) / 255
    image = image.contiguous()

    return image


def extract_state_from_raw_observation(
    lerobot_obs: RawObservation,
) -> torch.Tensor:
    """Extract the state from a raw observation."""
    state = torch.tensor(lerobot_obs[OBS_STATE])

    if state.ndim == 1:
        state = state.unsqueeze(0)

    return state


def extract_images_from_raw_observation(
    lerobot_obs: RawObservation,
    camera_key: str,
) -> dict[str, torch.Tensor]:
    """Extract the images from a raw observation."""
    return torch.tensor(lerobot_obs[camera_key])


def make_lerobot_observation(
    robot_obs: RawObservation,
    lerobot_features: dict[str, dict],
) -> LeRobotObservation:
    """Make a lerobot observation from a raw observation."""
    return build_dataset_frame(lerobot_features, robot_obs, prefix="observation")


def prepare_raw_observation(
    robot_obs: RawObservation,
    lerobot_features: dict[str, dict],
    policy_image_features: dict[str, PolicyFeature],
) -> Observation:
    """Matches keys from the raw robot_obs dict to the keys expected by a given policy (passed as
    policy_image_features)."""
    # 1. {motor.pos1:value1, motor.pos2:value2, ..., laptop:np.ndarray} ->
    # -> {observation.state:[value1,value2,...], observation.images.laptop:np.ndarray}
    lerobot_obs = make_lerobot_observation(robot_obs, lerobot_features)

    # 2. Greps all observation.images.<> keys
    image_keys = list(filter(is_image_key, lerobot_obs))
    # state's shape is expected as (B, state_dim)
    state_dict = {OBS_STATE: extract_state_from_raw_observation(lerobot_obs)}
    image_dict = {
        image_k: extract_images_from_raw_observation(lerobot_obs, image_k) for image_k in image_keys
    }

    # Turns the image features to (C, H, W) with H, W matching the policy image features.
    # This reduces the resolution of the images
    image_dict = {
        key: resize_robot_observation_image(torch.tensor(lerobot_obs[key]), policy_image_features[key].shape)
        for key in image_keys
    }

    if "task" in robot_obs:
        state_dict["task"] = robot_obs["task"]

    return {**state_dict, **image_dict}


# TODO(fracapuano): Reduce logging verbosity
def get_logger(name: str, log_to_file: bool = True) -> logging.Logger:
    """
    Get a logger using the standardized logging setup from utils.py.

    Args:
        name: Logger name (e.g., 'policy_server', 'robot_client')
        log_to_file: Whether to also log to a file

    Returns:
        Configured logger instance
    """
    # Create logs directory if logging to file
    if log_to_file:
        os.makedirs("logs", exist_ok=True)
        log_file = Path(f"logs/{name}_{int(time.time())}.log")
    else:
        log_file = None

    # Initialize the standardized logging
    init_logging(log_file=log_file, display_pid=False)

    # Return a named logger
    return logging.getLogger(name)


@dataclass
class TimedData:
    """A data object with timestamp and timestep information.

    Args:
        timestamp: Unix timestamp relative to data's creation.
        data: The actual data to wrap a timestamp around.
        timestep: The timestep of the data.
    """

    # TODO(fracapuano): re-evaluate the use of timestamp
    timestamp: float
    timestep: int

    def get_timestamp(self):
        return self.timestamp

    def get_timestep(self):
        return self.timestep


@dataclass
class TimedAction(TimedData):
    action: Action

    def get_action(self):
        return self.action


@dataclass
class TimedObservation(TimedData):
    observation: RawObservation
    must_go: bool = False

    def get_observation(self):
        return self.observation


@dataclass
class FPSTracker:
    """Utility class to track FPS metrics over time."""

    target_fps: float
    first_timestamp: float = None
    total_obs_count: int = 0

    def calculate_fps_metrics(self, current_timestamp: float) -> dict[str, float]:
        """Calculate average FPS vs target"""
        self.total_obs_count += 1

        # Initialize first observation time
        if self.first_timestamp is None:
            self.first_timestamp = current_timestamp

        # Calculate overall average FPS (since start)
        total_duration = current_timestamp - self.first_timestamp
        avg_fps = (self.total_obs_count - 1) / total_duration if total_duration > 1e-6 else 0.0

        return {"avg_fps": avg_fps, "target_fps": self.target_fps}

    def reset(self):
        """Reset the FPS tracker state"""
        self.first_timestamp = None
        self.total_obs_count = 0


@dataclass
class RemotePolicyConfig:
    policy_type: str
    pretrained_name_or_path: str
    lerobot_features: dict[str, PolicyFeature]
    actions_per_chunk: int
    device: str = "cpu"


def _compare_observation_states(obs1_state: torch.Tensor, obs2_state: torch.Tensor, atol: float) -> bool:
    """Check if two observation states are similar, under a tolerance threshold"""
    return bool(torch.linalg.norm(obs1_state - obs2_state) < atol)


def observations_similar(
    obs1: TimedObservation, obs2: TimedObservation, lerobot_features: dict[str, dict], atol: float = 1
) -> bool:
    """Check if two observations are similar, under a tolerance threshold. Measures distance between
    observations as the difference in joint-space between the two observations.

    NOTE(fracapuano): This is a very simple check, and it is enough for the current use case.
    An immediate next step is to use (fast) perceptual difference metrics comparing some camera views,
    to surpass this joint-space similarity check.
    """
    obs1_state = extract_state_from_raw_observation(
        make_lerobot_observation(obs1.get_observation(), lerobot_features)
    )
    obs2_state = extract_state_from_raw_observation(
        make_lerobot_observation(obs2.get_observation(), lerobot_features)
    )

    return _compare_observation_states(obs1_state, obs2_state, atol=atol)


def send_bytes_in_chunks(
    buffer: bytes,
    message_class: Any,
    log_prefix: str = "",
    silent: bool = True,
    chunk_size: int = 3 * 1024 * 1024,
):
    # NOTE(fracapuano): Partially copied from lerobot.common.transport.utils.send_bytes_in_chunks. Duplication can't be avoided if we
    # don't use a unique class for messages sent (due to the different transfer states sent). Also, I'd want more control over the
    # chunk size as I am using it to send image observations.
    buffer = io.BytesIO(buffer)
    size_in_bytes = bytes_buffer_size(buffer)

    sent_bytes = 0

    logging_method = logging.info if not silent else logging.debug

    logging_method(f"{log_prefix} Buffer size {size_in_bytes / 1024 / 1024} MB with")

    while sent_bytes < size_in_bytes:
        transfer_state = services_pb2.TransferState.TRANSFER_MIDDLE

        if sent_bytes + chunk_size >= size_in_bytes:
            transfer_state = services_pb2.TransferState.TRANSFER_END
        elif sent_bytes == 0:
            transfer_state = services_pb2.TransferState.TRANSFER_BEGIN

        size_to_read = min(chunk_size, size_in_bytes - sent_bytes)
        chunk = buffer.read(size_to_read)

        yield message_class(transfer_state=transfer_state, data=chunk)
        sent_bytes += size_to_read
        logging_method(f"{log_prefix} Sent {sent_bytes}/{size_in_bytes} bytes with state {transfer_state}")

    logging_method(f"{log_prefix} Published {sent_bytes / 1024 / 1024} MB")


def receive_bytes_in_chunks(
    iterator, continue_receiving: Event, logger: logging.Logger, log_prefix: str = ""
):  # type: ignore
    # NOTE(fracapuano): Partially copied from lerobot.common.transport.utils.receive_bytes_in_chunks. Duplication can't be avoided if we
    # don't use a unique class for messages sent (due to the different transfer states sent). Also, on the server side the logic for receiving
    # is opposite then the HIL-SERL design (my event showcases keeping on running instead of shutdown)
    bytes_buffer = io.BytesIO()
    step = 0

    logger.info(f"{log_prefix} Starting receiver")
    for item in iterator:
        logger.debug(f"{log_prefix} Received item")
        if not continue_receiving.is_set():
            logger.info(f"{log_prefix} Shutting down receiver")
            return

        if item.transfer_state == services_pb2.TransferState.TRANSFER_BEGIN:
            bytes_buffer.seek(0)
            bytes_buffer.truncate(0)
            bytes_buffer.write(item.data)
            logger.debug(f"{log_prefix} Received data at step 0")

        elif item.transfer_state == services_pb2.TransferState.TRANSFER_MIDDLE:
            bytes_buffer.write(item.data)
            step += 1
            logger.debug(f"{log_prefix} Received data at step {step}")

        elif item.transfer_state == services_pb2.TransferState.TRANSFER_END:
            bytes_buffer.write(item.data)
            logger.debug(f"{log_prefix} Received data at step end size {bytes_buffer_size(bytes_buffer)}")

            complete_bytes = bytes_buffer.getvalue()

            bytes_buffer.seek(0)
            bytes_buffer.truncate(0)

            logger.debug(f"{log_prefix} Queue updated")
            return complete_bytes

        else:
            logger.warning(f"{log_prefix} Received unknown transfer state {item.transfer_state}")
            raise ValueError(f"Received unknown transfer state {item.transfer_state}")<|MERGE_RESOLUTION|>--- conflicted
+++ resolved
@@ -31,14 +31,7 @@
 # NOTE: Configs need to be loaded for the client to be able to instantiate the policy config
 from lerobot.policies import ACTConfig, DiffusionConfig, PI0Config, SmolVLAConfig, VQBeTConfig  # noqa: F401
 from lerobot.robots.robot import Robot
-<<<<<<< HEAD
-from lerobot.robots.so100_follower import SO100FollowerConfig
-from lerobot.robots.utils import make_robot_from_config
-from lerobot.scripts.server.constants import SUPPORTED_ROBOTS
 from lerobot.transport import services_pb2
-=======
-from lerobot.transport import async_inference_pb2
->>>>>>> 3ad85a02
 from lerobot.transport.utils import bytes_buffer_size
 from lerobot.utils.utils import init_logging
 
