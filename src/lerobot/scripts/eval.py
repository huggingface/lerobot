#!/usr/bin/env python

# Copyright 2024 The HuggingFace Inc. team. All rights reserved.
#
# Licensed under the Apache License, Version 2.0 (the "License");
# you may not use this file except in compliance with the License.
# You may obtain a copy of the License at
#
#     http://www.apache.org/licenses/LICENSE-2.0
#
# Unless required by applicable law or agreed to in writing, software
# distributed under the License is distributed on an "AS IS" BASIS,
# WITHOUT WARRANTIES OR CONDITIONS OF ANY KIND, either express or implied.
# See the License for the specific language governing permissions and
# limitations under the License.
"""Evaluate a policy on an environment by running rollouts and computing metrics.

Usage examples:

You want to evaluate a model from the hub (eg: https://huggingface.co/lerobot/diffusion_pusht)
for 10 episodes.

```
lerobot-eval \
    --policy.path=lerobot/diffusion_pusht \
    --env.type=pusht \
    --eval.batch_size=10 \
    --eval.n_episodes=10 \
    --use_amp=false \
    --device=cuda
```

OR, you want to evaluate a model checkpoint from the LeRobot training script for 10 episodes.
```
lerobot-eval \
    --policy.path=outputs/train/diffusion_pusht/checkpoints/005000/pretrained_model \
    --env.type=pusht \
    --eval.batch_size=10 \
    --eval.n_episodes=10 \
    --use_amp=false \
    --device=cuda
```

Note that in both examples, the repo/folder should contain at least `config.json` and `model.safetensors` files.

You can learn about the CLI options for this script in the `EvalPipelineConfig` in lerobot/configs/eval.py
"""

import concurrent.futures as cf
import json
import logging
import threading
import time
from collections import defaultdict
from collections.abc import Callable, Iterator
from contextlib import nullcontext
from copy import deepcopy
from dataclasses import asdict
from pathlib import Path
from pprint import pformat
<<<<<<< HEAD
from typing import Any
=======
from typing import TypedDict
>>>>>>> 0d1e57f0

import einops
import gymnasium as gym
import numpy as np
import torch
from termcolor import colored
from torch import Tensor, nn
from tqdm import trange

from lerobot.configs import parser
from lerobot.configs.eval import EvalPipelineConfig
from lerobot.envs.factory import make_env
<<<<<<< HEAD
from lerobot.envs.utils import add_envs_task, check_env_attributes_and_types, preprocess_observation
from lerobot.policies.factory import make_policy, make_pre_post_processors
=======
from lerobot.envs.utils import (
    add_envs_task,
    check_env_attributes_and_types,
    close_envs,
    preprocess_observation,
)
from lerobot.policies.factory import make_policy
>>>>>>> 0d1e57f0
from lerobot.policies.pretrained import PreTrainedPolicy
from lerobot.processor import PolicyAction, PolicyProcessorPipeline
from lerobot.utils.io_utils import write_video
from lerobot.utils.random_utils import set_seed
from lerobot.utils.utils import (
    get_safe_torch_device,
    init_logging,
    inside_slurm,
)


def rollout(
    env: gym.vector.VectorEnv,
    policy: PreTrainedPolicy,
    preprocessor: PolicyProcessorPipeline[dict[str, Any], dict[str, Any]],
    postprocessor: PolicyProcessorPipeline[PolicyAction, PolicyAction],
    seeds: list[int] | None = None,
    return_observations: bool = False,
    render_callback: Callable[[gym.vector.VectorEnv], None] | None = None,
) -> dict:
    """Run a batched policy rollout once through a batch of environments.

    Note that all environments in the batch are run until the last environment is done. This means some
    data will probably need to be discarded (for environments that aren't the first one to be done).

    The return dictionary contains:
        (optional) "observation": A dictionary of (batch, sequence + 1, *) tensors mapped to observation
            keys. NOTE that this has an extra sequence element relative to the other keys in the
            dictionary. This is because an extra observation is included for after the environment is
            terminated or truncated.
        "action": A (batch, sequence, action_dim) tensor of actions applied based on the observations (not
            including the last observations).
        "reward": A (batch, sequence) tensor of rewards received for applying the actions.
        "success": A (batch, sequence) tensor of success conditions (the only time this can be True is upon
            environment termination/truncation).
        "done": A (batch, sequence) tensor of **cumulative** done conditions. For any given batch element,
            the first True is followed by True's all the way till the end. This can be used for masking
            extraneous elements from the sequences above.

    Args:
        env: The batch of environments.
        policy: The policy. Must be a PyTorch nn module.
        seeds: The environments are seeded once at the start of the rollout. If provided, this argument
            specifies the seeds for each of the environments.
        return_observations: Whether to include all observations in the returned rollout data. Observations
            are returned optionally because they typically take more memory to cache. Defaults to False.
        render_callback: Optional rendering callback to be used after the environments are reset, and after
            every step.
    Returns:
        The dictionary described above.
    """
    assert isinstance(policy, nn.Module), "Policy must be a PyTorch nn module."

    # Reset the policy and environments.
    policy.reset()
    observation, info = env.reset(seed=seeds)
    if render_callback is not None:
        render_callback(env)

    all_observations = []
    all_actions = []
    all_rewards = []
    all_successes = []
    all_dones = []

    step = 0
    # Keep track of which environments are done.
    done = np.array([False] * env.num_envs)
    max_steps = env.call("_max_episode_steps")[0]
    progbar = trange(
        max_steps,
        desc=f"Running rollout with at most {max_steps} steps",
        disable=inside_slurm(),  # we dont want progress bar when we use slurm, since it clutters the logs
        leave=False,
    )
    check_env_attributes_and_types(env)
    while not np.all(done) and step < max_steps:
        # Numpy array to tensor and changing dictionary keys to LeRobot policy format.
        observation = preprocess_observation(observation)
        if return_observations:
            all_observations.append(deepcopy(observation))

        # Infer "task" from attributes of environments.
        # TODO: works with SyncVectorEnv but not AsyncVectorEnv
        observation = add_envs_task(env, observation)
<<<<<<< HEAD
        observation = preprocessor(observation)
        with torch.inference_mode():
            action = policy.select_action(observation)
        action = postprocessor(action)

=======
        with torch.inference_mode():
            action = policy.select_action(observation)
>>>>>>> 0d1e57f0
        # Convert to CPU / numpy.
        action_numpy: np.ndarray = action.to("cpu").numpy()
        assert action_numpy.ndim == 2, "Action dimensions should be (batch, action_dim)"

        # Apply the next action.
        observation, reward, terminated, truncated, info = env.step(action_numpy)
        if render_callback is not None:
            render_callback(env)

        # VectorEnv stores is_success in `info["final_info"][env_index]["is_success"]`. "final_info" isn't
        # available of none of the envs finished.
        if "final_info" in info:
            successes = [info["is_success"] if info is not None else False for info in info["final_info"]]
        else:
            successes = [False] * env.num_envs

        # Keep track of which environments are done so far.
        # Mark the episode as done if we reach the maximum step limit.
        # This ensures that the rollout always terminates cleanly at `max_steps`,
        # and allows logging/saving (e.g., videos) to be triggered consistently.
        done = terminated | truncated | done
        if step + 1 == max_steps:
            done = np.ones_like(done, dtype=bool)

        all_actions.append(torch.from_numpy(action_numpy))
        all_rewards.append(torch.from_numpy(reward))
        all_dones.append(torch.from_numpy(done))
        all_successes.append(torch.tensor(successes))

        step += 1
        running_success_rate = (
            einops.reduce(torch.stack(all_successes, dim=1), "b n -> b", "any").numpy().mean()
        )
        progbar.set_postfix({"running_success_rate": f"{running_success_rate.item() * 100:.1f}%"})
        progbar.update()

    # Track the final observation.
    if return_observations:
        observation = preprocess_observation(observation)
        all_observations.append(deepcopy(observation))

    # Stack the sequence along the first dimension so that we have (batch, sequence, *) tensors.
    ret = {
        "action": torch.stack(all_actions, dim=1),
        "reward": torch.stack(all_rewards, dim=1),
        "success": torch.stack(all_successes, dim=1),
        "done": torch.stack(all_dones, dim=1),
    }
    if return_observations:
        stacked_observations = {}
        for key in all_observations[0]:
            stacked_observations[key] = torch.stack([obs[key] for obs in all_observations], dim=1)
        ret["observation"] = stacked_observations

    if hasattr(policy, "use_original_modules"):
        policy.use_original_modules()

    return ret


def eval_policy(
    env: gym.vector.VectorEnv,
    policy: PreTrainedPolicy,
    preprocessor: PolicyProcessorPipeline[dict[str, Any], dict[str, Any]],
    postprocessor: PolicyProcessorPipeline[PolicyAction, PolicyAction],
    n_episodes: int,
    max_episodes_rendered: int = 0,
    videos_dir: Path | None = None,
    return_episode_data: bool = False,
    start_seed: int | None = None,
) -> dict:
    """
    Args:
        env: The batch of environments.
        policy: The policy.
        n_episodes: The number of episodes to evaluate.
        max_episodes_rendered: Maximum number of episodes to render into videos.
        videos_dir: Where to save rendered videos.
        return_episode_data: Whether to return episode data for online training. Incorporates the data into
            the "episodes" key of the returned dictionary.
        start_seed: The first seed to use for the first individual rollout. For all subsequent rollouts the
            seed is incremented by 1. If not provided, the environments are not manually seeded.
    Returns:
        Dictionary with metrics and data regarding the rollouts.
    """
    if max_episodes_rendered > 0 and not videos_dir:
        raise ValueError("If max_episodes_rendered > 0, videos_dir must be provided.")

    if not isinstance(policy, PreTrainedPolicy):
        raise ValueError(
            f"Policy of type 'PreTrainedPolicy' is expected, but type '{type(policy)}' was provided."
        )

    start = time.time()
    policy.eval()

    # Determine how many batched rollouts we need to get n_episodes. Note that if n_episodes is not evenly
    # divisible by env.num_envs we end up discarding some data in the last batch.
    n_batches = n_episodes // env.num_envs + int((n_episodes % env.num_envs) != 0)

    # Keep track of some metrics.
    sum_rewards = []
    max_rewards = []
    all_successes = []
    all_seeds = []
    threads = []  # for video saving threads
    n_episodes_rendered = 0  # for saving the correct number of videos

    # Callback for visualization.
    def render_frame(env: gym.vector.VectorEnv):
        # noqa: B023
        if n_episodes_rendered >= max_episodes_rendered:
            return
        n_to_render_now = min(max_episodes_rendered - n_episodes_rendered, env.num_envs)
        if isinstance(env, gym.vector.SyncVectorEnv):
            ep_frames.append(np.stack([env.envs[i].render() for i in range(n_to_render_now)]))  # noqa: B023
        elif isinstance(env, gym.vector.AsyncVectorEnv):
            # Here we must render all frames and discard any we don't need.
            ep_frames.append(np.stack(env.call("render")[:n_to_render_now]))

    if max_episodes_rendered > 0:
        video_paths: list[str] = []

    if return_episode_data:
        episode_data: dict | None = None

    # we dont want progress bar when we use slurm, since it clutters the logs
    progbar = trange(n_batches, desc="Stepping through eval batches", disable=inside_slurm())
    for batch_ix in progbar:
        # Cache frames for rendering videos. Each item will be (b, h, w, c), and the list indexes the rollout
        # step.
        if max_episodes_rendered > 0:
            ep_frames: list[np.ndarray] = []

        if start_seed is None:
            seeds = None
        else:
            seeds = range(
                start_seed + (batch_ix * env.num_envs), start_seed + ((batch_ix + 1) * env.num_envs)
            )
        rollout_data = rollout(
            env=env,
            policy=policy,
            preprocessor=preprocessor,
            postprocessor=postprocessor,
            seeds=list(seeds) if seeds else None,
            return_observations=return_episode_data,
            render_callback=render_frame if max_episodes_rendered > 0 else None,
        )

        # Figure out where in each rollout sequence the first done condition was encountered (results after
        # this won't be included).
        n_steps = rollout_data["done"].shape[1]
        # Note: this relies on a property of argmax: that it returns the first occurrence as a tiebreaker.
        done_indices = torch.argmax(rollout_data["done"].to(int), dim=1)

        # Make a mask with shape (batch, n_steps) to mask out rollout data after the first done
        # (batch-element-wise). Note the `done_indices + 1` to make sure to keep the data from the done step.
        mask = (torch.arange(n_steps) <= einops.repeat(done_indices + 1, "b -> b s", s=n_steps)).int()
        # Extend metrics.
        batch_sum_rewards = einops.reduce((rollout_data["reward"] * mask), "b n -> b", "sum")
        sum_rewards.extend(batch_sum_rewards.tolist())
        batch_max_rewards = einops.reduce((rollout_data["reward"] * mask), "b n -> b", "max")
        max_rewards.extend(batch_max_rewards.tolist())
        batch_successes = einops.reduce((rollout_data["success"] * mask), "b n -> b", "any")
        all_successes.extend(batch_successes.tolist())
        if seeds:
            all_seeds.extend(seeds)
        else:
            all_seeds.append(None)

        # FIXME: episode_data is either None or it doesn't exist
        if return_episode_data:
            this_episode_data = _compile_episode_data(
                rollout_data,
                done_indices,
                start_episode_index=batch_ix * env.num_envs,
                start_data_index=(0 if episode_data is None else (episode_data["index"][-1].item() + 1)),
                fps=env.unwrapped.metadata["render_fps"],
            )
            if episode_data is None:
                episode_data = this_episode_data
            else:
                # Some sanity checks to make sure we are correctly compiling the data.
                assert episode_data["episode_index"][-1] + 1 == this_episode_data["episode_index"][0]
                assert episode_data["index"][-1] + 1 == this_episode_data["index"][0]
                # Concatenate the episode data.
                episode_data = {k: torch.cat([episode_data[k], this_episode_data[k]]) for k in episode_data}

        # Maybe render video for visualization.
        if max_episodes_rendered > 0 and len(ep_frames) > 0:
            batch_stacked_frames = np.stack(ep_frames, axis=1)  # (b, t, *)
            for stacked_frames, done_index in zip(
                batch_stacked_frames, done_indices.flatten().tolist(), strict=False
            ):
                if n_episodes_rendered >= max_episodes_rendered:
                    break

                videos_dir.mkdir(parents=True, exist_ok=True)
                video_path = videos_dir / f"eval_episode_{n_episodes_rendered}.mp4"
                video_paths.append(str(video_path))
                thread = threading.Thread(
                    target=write_video,
                    args=(
                        str(video_path),
                        stacked_frames[: done_index + 1],  # + 1 to capture the last observation
                        env.unwrapped.metadata["render_fps"],
                    ),
                )
                thread.start()
                threads.append(thread)
                n_episodes_rendered += 1

        progbar.set_postfix(
            {"running_success_rate": f"{np.mean(all_successes[:n_episodes]).item() * 100:.1f}%"}
        )

    # Wait till all video rendering threads are done.
    for thread in threads:
        thread.join()

    # Compile eval info.
    info = {
        "per_episode": [
            {
                "episode_ix": i,
                "sum_reward": sum_reward,
                "max_reward": max_reward,
                "success": success,
                "seed": seed,
            }
            for i, (sum_reward, max_reward, success, seed) in enumerate(
                zip(
                    sum_rewards[:n_episodes],
                    max_rewards[:n_episodes],
                    all_successes[:n_episodes],
                    all_seeds[:n_episodes],
                    strict=True,
                )
            )
        ],
        "aggregated": {
            "avg_sum_reward": float(np.nanmean(sum_rewards[:n_episodes])),
            "avg_max_reward": float(np.nanmean(max_rewards[:n_episodes])),
            "pc_success": float(np.nanmean(all_successes[:n_episodes]) * 100),
            "eval_s": time.time() - start,
            "eval_ep_s": (time.time() - start) / n_episodes,
        },
    }
    if return_episode_data:
        info["episodes"] = episode_data

    if max_episodes_rendered > 0:
        info["video_paths"] = video_paths

    return info


def _compile_episode_data(
    rollout_data: dict, done_indices: Tensor, start_episode_index: int, start_data_index: int, fps: float
) -> dict:
    """Convenience function for `eval_policy(return_episode_data=True)`

    Compiles all the rollout data into a Hugging Face dataset.

    Similar logic is implemented when datasets are pushed to hub (see: `push_to_hub`).
    """
    ep_dicts = []
    total_frames = 0
    for ep_ix in range(rollout_data["action"].shape[0]):
        # + 2 to include the first done frame and the last observation frame.
        num_frames = done_indices[ep_ix].item() + 2
        total_frames += num_frames

        # Here we do `num_frames - 1` as we don't want to include the last observation frame just yet.
        ep_dict = {
            "action": rollout_data["action"][ep_ix, : num_frames - 1],
            "episode_index": torch.tensor([start_episode_index + ep_ix] * (num_frames - 1)),
            "frame_index": torch.arange(0, num_frames - 1, 1),
            "timestamp": torch.arange(0, num_frames - 1, 1) / fps,
            "next.done": rollout_data["done"][ep_ix, : num_frames - 1],
            "next.success": rollout_data["success"][ep_ix, : num_frames - 1],
            "next.reward": rollout_data["reward"][ep_ix, : num_frames - 1].type(torch.float32),
        }

        # For the last observation frame, all other keys will just be copy padded.
        for k in ep_dict:
            ep_dict[k] = torch.cat([ep_dict[k], ep_dict[k][-1:]])

        for key in rollout_data["observation"]:
            ep_dict[key] = rollout_data["observation"][key][ep_ix, :num_frames]

        ep_dicts.append(ep_dict)

    data_dict = {}
    for key in ep_dicts[0]:
        data_dict[key] = torch.cat([x[key] for x in ep_dicts])

    data_dict["index"] = torch.arange(start_data_index, start_data_index + total_frames, 1)

    return data_dict


@parser.wrap()
def eval_main(cfg: EvalPipelineConfig):
    logging.info(pformat(asdict(cfg)))

    # Check device is available
    device = get_safe_torch_device(cfg.policy.device, log=True)
    torch.backends.cudnn.benchmark = True
    torch.backends.cuda.matmul.allow_tf32 = True
    set_seed(cfg.seed)

    logging.info(colored("Output dir:", "yellow", attrs=["bold"]) + f" {cfg.output_dir}")

    logging.info("Making environment.")
    envs = make_env(cfg.env, n_envs=cfg.eval.batch_size, use_async_envs=cfg.eval.use_async_envs)

    logging.info("Making policy.")
    policy = make_policy(
        cfg=cfg.policy,
        env_cfg=cfg.env,
    )
<<<<<<< HEAD

    policy.eval()
    preprocessor, postprocessor = make_pre_post_processors(
        policy_cfg=cfg.policy, pretrained_path=cfg.policy.pretrained_path
    )
=======
>>>>>>> 0d1e57f0

    policy.eval()
    with torch.no_grad(), torch.autocast(device_type=device.type) if cfg.policy.use_amp else nullcontext():
<<<<<<< HEAD
        info = eval_policy(
            env=env,
            policy=policy,
            preprocessor=preprocessor,
            postprocessor=postprocessor,
            n_episodes=cfg.eval.n_episodes,
=======
        info = eval_policy_all(
            envs,
            policy,
            cfg.eval.n_episodes,
>>>>>>> 0d1e57f0
            max_episodes_rendered=10,
            videos_dir=Path(cfg.output_dir) / "videos",
            start_seed=cfg.seed,
            max_parallel_tasks=cfg.env.max_parallel_tasks,
            verbose=False,
        )
        print("Overall Aggregated Metrics:")
        print(info["overall"]["aggregated"])

        # Print per-suite stats
        for task_group, task_group_info in info.items():
            if task_group == "overall":
                continue  # Skip the overall stats since we already printed it
            print(f"\nAggregated Metrics for {task_group}:")
            print(task_group_info["aggregated"])
    # Close all vec envs
    close_envs(envs)

    # Save info
    with open(Path(cfg.output_dir) / "eval_info.json", "w") as f:
        json.dump(info, f, indent=2)

    logging.info("End of eval")


# ---- typed payload returned by one task eval ----
class TaskMetrics(TypedDict):
    sum_rewards: list[float]
    max_rewards: list[float]
    successes: list[bool]
    video_paths: list[str]


ACC_KEYS = ("sum_rewards", "max_rewards", "successes", "video_paths")


def eval_policy_all(
    envs: dict[str, dict[int, gym.vector.VectorEnv]],
    policy: PreTrainedPolicy,
    n_episodes: int,
    max_episodes_rendered: int = 0,
    videos_dir: Path | None = None,
    return_episode_data: bool = False,
    start_seed: int | None = None,
    max_parallel_tasks: int = 1,
    verbose: bool = True,
) -> dict:
    """
    Evaluate a policy over a dict-of-dicts of vectorized envs:
    envs[suite_name][task_id] -> gym.vector.VectorEnv
    Returns a dict with per-suite aggregates and an 'overall' block.
    """
    global_start = time.time()

    # inner: evaluate a single (suite, task)
    def eval_one(
        task_group: str,
        task_id: int,
        env: gym.vector.VectorEnv,
        *,
        policy: PreTrainedPolicy,
        n_episodes: int,
        max_episodes_rendered: int,
        videos_dir: Path | None,
        return_episode_data: bool,
        start_seed: int | None,
    ) -> TaskMetrics:
        """Evaluates one task_id of one suite using the provided vec env."""
        if verbose:
            print(f"Evaluating: task_group={task_group}, task_id={task_id} ...")

        task_videos_dir = None
        if videos_dir is not None:
            task_videos_dir = videos_dir / f"{task_group}_{task_id}"
            task_videos_dir.mkdir(parents=True, exist_ok=True)

        task_result = eval_policy(
            env=env,
            policy=policy,
            n_episodes=n_episodes,
            max_episodes_rendered=max_episodes_rendered,
            videos_dir=task_videos_dir,
            return_episode_data=return_episode_data,
            start_seed=start_seed,
        )

        per_episode = task_result["per_episode"]
        return TaskMetrics(
            sum_rewards=[ep["sum_reward"] for ep in per_episode],
            max_rewards=[ep["max_reward"] for ep in per_episode],
            successes=[ep["success"] for ep in per_episode],
            video_paths=task_result.get("video_paths", []),
        )

    def _eval_monotask(
        envs, policy, n_episodes, max_episodes_rendered, videos_dir, return_episode_data, start_seed
    ):
        for task_group, tasks in envs.items():
            for task_id, vec in tasks.items():
                yield (
                    task_group,
                    task_id,
                    eval_one(
                        task_group,
                        task_id,
                        vec,
                        policy=policy,
                        n_episodes=n_episodes,
                        max_episodes_rendered=max_episodes_rendered,
                        videos_dir=videos_dir,
                        return_episode_data=return_episode_data,
                        start_seed=start_seed,
                    ),
                )

    def _eval_parallel(
        envs,
        policy,
        n_episodes,
        max_episodes_rendered,
        videos_dir,
        return_episode_data,
        start_seed,
        max_parallel_tasks,
    ):
        with cf.ThreadPoolExecutor(max_workers=max_parallel_tasks) as executor:
            fut2key: dict[cf.Future, tuple[str, int]] = {}
            for task_group, tasks in envs.items():
                for task_id, vec in tasks.items():
                    fut = executor.submit(
                        eval_one,
                        task_group,
                        task_id,
                        vec,
                        policy=policy,
                        n_episodes=n_episodes,
                        max_episodes_rendered=max_episodes_rendered,
                        videos_dir=videos_dir,
                        return_episode_data=return_episode_data,
                        start_seed=start_seed,
                    )
                    fut2key[fut] = (task_group, task_id)
            for fut in cf.as_completed(fut2key):
                task_group, task_id = fut2key[fut]
                yield task_group, task_id, fut.result()

    # result producer: sequential or threaded, same consumer
    def iter_task_results() -> Iterator[tuple[str, int, TaskMetrics]]:
        """
        Yield evaluation results for each (task_group, task_id).

        Depending on `max_parallel_tasks`, runs sequentially or in parallel,
        but always returns a generator of tuples:
            (task_group, task_id, TaskMetrics).
        """
        if max_parallel_tasks == 1:
            yield from _eval_monotask(
                envs, policy, n_episodes, max_episodes_rendered, videos_dir, return_episode_data, start_seed
            )
        else:
            yield from _eval_parallel(
                envs,
                policy,
                n_episodes,
                max_episodes_rendered,
                videos_dir,
                return_episode_data,
                start_seed,
                max_parallel_tasks,
            )

    # single accumulator path on the main thread
    group_acc: dict[str, dict[str, list]] = defaultdict(lambda: {k: [] for k in ACC_KEYS})
    overall: dict[str, list] = {k: [] for k in ACC_KEYS}

    for task_group, _task_id, metrics in iter_task_results():
        acc = group_acc[task_group]
        for k in ACC_KEYS:
            acc[k].extend(metrics[k])
            overall[k].extend(metrics[k])

    # build outputs
    results: dict[str, dict] = {}
    for task_group, data in group_acc.items():
        suite_rewards = data["sum_rewards"]
        suite_max = data["max_rewards"]
        suite_succ = data["successes"]
        suite_vids = data["video_paths"]

        suite_eval_s = time.time() - global_start
        suite_eval_ep_s = suite_eval_s / max(1, len(suite_rewards))

        results[task_group] = {
            "aggregated": {
                "avg_sum_reward": float(np.nanmean(suite_rewards)) if suite_rewards else float("nan"),
                "avg_max_reward": float(np.nanmean(suite_max)) if suite_max else float("nan"),
                "pc_success": float(np.nanmean(suite_succ) * 100) if suite_succ else float("nan"),
                "eval_s": suite_eval_s,
                "eval_ep_s": suite_eval_ep_s,
            },
            "video_paths": suite_vids,
            "episodes": None,
        }

    global_eval_s = time.time() - global_start
    global_eval_ep_s = global_eval_s / max(1, len(overall["sum_rewards"]))
    results["overall"] = {
        "aggregated": {
            "avg_sum_reward": float(np.nanmean(overall["sum_rewards"]))
            if overall["sum_rewards"]
            else float("nan"),
            "avg_max_reward": float(np.nanmean(overall["max_rewards"]))
            if overall["max_rewards"]
            else float("nan"),
            "pc_success": float(np.nanmean(overall["successes"]) * 100)
            if overall["successes"]
            else float("nan"),
            "eval_s": global_eval_s,
            "eval_ep_s": global_eval_ep_s,
        },
        "video_paths": overall["video_paths"],
        "episodes": None,
    }
    return results


def main():
    init_logging()
    eval_main()


if __name__ == "__main__":
    main()<|MERGE_RESOLUTION|>--- conflicted
+++ resolved
@@ -58,11 +58,7 @@
 from dataclasses import asdict
 from pathlib import Path
 from pprint import pformat
-<<<<<<< HEAD
-from typing import Any
-=======
-from typing import TypedDict
->>>>>>> 0d1e57f0
+from typing import Any, TypedDict
 
 import einops
 import gymnasium as gym
@@ -75,18 +71,13 @@
 from lerobot.configs import parser
 from lerobot.configs.eval import EvalPipelineConfig
 from lerobot.envs.factory import make_env
-<<<<<<< HEAD
-from lerobot.envs.utils import add_envs_task, check_env_attributes_and_types, preprocess_observation
-from lerobot.policies.factory import make_policy, make_pre_post_processors
-=======
 from lerobot.envs.utils import (
     add_envs_task,
     check_env_attributes_and_types,
     close_envs,
     preprocess_observation,
 )
-from lerobot.policies.factory import make_policy
->>>>>>> 0d1e57f0
+from lerobot.policies.factory import make_policy, make_pre_post_processors
 from lerobot.policies.pretrained import PreTrainedPolicy
 from lerobot.processor import PolicyAction, PolicyProcessorPipeline
 from lerobot.utils.io_utils import write_video
@@ -139,6 +130,7 @@
         The dictionary described above.
     """
     assert isinstance(policy, nn.Module), "Policy must be a PyTorch nn module."
+    device = get_device_from_parameters(policy)
 
     # Reset the policy and environments.
     policy.reset()
@@ -169,19 +161,13 @@
         if return_observations:
             all_observations.append(deepcopy(observation))
 
+        observation = preprocessor(observation)
         # Infer "task" from attributes of environments.
         # TODO: works with SyncVectorEnv but not AsyncVectorEnv
         observation = add_envs_task(env, observation)
-<<<<<<< HEAD
-        observation = preprocessor(observation)
         with torch.inference_mode():
             action = policy.select_action(observation)
         action = postprocessor(action)
-
-=======
-        with torch.inference_mode():
-            action = policy.select_action(observation)
->>>>>>> 0d1e57f0
         # Convert to CPU / numpy.
         action_numpy: np.ndarray = action.to("cpu").numpy()
         assert action_numpy.ndim == 2, "Action dimensions should be (batch, action_dim)"
@@ -245,13 +231,13 @@
 def eval_policy(
     env: gym.vector.VectorEnv,
     policy: PreTrainedPolicy,
-    preprocessor: PolicyProcessorPipeline[dict[str, Any], dict[str, Any]],
-    postprocessor: PolicyProcessorPipeline[PolicyAction, PolicyAction],
     n_episodes: int,
     max_episodes_rendered: int = 0,
     videos_dir: Path | None = None,
     return_episode_data: bool = False,
     start_seed: int | None = None,
+    preprocessor: PolicyProcessorPipeline[dict[str, Any], dict[str, Any]],
+    postprocessor: PolicyProcessorPipeline[PolicyAction, PolicyAction],
 ) -> dict:
     """
     Args:
@@ -505,30 +491,18 @@
         cfg=cfg.policy,
         env_cfg=cfg.env,
     )
-<<<<<<< HEAD
 
     policy.eval()
     preprocessor, postprocessor = make_pre_post_processors(
         policy_cfg=cfg.policy, pretrained_path=cfg.policy.pretrained_path
     )
-=======
->>>>>>> 0d1e57f0
-
-    policy.eval()
     with torch.no_grad(), torch.autocast(device_type=device.type) if cfg.policy.use_amp else nullcontext():
-<<<<<<< HEAD
-        info = eval_policy(
+        info = eval_policy_all(
             env=env,
             policy=policy,
             preprocessor=preprocessor,
             postprocessor=postprocessor,
             n_episodes=cfg.eval.n_episodes,
-=======
-        info = eval_policy_all(
-            envs,
-            policy,
-            cfg.eval.n_episodes,
->>>>>>> 0d1e57f0
             max_episodes_rendered=10,
             videos_dir=Path(cfg.output_dir) / "videos",
             start_seed=cfg.seed,
@@ -568,6 +542,8 @@
 def eval_policy_all(
     envs: dict[str, dict[int, gym.vector.VectorEnv]],
     policy: PreTrainedPolicy,
+    preprocessor: PolicyProcessorPipeline[dict[str, Any], dict[str, Any]],
+    postprocessor: PolicyProcessorPipeline[PolicyAction, PolicyAction],
     n_episodes: int,
     max_episodes_rendered: int = 0,
     videos_dir: Path | None = None,
@@ -590,6 +566,8 @@
         env: gym.vector.VectorEnv,
         *,
         policy: PreTrainedPolicy,
+        preprocessor: PolicyProcessorPipeline[dict[str, Any], dict[str, Any]],
+        postprocessor: PolicyProcessorPipeline[PolicyAction, PolicyAction],
         n_episodes: int,
         max_episodes_rendered: int,
         videos_dir: Path | None,
@@ -608,6 +586,8 @@
         task_result = eval_policy(
             env=env,
             policy=policy,
+            preprocessor=preprocessor,
+            postprocessor=postprocessor
             n_episodes=n_episodes,
             max_episodes_rendered=max_episodes_rendered,
             videos_dir=task_videos_dir,
@@ -636,6 +616,8 @@
                         task_id,
                         vec,
                         policy=policy,
+                        preprocessor=preprocessor,
+                        postprocessor=postprocessor,
                         n_episodes=n_episodes,
                         max_episodes_rendered=max_episodes_rendered,
                         videos_dir=videos_dir,
@@ -647,6 +629,8 @@
     def _eval_parallel(
         envs,
         policy,
+        preprocessor: PolicyProcessorPipeline[dict[str, Any], dict[str, Any]],
+        postprocessor: PolicyProcessorPipeline[PolicyAction, PolicyAction],
         n_episodes,
         max_episodes_rendered,
         videos_dir,
@@ -664,6 +648,8 @@
                         task_id,
                         vec,
                         policy=policy,
+                        preprocessor=preprocessor,
+                        postprocessor=postprocessor,
                         n_episodes=n_episodes,
                         max_episodes_rendered=max_episodes_rendered,
                         videos_dir=videos_dir,
@@ -686,17 +672,23 @@
         """
         if max_parallel_tasks == 1:
             yield from _eval_monotask(
-                envs, policy, n_episodes, max_episodes_rendered, videos_dir, return_episode_data, start_seed
+                envs, policy, preprocessor=preprocessor,
+                postprocessor=postprocessor, n_episodes=n_episodes,
+                max_episodes_rendered=max_episodes_rendered,
+                videos_dir=videos_dir, return_episode_data=return_episode_data,
+                start_seed=start_seed
             )
         else:
             yield from _eval_parallel(
                 envs,
-                policy,
-                n_episodes,
-                max_episodes_rendered,
-                videos_dir,
-                return_episode_data,
-                start_seed,
+                policy=policy,
+                preprocessor=preprocessor,
+                postprocessor=postprocessor,
+                n_episodes=n_episodes,
+                max_episodes_rendered=max_episodes_rendered,
+                videos_dir=videos_dir,
+                return_episode_data=return_episode_data,
+                start_seed=start_seed,
                 max_parallel_tasks,
             )
 
