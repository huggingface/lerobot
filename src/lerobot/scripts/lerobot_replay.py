# Copyright 2024 The HuggingFace Inc. team. All rights reserved.
#
# Licensed under the Apache License, Version 2.0 (the "License");
# you may not use this file except in compliance with the License.
# You may obtain a copy of the License at
#
#     http://www.apache.org/licenses/LICENSE-2.0
#
# Unless required by applicable law or agreed to in writing, software
# distributed under the License is distributed on an "AS IS" BASIS,
# WITHOUT WARRANTIES OR CONDITIONS OF ANY KIND, either express or implied.
# See the License for the specific language governing permissions and
# limitations under the License.

"""
Replays the actions of an episode from a dataset on a robot.

Examples:

```shell
lerobot-replay \
    --robot.type=so100_follower \
    --robot.port=/dev/tty.usbmodem58760431541 \
    --robot.id=black \
    --dataset.repo_id=aliberts/record-test \
    --dataset.episode=0
```

Example replay with bimanual so100:
```shell
lerobot-replay \
  --robot.type=bi_so100_follower \
  --robot.left_arm_port=/dev/tty.usbmodem5A460851411 \
  --robot.right_arm_port=/dev/tty.usbmodem5A460812391 \
  --robot.id=bimanual_follower \
  --dataset.repo_id=${HF_USER}/bimanual-so100-handover-cube \
  --dataset.episode=0
```

"""

import logging
import time
from dataclasses import asdict, dataclass
from pathlib import Path
from pprint import pformat

from lerobot.configs import parser
from lerobot.datasets.lerobot_dataset import LeRobotDataset
from lerobot.processor import (
    make_default_robot_action_processor,
)
from lerobot.robots import (  # noqa: F401
    Robot,
    RobotConfig,
    bi_so100_follower,
<<<<<<< HEAD
    biwheel_base,
=======
    bi_so101_follower,
>>>>>>> 3648c6c1
    hope_jr,
    koch_follower,
    lekiwi_base,
    make_robot_from_config,
    so100_follower,
    so101_follower,
    xlerobot_mount,
    xlerobot
)
from lerobot.utils.constants import ACTION
from lerobot.utils.import_utils import register_third_party_devices
from lerobot.utils.robot_utils import busy_wait
from lerobot.utils.utils import (
    init_logging,
    log_say,
)


@dataclass
class DatasetReplayConfig:
    # Dataset identifier. By convention it should match '{hf_username}/{dataset_name}' (e.g. `lerobot/test`).
    repo_id: str
    # Episode to replay.
    episode: int
    # Root directory where the dataset will be stored (e.g. 'dataset/path').
    root: str | Path | None = None
    # Limit the frames per second. By default, uses the policy fps.
    fps: int = 30


@dataclass
class ReplayConfig:
    robot: RobotConfig
    dataset: DatasetReplayConfig
    # Use vocal synthesis to read events.
    play_sounds: bool = True


@parser.wrap()
def replay(cfg: ReplayConfig):
    init_logging()
    logging.info(pformat(asdict(cfg)))

    robot_action_processor = make_default_robot_action_processor()

    robot = make_robot_from_config(cfg.robot)
    dataset = LeRobotDataset(cfg.dataset.repo_id, root=cfg.dataset.root, episodes=[cfg.dataset.episode])

    # Filter dataset to only include frames from the specified episode since episodes are chunked in dataset V3.0
    episode_frames = dataset.hf_dataset.filter(lambda x: x["episode_index"] == cfg.dataset.episode)
    actions = episode_frames.select_columns(ACTION)

    robot.connect()

    log_say("Replaying episode", cfg.play_sounds, blocking=True)
    for idx in range(len(episode_frames)):
        start_episode_t = time.perf_counter()

        action_array = actions[idx][ACTION]
        action = {}
        for i, name in enumerate(dataset.features[ACTION]["names"]):
            action[name] = action_array[i]

        robot_obs = robot.get_observation()

        processed_action = robot_action_processor((action, robot_obs))

        _ = robot.send_action(processed_action)

        dt_s = time.perf_counter() - start_episode_t
        busy_wait(1 / dataset.fps - dt_s)

    robot.disconnect()


def main():
    register_third_party_devices()
    replay()


if __name__ == "__main__":
    main()<|MERGE_RESOLUTION|>--- conflicted
+++ resolved
@@ -54,11 +54,8 @@
     Robot,
     RobotConfig,
     bi_so100_follower,
-<<<<<<< HEAD
+    bi_so101_follower,
     biwheel_base,
-=======
-    bi_so101_follower,
->>>>>>> 3648c6c1
     hope_jr,
     koch_follower,
     lekiwi_base,
