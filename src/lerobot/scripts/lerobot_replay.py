--- conflicted
+++ resolved
@@ -58,11 +58,8 @@
     hope_jr,
     koch_follower,
     make_robot_from_config,
-<<<<<<< HEAD
     reachy2,
-=======
     omx_follower,
->>>>>>> 12043b3b
     so100_follower,
     so101_follower,
 )
