--- conflicted
+++ resolved
@@ -61,19 +61,15 @@
         from .homunculus import HomunculusArm
 
         return HomunculusArm(config)
-<<<<<<< HEAD
+    elif config.type == "bi_so100_leader":
+        from .bi_so100_leader import BiSO100Leader
+
+        return BiSO100Leader(config)
     elif "." in config.type:
         # If the type is a full module path, import it dynamically
         module_path, class_name = config.type.rsplit(".", 1)
         module = __import__(module_path, fromlist=[class_name])
         teleop_class = getattr(module, class_name)
         return teleop_class(config)
-
-=======
-    elif config.type == "bi_so100_leader":
-        from .bi_so100_leader import BiSO100Leader
-
-        return BiSO100Leader(config)
->>>>>>> 0938a1d8
     else:
         raise ValueError(config.type)