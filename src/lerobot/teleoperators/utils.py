--- conflicted
+++ resolved
@@ -81,17 +81,14 @@
         from .reachy2_teleoperator import Reachy2Teleoperator
 
         return Reachy2Teleoperator(config)
-<<<<<<< HEAD
     elif config.type == "lekiwi_base_gamepad":
         from .lekiwi_base_gamepad.teleop_lekiwi_base_gamepad import LeKiwiBaseTeleop
 
         return LeKiwiBaseTeleop(config)
-=======
     elif config.type == "xlerobot_mount_gamepad":
         from .xlerobot_mount_gamepad import XLeRobotMountGamepadTeleop
 
         return XLeRobotMountGamepadTeleop(config)
->>>>>>> 268f4b01
     else:
         try:
             return cast(Teleoperator, make_device_from_device_class(config))
