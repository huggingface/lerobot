--- conflicted
+++ resolved
@@ -69,15 +69,12 @@
         from .bi_so100_leader import BiSO100Leader
 
         return BiSO100Leader(config)
-<<<<<<< HEAD
-    elif config.type == "bi_starai_leader":
-        from .bi_starai_leader import BiStaraiLeader
-        return BiStaraiLeader(config)
-=======
     elif config.type == "reachy2_teleoperator":
         from .reachy2_teleoperator import Reachy2Teleoperator
 
         return Reachy2Teleoperator(config)
->>>>>>> d602e816
+    elif config.type == "bi_starai_leader":
+        from .bi_starai_leader import BiStaraiLeader
+        return BiStaraiLeader(config)
     else:
         raise ValueError(config.type)