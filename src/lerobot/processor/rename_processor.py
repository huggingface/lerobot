#!/usr/bin/env python

# Copyright 2025 The HuggingFace Inc. team. All rights reserved.
#
# Licensed under the Apache License, Version 2.0 (the "License");
# you may not use this file except in compliance with the License.
# You may obtain a copy of the License at
#
#     http://www.apache.org/licenses/LICENSE-2.0
#
# Unless required by applicable law or agreed to in writing, software
# distributed under the License is distributed on an "AS IS" BASIS,
# WITHOUT WARRANTIES OR CONDITIONS OF ANY KIND, either express or implied.
# See the License for the specific language governing permissions and
# limitations under the License.
from dataclasses import dataclass, field
from typing import Any

from lerobot.configs.types import PolicyFeature
from lerobot.processor.pipeline import (
    ObservationProcessor,
    ProcessorStepRegistry,
)


@dataclass
@ProcessorStepRegistry.register(name="rename_processor")
class RenameProcessor(ObservationProcessor):
    """Rename processor that renames keys in the observation."""

    rename_map: dict[str, str] = field(default_factory=dict)

    def observation(self, observation):
        processed_obs = {}
        for key, value in observation.items():
            if key in self.rename_map:
                processed_obs[self.rename_map[key]] = value
            else:
                processed_obs[key] = value

        return processed_obs

    def get_config(self) -> dict[str, Any]:
        return {"rename_map": self.rename_map}

<<<<<<< HEAD
    def state_dict(self) -> dict[str, torch.Tensor]:
        return {}

    def load_state_dict(self, state: dict[str, torch.Tensor]) -> None:
        pass

    def features(self, features: dict[str, PolicyFeature]) -> dict[str, PolicyFeature]:
=======
    def feature_contract(self, features: dict[str, PolicyFeature]) -> dict[str, PolicyFeature]:
>>>>>>> 0524551f
        """Transforms:
        - Each key in the observation that appears in `rename_map` is renamed to its value.
        - Keys not in `rename_map` remain unchanged.
        """
        return {self.rename_map.get(k, k): v for k, v in features.items()}<|MERGE_RESOLUTION|>--- conflicted
+++ resolved
@@ -43,17 +43,7 @@
     def get_config(self) -> dict[str, Any]:
         return {"rename_map": self.rename_map}
 
-<<<<<<< HEAD
-    def state_dict(self) -> dict[str, torch.Tensor]:
-        return {}
-
-    def load_state_dict(self, state: dict[str, torch.Tensor]) -> None:
-        pass
-
     def features(self, features: dict[str, PolicyFeature]) -> dict[str, PolicyFeature]:
-=======
-    def feature_contract(self, features: dict[str, PolicyFeature]) -> dict[str, PolicyFeature]:
->>>>>>> 0524551f
         """Transforms:
         - Each key in the observation that appears in `rename_map` is renamed to its value.
         - Keys not in `rename_map` remain unchanged.
