--- conflicted
+++ resolved
@@ -17,15 +17,7 @@
 from .batch_processor import ToBatchProcessor
 from .device_processor import DeviceProcessor
 from .normalize_processor import NormalizerProcessor, UnnormalizerProcessor, hotswap_stats
-<<<<<<< HEAD
-from .observation_processor import (
-    ImageProcessor,
-    StateProcessor,
-    VanillaObservationProcessor,
-)
-=======
 from .observation_processor import VanillaObservationProcessor
->>>>>>> 0524551f
 from .pipeline import (
     ActionProcessor,
     DoneProcessor,
@@ -59,10 +51,6 @@
     "RenameProcessor",
     "RewardProcessor",
     "RobotProcessor",
-<<<<<<< HEAD
-    "StateProcessor",
-=======
->>>>>>> 0524551f
     "ToBatchProcessor",
     "TokenizerProcessor",
     "TransitionKey",
