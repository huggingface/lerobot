#!/usr/bin/env python

# Copyright 2025 The HuggingFace Inc. team. All rights reserved.
#
# Licensed under the Apache License, Version 2.0 (the "License");
# you may not use this file except in compliance with the License.
# You may not use this file except in compliance with the License.
# You may obtain a copy of the License at
#
#     http://www.apache.org/licenses/LICENSE-2.0
#
# Unless required by applicable law or agreed to in writing, software
# distributed under the License is distributed on an "AS IS" BASIS,
# WITHOUT WARRANTIES OR CONDITIONS OF ANY KIND, either express or implied.
# See the License for the specific language governing permissions and
# limitations under the License.

from __future__ import annotations

from copy import deepcopy
from dataclasses import dataclass, field
from typing import Any

import torch
from torch import Tensor

from lerobot.configs.types import FeatureType, NormalizationMode, PipelineFeatureType, PolicyFeature
from lerobot.datasets.lerobot_dataset import LeRobotDataset
from lerobot.utils.constants import ACTION

from .converters import from_tensor_to_numpy, to_tensor
from .core import EnvTransition, PolicyAction, TransitionKey
from .pipeline import PolicyProcessorPipeline, ProcessorStep, ProcessorStepRegistry


@dataclass
class _NormalizationMixin:
    """
    A mixin class providing core functionality for normalization and unnormalization.

    This class manages normalization statistics (`stats`), converts them to tensors for
    efficient computation, handles device placement, and implements the logic for
    applying normalization transformations (mean/std and min/max). It is designed to
    be inherited by concrete `ProcessorStep` implementations and should not be used
    directly.

    **Stats Override Preservation:**
    When stats are explicitly provided during construction (e.g., via overrides in
    `DataProcessorPipeline.from_pretrained()`), they are preserved even when
    `load_state_dict()` is called. This allows users to override normalization
    statistics from saved models while keeping the rest of the model state intact.

    Examples:
        ```python
        # Common use case: Override with dataset stats
        from lerobot.datasets import LeRobotDataset

        dataset = LeRobotDataset("my_dataset")
        pipeline = DataProcessorPipeline.from_pretrained(
            "model_path", overrides={"normalizer_processor": {"stats": dataset.meta.stats}}
        )
        # dataset.meta.stats will be used, not the stats from the saved model

        # Custom stats override
        custom_stats = {"action": {"mean": [0.0], "std": [1.0]}}
        pipeline = DataProcessorPipeline.from_pretrained(
            "model_path", overrides={"normalizer_processor": {"stats": custom_stats}}
        )
        ```

    Attributes:
        features: A dictionary mapping feature names to `PolicyFeature` objects, defining
            the data structure to be processed.
        norm_map: A dictionary mapping `FeatureType` to `NormalizationMode`, specifying
            which normalization method to use for each type of feature.
        stats: A dictionary containing the normalization statistics (e.g., mean, std,
            min, max) for each feature.
        device: The PyTorch device on which to store and perform tensor operations.
        eps: A small epsilon value to prevent division by zero in normalization
            calculations.
        normalize_observation_keys: An optional set of keys to selectively apply
            normalization to specific observation features.
        _tensor_stats: An internal dictionary holding the normalization statistics as
            PyTorch tensors.
        _stats_explicitly_provided: Internal flag tracking whether stats were explicitly
            provided during construction (used for override preservation).
    """

    features: dict[str, PolicyFeature]
    norm_map: dict[FeatureType, NormalizationMode]
    stats: dict[str, dict[str, Any]] | None = None
    device: torch.device | str | None = None
    dtype: torch.dtype | None = None
    eps: float = 1e-8
    normalize_observation_keys: set[str] | None = None

    _tensor_stats: dict[str, dict[str, Tensor]] = field(default_factory=dict, init=False, repr=False)
    _stats_explicitly_provided: bool = field(default=False, init=False, repr=False)

    def __post_init__(self):
        """
        Initializes the mixin after dataclass construction.

        This method handles the robust deserialization of `features` and `norm_map`
        from JSON-compatible formats (where enums become strings and tuples become
        lists) and converts the provided `stats` dictionary into a dictionary of
        tensors (`_tensor_stats`) on the specified device.
        """
        # Track if stats were explicitly provided (not None and not empty)
        self._stats_explicitly_provided = self.stats is not None and bool(self.stats)
        # Robust JSON deserialization handling (guard empty maps).
        if self.features:
            first_val = next(iter(self.features.values()))
            if isinstance(first_val, dict):
                reconstructed = {}
                for key, ft_dict in self.features.items():
                    reconstructed[key] = PolicyFeature(
                        type=FeatureType(ft_dict["type"]), shape=tuple(ft_dict["shape"])
                    )
                self.features = reconstructed

        # if keys are strings (JSON), rebuild enum map
        if self.norm_map and all(isinstance(k, str) for k in self.norm_map):
            reconstructed = {}
            for ft_type_str, norm_mode_str in self.norm_map.items():
                reconstructed[FeatureType(ft_type_str)] = NormalizationMode(norm_mode_str)
            self.norm_map = reconstructed

        # Convert stats to tensors and move to the target device once during initialization.
        self.stats = self.stats or {}
        if self.dtype is None:
            self.dtype = torch.float32
        self._tensor_stats = to_tensor(self.stats, device=self.device, dtype=self.dtype)

    def to(
        self, device: torch.device | str | None = None, dtype: torch.dtype | None = None
    ) -> _NormalizationMixin:
        """
        Moves the processor's normalization stats to the specified device.

        Args:
            device: The target PyTorch device.

        Returns:
            The instance of the class, allowing for method chaining.
        """
        if device is not None:
            self.device = device
        if dtype is not None:
            self.dtype = dtype
        self._tensor_stats = to_tensor(self.stats, device=self.device, dtype=self.dtype)
        return self

    def state_dict(self) -> dict[str, Tensor]:
        """
        Returns the normalization statistics as a flat state dictionary.

        All tensors are moved to the CPU before being returned, which is standard practice
        for saving state dictionaries.

        Returns:
            A flat dictionary mapping from `'feature_name.stat_name'` to the
            corresponding statistics tensor on the CPU.
        """
        flat: dict[str, Tensor] = {}
        for key, sub in self._tensor_stats.items():
            for stat_name, tensor in sub.items():
                flat[f"{key}.{stat_name}"] = tensor.cpu()  # Always save to CPU
        return flat

    def load_state_dict(self, state: dict[str, Tensor]) -> None:
        """
        Loads normalization statistics from a state dictionary.

        The loaded tensors are moved to the processor's configured device.

        **Stats Override Preservation:**
        If stats were explicitly provided during construction (e.g., via overrides in
        `DataProcessorPipeline.from_pretrained()`), they are preserved and the state
        dictionary is ignored. This allows users to override normalization statistics
        while still loading the rest of the model state.

        This behavior is crucial for scenarios where users want to adapt a pretrained
        model to a new dataset with different statistics without retraining the entire
        model.

        Args:
            state: A flat state dictionary with keys in the format
                   `'feature_name.stat_name'`.

        Note:
            When stats are preserved due to explicit provision, only the tensor
            representation is updated to ensure consistency with the current device
            and dtype settings.
        """
        # If stats were explicitly provided during construction, preserve them
        if self._stats_explicitly_provided and self.stats is not None:
            # Don't load from state_dict, keep the explicitly provided stats
            # But ensure _tensor_stats is properly initialized
            self._tensor_stats = to_tensor(self.stats, device=self.device, dtype=self.dtype)  # type: ignore[assignment]
            return

        # Normal behavior: load stats from state_dict
        self._tensor_stats.clear()
        for flat_key, tensor in state.items():
            key, stat_name = flat_key.rsplit(".", 1)
            # Load to the processor's configured device.
            self._tensor_stats.setdefault(key, {})[stat_name] = tensor.to(
                dtype=torch.float32, device=self.device
            )

        # Reconstruct the original stats dict from tensor stats for compatibility with to() method
        # and other functions that rely on self.stats
        self.stats = {}
        for key, tensor_dict in self._tensor_stats.items():
            self.stats[key] = {}
            for stat_name, tensor in tensor_dict.items():
                # Convert tensor back to python/numpy format
                self.stats[key][stat_name] = from_tensor_to_numpy(tensor)

    def get_config(self) -> dict[str, Any]:
        """
        Returns a serializable dictionary of the processor's configuration.

        This method is used when saving the processor to disk, ensuring that its
        configuration can be reconstructed later.

        Returns:
            A JSON-serializable dictionary containing the configuration.
        """
        config = {
            "eps": self.eps,
            "features": {
                key: {"type": ft.type.value, "shape": ft.shape} for key, ft in self.features.items()
            },
            "norm_map": {ft_type.value: norm_mode.value for ft_type, norm_mode in self.norm_map.items()},
        }
        if self.normalize_observation_keys is not None:
            config["normalize_observation_keys"] = sorted(self.normalize_observation_keys)
        return config

    def _normalize_observation(self, observation: dict[str, Any], inverse: bool) -> dict[str, Tensor]:
        """
        Applies (un)normalization to all relevant features in an observation dictionary.

        Args:
            observation: The observation dictionary to process.
            inverse: If `True`, applies unnormalization; otherwise, applies normalization.

        Returns:
            A new observation dictionary with the transformed tensor values.
        """
        new_observation = dict(observation)
        for key, feature in self.features.items():
            if self.normalize_observation_keys is not None and key not in self.normalize_observation_keys:
                continue
            if feature.type != FeatureType.ACTION and key in new_observation:
                # Convert to tensor but preserve original dtype for adaptation logic
                tensor = torch.as_tensor(new_observation[key])
                new_observation[key] = self._apply_transform(tensor, key, feature.type, inverse=inverse)
        return new_observation

    def _normalize_action(self, action: Tensor, inverse: bool) -> Tensor:
        # Convert to tensor but preserve original dtype for adaptation logic
        """
        Applies (un)normalization to an action tensor.

        Args:
            action: The action tensor to process.
            inverse: If `True`, applies unnormalization; otherwise, applies normalization.

        Returns:
            The transformed action tensor.
        """
        processed_action = self._apply_transform(action, ACTION, FeatureType.ACTION, inverse=inverse)
        return processed_action

    def _apply_transform(
        self, tensor: Tensor, key: str, feature_type: FeatureType, *, inverse: bool = False
    ) -> Tensor:
        """
        Core logic to apply a normalization or unnormalization transformation to a tensor.

        This method selects the appropriate normalization mode based on the feature type
        and applies the corresponding mathematical operation.

        Normalization Modes:
          - MEAN_STD: Centers data around zero with unit variance.
          - MIN_MAX: Scales data to [-1, 1] range using actual min/max values.
          - QUANTILES: Scales data to [-1, 1] range using 1st and 99th percentiles (q01/q99).
          - QUANTILE10: Scales data to [-1, 1] range using 10th and 90th percentiles (q10/q90).

        Args:
            tensor: The input tensor to transform.
            key: The feature key corresponding to the tensor.
            feature_type: The `FeatureType` of the tensor.
            inverse: If `True`, applies the inverse transformation (unnormalization).

        Returns:
            The transformed tensor.

        Raises:
            ValueError: If an unsupported normalization mode is encountered.
        """
        norm_mode = self.norm_map.get(feature_type, NormalizationMode.IDENTITY)
        if norm_mode == NormalizationMode.IDENTITY:
            import logging
            logging.debug(f"🔍 Normalization SKIPPED for '{key}': norm_mode is IDENTITY")
            return tensor
        
        if key not in self._tensor_stats:
            import logging
            logging.warning(f"⚠️  Normalization SKIPPED for '{key}': No stats found! Available stats keys: {list(self._tensor_stats.keys())}")
            return tensor

        if norm_mode not in (
            NormalizationMode.MEAN_STD,
            NormalizationMode.MIN_MAX,
            NormalizationMode.QUANTILES,
            NormalizationMode.QUANTILE10,
        ):
            raise ValueError(f"Unsupported normalization mode: {norm_mode}")

        # For Accelerate compatibility: Ensure stats are on the same device and dtype as the input tensor
        if self._tensor_stats and key in self._tensor_stats:
            first_stat = next(iter(self._tensor_stats[key].values()))
            if first_stat.device != tensor.device or first_stat.dtype != tensor.dtype:
                self.to(device=tensor.device, dtype=tensor.dtype)

        stats = self._tensor_stats[key]

        if norm_mode == NormalizationMode.MEAN_STD:
            mean = stats.get("mean", None)
            std = stats.get("std", None)
            if mean is None or std is None:
                raise ValueError(
                    "MEAN_STD normalization mode requires mean and std stats, please update the dataset with the correct stats"
                )

            mean, std = stats["mean"], stats["std"]
            # Avoid division by zero by adding a small epsilon.
            denom = std + self.eps
            if inverse:
                return tensor * std + mean
            return (tensor - mean) / denom

        if norm_mode == NormalizationMode.MIN_MAX:
            min_val = stats.get("min", None)
            max_val = stats.get("max", None)
            if min_val is None or max_val is None:
                raise ValueError(
                    "MIN_MAX normalization mode requires min and max stats, please update the dataset with the correct stats"
                )

            min_val, max_val = stats["min"], stats["max"]
            denom = max_val - min_val
            # When min_val == max_val, substitute the denominator with a small epsilon
            # to prevent division by zero. This consistently maps an input equal to
            # min_val to -1, ensuring a stable transformation.
            denom = torch.where(
                denom == 0, torch.tensor(self.eps, device=tensor.device, dtype=tensor.dtype), denom
            )
            if inverse:
                # Map from [-1, 1] back to [min, max]
                return (tensor + 1) / 2 * denom + min_val
            # Map from [min, max] to [-1, 1]
            return 2 * (tensor - min_val) / denom - 1

        if norm_mode == NormalizationMode.QUANTILES:
            q01 = stats.get("q01", None)
            q99 = stats.get("q99", None)
            if q01 is None or q99 is None:
                raise ValueError(
                    "QUANTILES normalization mode requires q01 and q99 stats, please update the dataset with the correct stats using the `augment_dataset_quantile_stats.py` script"
                )

            denom = q99 - q01
            # Avoid division by zero by adding epsilon when quantiles are identical
            denom = torch.where(
                denom == 0, torch.tensor(self.eps, device=tensor.device, dtype=tensor.dtype), denom
            )
            if inverse:
<<<<<<< HEAD
                return tensor * denom + q01
=======
                return (tensor + 1.0) * denom / 2.0 + q01
>>>>>>> 6f5bb4d4
            return 2.0 * (tensor - q01) / denom - 1.0

        if norm_mode == NormalizationMode.QUANTILE10:
            q10 = stats.get("q10", None)
            q90 = stats.get("q90", None)
            if q10 is None or q90 is None:
                raise ValueError(
                    "QUANTILE10 normalization mode requires q10 and q90 stats, please update the dataset with the correct stats using the `augment_dataset_quantile_stats.py` script"
                )

            denom = q90 - q10
            # Avoid division by zero by adding epsilon when quantiles are identical
            denom = torch.where(
                denom == 0, torch.tensor(self.eps, device=tensor.device, dtype=tensor.dtype), denom
            )
            if inverse:
<<<<<<< HEAD
                return tensor * denom + q10
=======
                return (tensor + 1.0) * denom / 2.0 + q10
>>>>>>> 6f5bb4d4
            return 2.0 * (tensor - q10) / denom - 1.0

        # If necessary stats are missing, return input unchanged.
        return tensor


@dataclass
@ProcessorStepRegistry.register(name="normalizer_processor")
class NormalizerProcessorStep(_NormalizationMixin, ProcessorStep):
    """
    A processor step that applies normalization to observations and actions in a transition.

    This class uses the logic from `_NormalizationMixin` to perform forward normalization
    (e.g., scaling data to have zero mean and unit variance, or to the range [-1, 1]).
    It is typically used in the pre-processing pipeline before feeding data to a policy.
    """

    @classmethod
    def from_lerobot_dataset(
        cls,
        dataset: LeRobotDataset,
        features: dict[str, PolicyFeature],
        norm_map: dict[FeatureType, NormalizationMode],
        *,
        normalize_observation_keys: set[str] | None = None,
        eps: float = 1e-8,
        device: torch.device | str | None = None,
    ) -> NormalizerProcessorStep:
        """
        Creates a `NormalizerProcessorStep` instance using statistics from a `LeRobotDataset`.

        Args:
            dataset: The dataset from which to extract normalization statistics.
            features: The feature definition for the processor.
            norm_map: The mapping from feature types to normalization modes.
            normalize_observation_keys: An optional set of observation keys to normalize.
            eps: A small epsilon value for numerical stability.
            device: The target device for the processor.

        Returns:
            A new instance of `NormalizerProcessorStep`.
        """
        return cls(
            features=features,
            norm_map=norm_map,
            stats=dataset.meta.stats,
            normalize_observation_keys=normalize_observation_keys,
            eps=eps,
            device=device,
        )

    def __call__(self, transition: EnvTransition) -> EnvTransition:
        new_transition = transition.copy()

        # Handle observation normalization.
        observation = new_transition.get(TransitionKey.OBSERVATION)
        if observation is not None:
            new_transition[TransitionKey.OBSERVATION] = self._normalize_observation(
                observation, inverse=False
            )

        # Handle action normalization.
        action = new_transition.get(TransitionKey.ACTION)

        if action is None:
            return new_transition

        if not isinstance(action, PolicyAction):
            raise ValueError(f"Action should be a PolicyAction type got {type(action)}")

        new_transition[TransitionKey.ACTION] = self._normalize_action(action, inverse=False)

        return new_transition

    def transform_features(
        self, features: dict[PipelineFeatureType, dict[str, PolicyFeature]]
    ) -> dict[PipelineFeatureType, dict[str, PolicyFeature]]:
        return features


@dataclass
@ProcessorStepRegistry.register(name="unnormalizer_processor")
class UnnormalizerProcessorStep(_NormalizationMixin, ProcessorStep):
    """
    A processor step that applies unnormalization to observations and actions.

    This class inverts the normalization process, scaling data back to its original
    range. It is typically used in the post-processing pipeline to convert a policy's
    normalized action output into a format that can be executed by a robot or
    environment.
    """

    @classmethod
    def from_lerobot_dataset(
        cls,
        dataset: LeRobotDataset,
        features: dict[str, PolicyFeature],
        norm_map: dict[FeatureType, NormalizationMode],
        *,
        device: torch.device | str | None = None,
    ) -> UnnormalizerProcessorStep:
        """
        Creates an `UnnormalizerProcessorStep` using statistics from a `LeRobotDataset`.

        Args:
            dataset: The dataset from which to extract normalization statistics.
            features: The feature definition for the processor.
            norm_map: The mapping from feature types to normalization modes.
            device: The target device for the processor.

        Returns:
            A new instance of `UnnormalizerProcessorStep`.
        """
        return cls(features=features, norm_map=norm_map, stats=dataset.meta.stats, device=device)

    def __call__(self, transition: EnvTransition) -> EnvTransition:
        new_transition = transition.copy()

        # Handle observation unnormalization.
        observation = new_transition.get(TransitionKey.OBSERVATION)
        if observation is not None:
            new_transition[TransitionKey.OBSERVATION] = self._normalize_observation(observation, inverse=True)

        # Handle action unnormalization.
        action = new_transition.get(TransitionKey.ACTION)

        if action is None:
            return new_transition
        if not isinstance(action, PolicyAction):
            raise ValueError(f"Action should be a PolicyAction type got {type(action)}")

        new_transition[TransitionKey.ACTION] = self._normalize_action(action, inverse=True)

        return new_transition

    def transform_features(
        self, features: dict[PipelineFeatureType, dict[str, PolicyFeature]]
    ) -> dict[PipelineFeatureType, dict[str, PolicyFeature]]:
        return features


def hotswap_stats(
    policy_processor: PolicyProcessorPipeline, stats: dict[str, dict[str, Any]]
) -> PolicyProcessorPipeline:
    """
    Replaces normalization statistics in an existing `PolicyProcessorPipeline` instance.

    This function creates a deep copy of the provided pipeline and updates the
    statistics of any `NormalizerProcessorStep` or `UnnormalizerProcessorStep` it
    contains. This is useful for adapting a trained policy to a new environment or
    dataset with different data distributions without having to reconstruct the entire
    pipeline.

    Args:
        policy_processor: The policy processor pipeline to modify.
        stats: The new dictionary of normalization statistics to apply.

    Returns:
        A new `PolicyProcessorPipeline` instance with the updated statistics.
    """
    rp = deepcopy(policy_processor)
    for step in rp.steps:
        if isinstance(step, _NormalizationMixin):
            step.stats = stats
            # Re-initialize tensor_stats on the correct device.
            step._tensor_stats = to_tensor(stats, device=step.device, dtype=step.dtype)  # type: ignore[assignment]
    return rp<|MERGE_RESOLUTION|>--- conflicted
+++ resolved
@@ -303,14 +303,7 @@
             ValueError: If an unsupported normalization mode is encountered.
         """
         norm_mode = self.norm_map.get(feature_type, NormalizationMode.IDENTITY)
-        if norm_mode == NormalizationMode.IDENTITY:
-            import logging
-            logging.debug(f"🔍 Normalization SKIPPED for '{key}': norm_mode is IDENTITY")
-            return tensor
-        
-        if key not in self._tensor_stats:
-            import logging
-            logging.warning(f"⚠️  Normalization SKIPPED for '{key}': No stats found! Available stats keys: {list(self._tensor_stats.keys())}")
+        if norm_mode == NormalizationMode.IDENTITY or key not in self._tensor_stats:
             return tensor
 
         if norm_mode not in (
@@ -380,11 +373,7 @@
                 denom == 0, torch.tensor(self.eps, device=tensor.device, dtype=tensor.dtype), denom
             )
             if inverse:
-<<<<<<< HEAD
-                return tensor * denom + q01
-=======
                 return (tensor + 1.0) * denom / 2.0 + q01
->>>>>>> 6f5bb4d4
             return 2.0 * (tensor - q01) / denom - 1.0
 
         if norm_mode == NormalizationMode.QUANTILE10:
@@ -401,11 +390,7 @@
                 denom == 0, torch.tensor(self.eps, device=tensor.device, dtype=tensor.dtype), denom
             )
             if inverse:
-<<<<<<< HEAD
-                return tensor * denom + q10
-=======
                 return (tensor + 1.0) * denom / 2.0 + q10
->>>>>>> 6f5bb4d4
             return 2.0 * (tensor - q10) / denom - 1.0
 
         # If necessary stats are missing, return input unchanged.
