--- conflicted
+++ resolved
@@ -384,16 +384,8 @@
             if inverse:
                 tensor = torch.clamp(tensor, -1.0, 1.0)
                 return tensor * denom + q01
-<<<<<<< HEAD
-            
-            # Apply normalization and log for debugging
-            import logging
-            result = 2.0 * (tensor - q01) / denom - 1.0
-            logging.debug(f"✅ QUANTILES normalization applied to '{key}': input range [{tensor.min().item():.3f}, {tensor.max().item():.3f}] → output range [{result.min().item():.3f}, {result.max().item():.3f}]")
-=======
             result = 2.0 * (tensor - q01) / denom - 1.0
             result = torch.clamp(result, -1.0, 1.0)
->>>>>>> d4ef6df2
             return result
 
         if norm_mode == NormalizationMode.QUANTILE10:
