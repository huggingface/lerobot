--- conflicted
+++ resolved
@@ -319,21 +319,12 @@
             # Skip unnormalization if mode is IDENTITY
             if norm_mode is NormalizationMode.IDENTITY:
                 unnormalized_info[key] = "IDENTITY"
-<<<<<<< HEAD
                 continue
 
             # Skip if no stats available for this key
             if key not in self._tensor_stats:
                 continue
 
-=======
-                continue
-
-            # Skip if no stats available for this key
-            if key not in self._tensor_stats:
-                continue
-
->>>>>>> 0524551f
             orig_val = processed[key]
             tensor = (
                 orig_val.to(dtype=torch.float32)
@@ -359,7 +350,6 @@
 
     def _unnormalize_action(self, action, unnormalized_info):
         if action is None:
-<<<<<<< HEAD
             return action
 
         # Check the normalization mode for actions
@@ -370,18 +360,6 @@
             unnormalized_info["action"] = "IDENTITY"
             return action
 
-=======
-            return action
-
-        # Check the normalization mode for actions
-        norm_mode = self.norm_map.get(FeatureType.ACTION, NormalizationMode.IDENTITY)
-
-        # Skip unnormalization if mode is IDENTITY
-        if norm_mode is NormalizationMode.IDENTITY:
-            unnormalized_info["action"] = "IDENTITY"
-            return action
-
->>>>>>> 0524551f
         # Skip if no stats available for actions
         if "action" not in self._tensor_stats:
             return action
@@ -454,12 +432,9 @@
     def reset(self):
         pass
 
-<<<<<<< HEAD
-=======
-    def feature_contract(self, features: dict[str, PolicyFeature]) -> dict[str, PolicyFeature]:
+    def features(self, features: dict[str, PolicyFeature]) -> dict[str, PolicyFeature]:
         return features
 
->>>>>>> 0524551f
 
 def hotswap_stats(robot_processor: RobotProcessor, stats: dict[str, dict[str, Any]]) -> RobotProcessor:
     robot_processor = deepcopy(robot_processor)
