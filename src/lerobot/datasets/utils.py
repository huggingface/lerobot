#!/usr/bin/env python

# Copyright 2024 The HuggingFace Inc. team. All rights reserved.
#
# Licensed under the Apache License, Version 2.0 (the "License");
# you may not use this file except in compliance with the License.
# You may obtain a copy of the License at
#
#     http://www.apache.org/licenses/LICENSE-2.0
#
# Unless required by applicable law or agreed to in writing, software
# distributed under the License is distributed on an "AS IS" BASIS,
# WITHOUT WARRANTIES OR CONDITIONS OF ANY KIND, either express or implied.
# See the License for the specific language governing permissions and
# limitations under the License.
import contextlib
import importlib.resources
import json
import logging
<<<<<<< HEAD
import subprocess
from collections import deque
from collections.abc import Iterable, Iterator
from pathlib import Path
from pprint import pformat
from types import SimpleNamespace
from typing import Any, Deque, Generic, TypeVar
=======
from collections.abc import Iterator
from pathlib import Path
from pprint import pformat
from typing import Any
>>>>>>> 3991d6f9

import datasets
import numpy as np
import packaging.version
import pandas
import pandas as pd
import pyarrow.parquet as pq
import torch
from datasets import Dataset, concatenate_datasets
from datasets.table import embed_table_storage
from huggingface_hub import DatasetCard, DatasetCardData, HfApi
from huggingface_hub.errors import RevisionNotFoundError
from PIL import Image as PILImage
from torchvision import transforms

from lerobot.configs.types import FeatureType, PolicyFeature
from lerobot.datasets.backward_compatibility import (
    FUTURE_MESSAGE,
    BackwardCompatibilityError,
    ForwardCompatibilityError,
)
from lerobot.utils.utils import is_valid_numpy_dtype_string

DEFAULT_CHUNK_SIZE = 1000  # Max number of files per chunk
DEFAULT_DATA_FILE_SIZE_IN_MB = 100  # Max size per file
DEFAULT_VIDEO_FILE_SIZE_IN_MB = 500  # Max size per file

INFO_PATH = "meta/info.json"
STATS_PATH = "meta/stats.json"

EPISODES_DIR = "meta/episodes"
DATA_DIR = "data"
VIDEO_DIR = "videos"

CHUNK_FILE_PATTERN = "chunk-{chunk_index:03d}/file-{file_index:03d}"
DEFAULT_TASKS_PATH = "meta/tasks.parquet"
DEFAULT_EPISODES_PATH = EPISODES_DIR + "/" + CHUNK_FILE_PATTERN + ".parquet"
DEFAULT_DATA_PATH = DATA_DIR + "/" + CHUNK_FILE_PATTERN + ".parquet"
DEFAULT_VIDEO_PATH = VIDEO_DIR + "/{video_key}/" + CHUNK_FILE_PATTERN + ".mp4"
DEFAULT_IMAGE_PATH = "images/{image_key}/episode-{episode_index:06d}/frame-{frame_index:06d}.png"

LEGACY_EPISODES_PATH = "meta/episodes.jsonl"
LEGACY_EPISODES_STATS_PATH = "meta/episodes_stats.jsonl"
LEGACY_TASKS_PATH = "meta/tasks.jsonl"
LEGACY_DEFAULT_VIDEO_PATH = "videos/chunk-{episode_chunk:03d}/{video_key}/episode_{episode_index:06d}.mp4"
LEGACY_DEFAULT_PARQUET_PATH = "data/chunk-{episode_chunk:03d}/episode_{episode_index:06d}.parquet"

DATASET_CARD_TEMPLATE = """
---
# Metadata will go there
---
This dataset was created using [LeRobot](https://github.com/huggingface/lerobot).

## {}

"""

DEFAULT_FEATURES = {
    "timestamp": {"dtype": "float32", "shape": (1,), "names": None},
    "frame_index": {"dtype": "int64", "shape": (1,), "names": None},
    "episode_index": {"dtype": "int64", "shape": (1,), "names": None},
    "index": {"dtype": "int64", "shape": (1,), "names": None},
    "task_index": {"dtype": "int64", "shape": (1,), "names": None},
}

T = TypeVar("T")

<<<<<<< HEAD

=======
>>>>>>> 3991d6f9
def get_parquet_file_size_in_mb(parquet_path: str | Path) -> float:
    metadata = pq.read_metadata(parquet_path)
    total_uncompressed_size = 0
    for row_group in range(metadata.num_row_groups):
        rg_metadata = metadata.row_group(row_group)
        for column in range(rg_metadata.num_columns):
            col_metadata = rg_metadata.column(column)
            total_uncompressed_size += col_metadata.total_uncompressed_size
    return total_uncompressed_size / (1024**2)


def get_hf_dataset_size_in_mb(hf_ds: Dataset) -> int:
    return hf_ds.data.nbytes // (1024**2)


<<<<<<< HEAD
=======
def get_hf_dataset_cache_dir(hf_ds: Dataset) -> Path | None:
    if hf_ds.cache_files is None or len(hf_ds.cache_files) == 0:
        return None
    return Path(hf_ds.cache_files[0]["filename"]).parents[2]


>>>>>>> 3991d6f9
def update_chunk_file_indices(chunk_idx: int, file_idx: int, chunks_size: int) -> tuple[int, int]:
    if file_idx == chunks_size - 1:
        file_idx = 0
        chunk_idx += 1
    else:
        file_idx += 1
    return chunk_idx, file_idx


def load_nested_dataset(pq_dir: Path, features: datasets.Features | None = None) -> Dataset:
    """Find parquet files in provided directory {pq_dir}/chunk-xxx/file-xxx.parquet
    Convert parquet files to pyarrow memory mapped in a cache folder for efficient RAM usage
    Concatenate all pyarrow references to return HF Dataset format

    Args:
        pq_dir: Directory containing parquet files
        features: Optional features schema to ensure consistent loading of complex types like images
    """
    paths = sorted(pq_dir.glob("*/*.parquet"))
    if len(paths) == 0:
        raise FileNotFoundError(f"Provided directory does not contain any parquet file: {pq_dir}")

    # TODO(rcadene): set num_proc to accelerate conversion to pyarrow
    datasets = [Dataset.from_parquet(str(path), features=features) for path in paths]
    return concatenate_datasets(datasets)


def get_parquet_num_frames(parquet_path: str | Path) -> int:
    metadata = pq.read_metadata(parquet_path)
    return metadata.num_rows


def get_video_size_in_mb(mp4_path: Path) -> float:
    file_size_bytes = mp4_path.stat().st_size
    file_size_mb = file_size_bytes / (1024**2)
    return file_size_mb


def flatten_dict(d: dict, parent_key: str = "", sep: str = "/") -> dict:
    """Flatten a nested dictionary structure by collapsing nested keys into one key with a separator.

    For example:
    ```
    >>> dct = {"a": {"b": 1, "c": {"d": 2}}, "e": 3}`
    >>> print(flatten_dict(dct))
    {"a/b": 1, "a/c/d": 2, "e": 3}
    ```
    """
    items = []
    for k, v in d.items():
        new_key = f"{parent_key}{sep}{k}" if parent_key else k
        if isinstance(v, dict):
            items.extend(flatten_dict(v, new_key, sep=sep).items())
        else:
            items.append((new_key, v))
    return dict(items)


def unflatten_dict(d: dict, sep: str = "/") -> dict:
    outdict = {}
    for key, value in d.items():
        parts = key.split(sep)
        d = outdict
        for part in parts[:-1]:
            if part not in d:
                d[part] = {}
            d = d[part]
        d[parts[-1]] = value
    return outdict


def serialize_dict(stats: dict[str, torch.Tensor | np.ndarray | dict]) -> dict:
    serialized_dict = {}
    for key, value in flatten_dict(stats).items():
        if isinstance(value, (torch.Tensor, np.ndarray)):
            serialized_dict[key] = value.tolist()
        elif isinstance(value, list) and isinstance(value[0], (int, float, list)):
            serialized_dict[key] = value
        elif isinstance(value, np.generic):
            serialized_dict[key] = value.item()
        elif isinstance(value, (int, float)):
            serialized_dict[key] = value
        else:
            raise NotImplementedError(f"The value '{value}' of type '{type(value)}' is not supported.")
    return unflatten_dict(serialized_dict)


def embed_images(dataset: datasets.Dataset) -> datasets.Dataset:
    # Embed image bytes into the table before saving to parquet
    format = dataset.format
    dataset = dataset.with_format("arrow")
    dataset = dataset.map(embed_table_storage, batched=False)
    dataset = dataset.with_format(**format)
    return dataset


def load_json(fpath: Path) -> Any:
    with open(fpath) as f:
        return json.load(f)


def write_json(data: dict, fpath: Path) -> None:
    fpath.parent.mkdir(exist_ok=True, parents=True)
    with open(fpath, "w") as f:
        json.dump(data, f, indent=4, ensure_ascii=False)


def write_info(info: dict, local_dir: Path) -> None:
    write_json(info, local_dir / INFO_PATH)


def load_info(local_dir: Path) -> dict:
    info = load_json(local_dir / INFO_PATH)
    for ft in info["features"].values():
        ft["shape"] = tuple(ft["shape"])
    return info


def write_stats(stats: dict, local_dir: Path) -> None:
    serialized_stats = serialize_dict(stats)
    write_json(serialized_stats, local_dir / STATS_PATH)


def cast_stats_to_numpy(stats: dict) -> dict[str, dict[str, np.ndarray]]:
    stats = {key: np.array(value) for key, value in flatten_dict(stats).items()}
    return unflatten_dict(stats)


def load_stats(local_dir: Path) -> dict[str, dict[str, np.ndarray]] | None:
    if not (local_dir / STATS_PATH).exists():
        return None
    stats = load_json(local_dir / STATS_PATH)
    return cast_stats_to_numpy(stats)


def write_tasks(tasks: pandas.DataFrame, local_dir: Path) -> None:
    path = local_dir / DEFAULT_TASKS_PATH
    path.parent.mkdir(parents=True, exist_ok=True)
    tasks.to_parquet(path)


def load_tasks(local_dir: Path) -> pandas.DataFrame:
    tasks = pd.read_parquet(local_dir / DEFAULT_TASKS_PATH)
    return tasks


def write_episodes(episodes: Dataset, local_dir: Path) -> None:
    """Write episode metadata to a parquet file in the LeRobot v3.0 format.
    This function writes episode-level metadata to a single parquet file.
    Used primarily during dataset conversion (v2.1 → v3.0) and in test fixtures.

    Args:
        episodes: HuggingFace Dataset containing episode metadata
        local_dir: Root directory where the dataset will be stored
    """
    episode_size_mb = get_hf_dataset_size_in_mb(episodes)
    if episode_size_mb > DEFAULT_DATA_FILE_SIZE_IN_MB:
        raise NotImplementedError(
            f"Episodes dataset is too large ({episode_size_mb} MB) to write to a single file. "
            f"The current limit is {DEFAULT_DATA_FILE_SIZE_IN_MB} MB. "
            "This function only supports single-file episode metadata. "
        )

    fpath = local_dir / DEFAULT_EPISODES_PATH.format(chunk_index=0, file_index=0)
    fpath.parent.mkdir(parents=True, exist_ok=True)
    episodes.to_parquet(fpath)


def load_episodes(local_dir: Path) -> datasets.Dataset:
    episodes = load_nested_dataset(local_dir / EPISODES_DIR)
    # Select episode features/columns containing references to episode data and videos
    # (e.g. tasks, dataset_from_index, dataset_to_index, data/chunk_index, data/file_index, etc.)
    # This is to speedup access to these data, instead of having to load episode stats.
    episodes = episodes.select_columns([key for key in episodes.features if not key.startswith("stats/")])
    return episodes


def backward_compatible_episodes_stats(
    stats: dict[str, dict[str, np.ndarray]], episodes: list[int]
) -> dict[int, dict[str, dict[str, np.ndarray]]]:
    return dict.fromkeys(episodes, stats)


def load_image_as_numpy(
    fpath: str | Path, dtype: np.dtype = np.float32, channel_first: bool = True
) -> np.ndarray:
    img = PILImage.open(fpath).convert("RGB")
    img_array = np.array(img, dtype=dtype)
    if channel_first:  # (H, W, C) -> (C, H, W)
        img_array = np.transpose(img_array, (2, 0, 1))
    if np.issubdtype(dtype, np.floating):
        img_array /= 255.0
    return img_array


def hf_transform_to_torch(items_dict: dict[str, list[Any]]) -> dict[str, list[torch.Tensor | str]]:
    """Get a transform function that convert items from Hugging Face dataset (pyarrow)
    to torch tensors. Importantly, images are converted from PIL, which corresponds to
    a channel last representation (h w c) of uint8 type, to a torch image representation
    with channel first (c h w) of float32 type in range [0,1].
    """
    for key in items_dict:
        first_item = items_dict[key][0]
        if isinstance(first_item, PILImage.Image):
            to_tensor = transforms.ToTensor()
            items_dict[key] = [to_tensor(img) for img in items_dict[key]]
        elif first_item is None:
            pass
        else:
            items_dict[key] = [x if isinstance(x, str) else torch.tensor(x) for x in items_dict[key]]
    return items_dict


def is_valid_version(version: str) -> bool:
    try:
        packaging.version.parse(version)
        return True
    except packaging.version.InvalidVersion:
        return False


def check_version_compatibility(
    repo_id: str,
    version_to_check: str | packaging.version.Version,
    current_version: str | packaging.version.Version,
    enforce_breaking_major: bool = True,
) -> None:
    v_check = (
        packaging.version.parse(version_to_check)
        if not isinstance(version_to_check, packaging.version.Version)
        else version_to_check
    )
    v_current = (
        packaging.version.parse(current_version)
        if not isinstance(current_version, packaging.version.Version)
        else current_version
    )
    if v_check.major < v_current.major and enforce_breaking_major:
        raise BackwardCompatibilityError(repo_id, v_check)
    elif v_check.minor < v_current.minor:
        logging.warning(FUTURE_MESSAGE.format(repo_id=repo_id, version=v_check))


def get_repo_versions(repo_id: str) -> list[packaging.version.Version]:
    """Returns available valid versions (branches and tags) on given repo."""
    api = HfApi()
    repo_refs = api.list_repo_refs(repo_id, repo_type="dataset")
    repo_refs = [b.name for b in repo_refs.branches + repo_refs.tags]
    repo_versions = []
    for ref in repo_refs:
        with contextlib.suppress(packaging.version.InvalidVersion):
            repo_versions.append(packaging.version.parse(ref))

    return repo_versions


def get_safe_version(repo_id: str, version: str | packaging.version.Version) -> str:
    """
    Returns the version if available on repo or the latest compatible one.
    Otherwise, will throw a `CompatibilityError`.
    """
    target_version = (
        packaging.version.parse(version) if not isinstance(version, packaging.version.Version) else version
    )
    hub_versions = get_repo_versions(repo_id)

    if not hub_versions:
        raise RevisionNotFoundError(
            f"""Your dataset must be tagged with a codebase version.
            Assuming _version_ is the codebase_version value in the info.json, you can run this:
            ```python
            from huggingface_hub import HfApi

            hub_api = HfApi()
            hub_api.create_tag("{repo_id}", tag="_version_", repo_type="dataset")
            ```
            """
        )

    if target_version in hub_versions:
        return f"v{target_version}"

    compatibles = [
        v for v in hub_versions if v.major == target_version.major and v.minor <= target_version.minor
    ]
    if compatibles:
        return_version = max(compatibles)
        if return_version < target_version:
            logging.warning(f"Revision {version} for {repo_id} not found, using version v{return_version}")
        return f"v{return_version}"

    lower_major = [v for v in hub_versions if v.major < target_version.major]
    if lower_major:
        raise BackwardCompatibilityError(repo_id, max(lower_major))

    upper_versions = [v for v in hub_versions if v > target_version]
    assert len(upper_versions) > 0
    raise ForwardCompatibilityError(repo_id, min(upper_versions))


def get_hf_features_from_features(features: dict) -> datasets.Features:
    hf_features = {}
    for key, ft in features.items():
        if ft["dtype"] == "video":
            continue
        elif ft["dtype"] == "image":
            hf_features[key] = datasets.Image()
        elif ft["shape"] == (1,):
            hf_features[key] = datasets.Value(dtype=ft["dtype"])
        elif len(ft["shape"]) == 1:
            hf_features[key] = datasets.Sequence(
                length=ft["shape"][0], feature=datasets.Value(dtype=ft["dtype"])
            )
        elif len(ft["shape"]) == 2:
            hf_features[key] = datasets.Array2D(shape=ft["shape"], dtype=ft["dtype"])
        elif len(ft["shape"]) == 3:
            hf_features[key] = datasets.Array3D(shape=ft["shape"], dtype=ft["dtype"])
        elif len(ft["shape"]) == 4:
            hf_features[key] = datasets.Array4D(shape=ft["shape"], dtype=ft["dtype"])
        elif len(ft["shape"]) == 5:
            hf_features[key] = datasets.Array5D(shape=ft["shape"], dtype=ft["dtype"])
        else:
            raise ValueError(f"Corresponding feature is not valid: {ft}")

    return datasets.Features(hf_features)


def _validate_feature_names(features: dict[str, dict]) -> None:
    invalid_features = {name: ft for name, ft in features.items() if "/" in name}
    if invalid_features:
        raise ValueError(f"Feature names should not contain '/'. Found '/' in '{invalid_features}'.")


def hw_to_dataset_features(
    hw_features: dict[str, type | tuple], prefix: str, use_video: bool = True
) -> dict[str, dict]:
    features = {}
    joint_fts = {key: ftype for key, ftype in hw_features.items() if ftype is float}
    cam_fts = {key: shape for key, shape in hw_features.items() if isinstance(shape, tuple)}

    if joint_fts and prefix == "action":
        features[prefix] = {
            "dtype": "float32",
            "shape": (len(joint_fts),),
            "names": list(joint_fts),
        }

    if joint_fts and prefix == "observation":
        features[f"{prefix}.state"] = {
            "dtype": "float32",
            "shape": (len(joint_fts),),
            "names": list(joint_fts),
        }

    for key, shape in cam_fts.items():
        features[f"{prefix}.images.{key}"] = {
            "dtype": "video" if use_video else "image",
            "shape": shape,
            "names": ["height", "width", "channels"],
        }

    _validate_feature_names(features)
    return features


def build_dataset_frame(
    ds_features: dict[str, dict], values: dict[str, Any], prefix: str
) -> dict[str, np.ndarray]:
    frame = {}
    for key, ft in ds_features.items():
        if key in DEFAULT_FEATURES or not key.startswith(prefix):
            continue
        elif ft["dtype"] == "float32" and len(ft["shape"]) == 1:
            frame[key] = np.array([values[name] for name in ft["names"]], dtype=np.float32)
        elif ft["dtype"] in ["image", "video"]:
            frame[key] = values[key.removeprefix(f"{prefix}.images.")]

    return frame


def dataset_to_policy_features(features: dict[str, dict]) -> dict[str, PolicyFeature]:
    # TODO(aliberts): Implement "type" in dataset features and simplify this
    policy_features = {}
    for key, ft in features.items():
        shape = ft["shape"]
        if ft["dtype"] in ["image", "video"]:
            type = FeatureType.VISUAL
            if len(shape) != 3:
                raise ValueError(f"Number of dimensions of {key} != 3 (shape={shape})")

            names = ft["names"]
            # Backward compatibility for "channel" which is an error introduced in LeRobotDataset v2.0 for ported datasets.
            if names[2] in ["channel", "channels"]:  # (h, w, c) -> (c, h, w)
                shape = (shape[2], shape[0], shape[1])
        elif key == "observation.environment_state":
            type = FeatureType.ENV
        elif key.startswith("observation"):
            type = FeatureType.STATE
        elif key.startswith("action"):
            type = FeatureType.ACTION
        else:
            continue

        policy_features[key] = PolicyFeature(
            type=type,
            shape=shape,
        )

    return policy_features


def create_empty_dataset_info(
    codebase_version: str,
    fps: int,
    features: dict,
    use_videos: bool,
    robot_type: str | None = None,
    chunks_size: int | None = None,
    data_files_size_in_mb: int | None = None,
    video_files_size_in_mb: int | None = None,
) -> dict:
    return {
        "codebase_version": codebase_version,
        "robot_type": robot_type,
        "total_episodes": 0,
        "total_frames": 0,
        "total_tasks": 0,
        "chunks_size": chunks_size or DEFAULT_CHUNK_SIZE,
        "data_files_size_in_mb": data_files_size_in_mb or DEFAULT_DATA_FILE_SIZE_IN_MB,
        "video_files_size_in_mb": video_files_size_in_mb or DEFAULT_VIDEO_FILE_SIZE_IN_MB,
        "fps": fps,
        "splits": {},
        "data_path": DEFAULT_DATA_PATH,
        "video_path": DEFAULT_VIDEO_PATH if use_videos else None,
        "features": features,
    }


def check_delta_timestamps(
    delta_timestamps: dict[str, list[float]], fps: int, tolerance_s: float, raise_value_error: bool = True
) -> bool:
    """This will check if all the values in delta_timestamps are multiples of 1/fps +/- tolerance.
    This is to ensure that these delta_timestamps added to any timestamp from a dataset will themselves be
    actual timestamps from the dataset.
    """
    outside_tolerance = {}
    for key, delta_ts in delta_timestamps.items():
        within_tolerance = [abs(ts * fps - round(ts * fps)) / fps <= tolerance_s for ts in delta_ts]
        if not all(within_tolerance):
            outside_tolerance[key] = [
                ts for ts, is_within in zip(delta_ts, within_tolerance, strict=True) if not is_within
            ]

    if len(outside_tolerance) > 0:
        if raise_value_error:
            raise ValueError(
                f"""
                The following delta_timestamps are found outside of tolerance range.
                Please make sure they are multiples of 1/{fps} +/- tolerance and adjust
                their values accordingly.
                \n{pformat(outside_tolerance)}
                """
            )
        return False

    return True


def get_delta_indices(delta_timestamps: dict[str, list[float]], fps: int) -> dict[str, list[int]]:
    delta_indices = {}
    for key, delta_ts in delta_timestamps.items():
        delta_indices[key] = [round(d * fps) for d in delta_ts]

    return delta_indices


def cycle(iterable: Any) -> Iterator[Any]:
    """The equivalent of itertools.cycle, but safe for Pytorch dataloaders.

    See https://github.com/pytorch/pytorch/issues/23900 for information on why itertools.cycle is not safe.
    """
    iterator = iter(iterable)
    while True:
        try:
            yield next(iterator)
        except StopIteration:
            iterator = iter(iterable)


def create_branch(repo_id: str, *, branch: str, repo_type: str | None = None) -> None:
    """Create a branch on a existing Hugging Face repo. Delete the branch if it already
    exists before creating it.
    """
    api = HfApi()

    branches = api.list_repo_refs(repo_id, repo_type=repo_type).branches
    refs = [branch.ref for branch in branches]
    ref = f"refs/heads/{branch}"
    if ref in refs:
        api.delete_branch(repo_id, repo_type=repo_type, branch=branch)

    api.create_branch(repo_id, repo_type=repo_type, branch=branch)


def create_lerobot_dataset_card(
    tags: list | None = None,
    dataset_info: dict | None = None,
    **kwargs,
) -> DatasetCard:
    """
    Keyword arguments will be used to replace values in src/lerobot/datasets/card_template.md.
    Note: If specified, license must be one of https://huggingface.co/docs/hub/repositories-licenses.
    """
    card_tags = ["LeRobot"]

    if tags:
        card_tags += tags
    if dataset_info:
        dataset_structure = "[meta/info.json](meta/info.json):\n"
        dataset_structure += f"```json\n{json.dumps(dataset_info, indent=4)}\n```\n"
        kwargs = {**kwargs, "dataset_structure": dataset_structure}
    card_data = DatasetCardData(
        license=kwargs.get("license"),
        tags=card_tags,
        task_categories=["robotics"],
        configs=[
            {
                "config_name": "default",
                "data_files": "data/*/*.parquet",
            }
        ],
    )

    card_template = (importlib.resources.files("lerobot.datasets") / "card_template.md").read_text()

    return DatasetCard.from_template(
        card_data=card_data,
        template_str=card_template,
        **kwargs,
    )


def validate_frame(frame: dict, features: dict) -> None:
    expected_features = set(features) - set(DEFAULT_FEATURES)
    actual_features = set(frame)

    # task is a special required field that's not part of regular features
    if "task" not in actual_features:
        raise ValueError("Feature mismatch in `frame` dictionary:\nMissing features: {'task'}\n")

    # Remove task from actual_features for regular feature validation
    actual_features_for_validation = actual_features - {"task"}

    error_message = validate_features_presence(actual_features_for_validation, expected_features)

    common_features = actual_features_for_validation & expected_features
    for name in common_features:
        error_message += validate_feature_dtype_and_shape(name, features[name], frame[name])

    if error_message:
        raise ValueError(error_message)


def validate_features_presence(actual_features: set[str], expected_features: set[str]) -> str:
    error_message = ""
    missing_features = expected_features - actual_features
    extra_features = actual_features - expected_features

    if missing_features or extra_features:
        error_message += "Feature mismatch in `frame` dictionary:\n"
        if missing_features:
            error_message += f"Missing features: {missing_features}\n"
        if extra_features:
            error_message += f"Extra features: {extra_features}\n"

    return error_message


def validate_feature_dtype_and_shape(
    name: str, feature: dict, value: np.ndarray | PILImage.Image | str
) -> str:
    expected_dtype = feature["dtype"]
    expected_shape = feature["shape"]
    if is_valid_numpy_dtype_string(expected_dtype):
        return validate_feature_numpy_array(name, expected_dtype, expected_shape, value)
    elif expected_dtype in ["image", "video"]:
        return validate_feature_image_or_video(name, expected_shape, value)
    elif expected_dtype == "string":
        return validate_feature_string(name, value)
    else:
        raise NotImplementedError(f"The feature dtype '{expected_dtype}' is not implemented yet.")


def validate_feature_numpy_array(
    name: str, expected_dtype: str, expected_shape: list[int], value: np.ndarray
) -> str:
    error_message = ""
    if isinstance(value, np.ndarray):
        actual_dtype = value.dtype
        actual_shape = value.shape

        if actual_dtype != np.dtype(expected_dtype):
            error_message += f"The feature '{name}' of dtype '{actual_dtype}' is not of the expected dtype '{expected_dtype}'.\n"

        if actual_shape != expected_shape:
            error_message += f"The feature '{name}' of shape '{actual_shape}' does not have the expected shape '{expected_shape}'.\n"
    else:
        error_message += f"The feature '{name}' is not a 'np.ndarray'. Expected type is '{expected_dtype}', but type '{type(value)}' provided instead.\n"

    return error_message


def validate_feature_image_or_video(
    name: str, expected_shape: list[str], value: np.ndarray | PILImage.Image
) -> str:
    # Note: The check of pixels range ([0,1] for float and [0,255] for uint8) is done by the image writer threads.
    error_message = ""
    if isinstance(value, np.ndarray):
        actual_shape = value.shape
        c, h, w = expected_shape
        if len(actual_shape) != 3 or (actual_shape != (c, h, w) and actual_shape != (h, w, c)):
            error_message += f"The feature '{name}' of shape '{actual_shape}' does not have the expected shape '{(c, h, w)}' or '{(h, w, c)}'.\n"
    elif isinstance(value, PILImage.Image):
        pass
    else:
        error_message += f"The feature '{name}' is expected to be of type 'PIL.Image' or 'np.ndarray' channel first or channel last, but type '{type(value)}' provided instead.\n"

    return error_message


def validate_feature_string(name: str, value: str) -> str:
    if not isinstance(value, str):
        return f"The feature '{name}' is expected to be of type 'str', but type '{type(value)}' provided instead.\n"
    return ""


def validate_episode_buffer(episode_buffer: dict, total_episodes: int, features: dict) -> None:
    if "size" not in episode_buffer:
        raise ValueError("size key not found in episode_buffer")

    if "task" not in episode_buffer:
        raise ValueError("task key not found in episode_buffer")

    if episode_buffer["episode_index"] != total_episodes:
        # TODO(aliberts): Add option to use existing episode_index
        raise NotImplementedError(
            "You might have manually provided the episode_buffer with an episode_index that doesn't "
            "match the total number of episodes already in the dataset. This is not supported for now."
        )

    if episode_buffer["size"] == 0:
        raise ValueError("You must add one or several frames with `add_frame` before calling `add_episode`.")

    buffer_keys = set(episode_buffer.keys()) - {"task", "size"}
    if not buffer_keys == set(features):
        raise ValueError(
            f"Features from `episode_buffer` don't match the ones in `features`."
            f"In episode_buffer not in features: {buffer_keys - set(features)}"
            f"In features not in episode_buffer: {set(features) - buffer_keys}"
        )


def to_parquet_with_hf_images(df: pandas.DataFrame, path: Path) -> None:
    """This function correctly writes to parquet a panda DataFrame that contains images encoded by HF dataset.
    This way, it can be loaded by HF dataset and correctly formatted images are returned.
    """
    # TODO(qlhoest): replace this weird synthax by `df.to_parquet(path)` only
    datasets.Dataset.from_dict(df.to_dict(orient="list")).to_parquet(path)


def item_to_torch(item: dict) -> dict:
    """Convert all items in a dictionary to PyTorch tensors where appropriate.

    This function is used to convert an item from a streaming dataset to PyTorch tensors.

    Args:
        item (dict): Dictionary of items from a dataset.

    Returns:
        dict: Dictionary with all tensor-like items converted to torch.Tensor.
    """
    import numpy as np
    import torch

    for key, val in item.items():
        if isinstance(val, (np.ndarray, list)) and key not in ["task"]:
            # Convert numpy arrays and lists to torch tensors
            item[key] = torch.tensor(val)
    return item


def is_float_in_list(target, float_list, threshold=1e-6):
    return any(abs(target - x) <= threshold for x in float_list)


def find_float_index(target, float_list, threshold=1e-6):
    for i, x in enumerate(float_list):
        if abs(target - x) <= threshold:
            return i
    return -1


class LookBackError(Exception):
    """
    Exception raised when trying to look back in the history of a Backtrackable object.
    """

    pass


class LookAheadError(Exception):
    """
    Exception raised when trying to look ahead in the future of a Backtrackable object.
    """

    pass


class Backtrackable(Generic[T]):
    """
    Wrap any iterator/iterable so you can step back up to `history` items
    and look ahead up to `lookahead` items.

    This is useful for streaming datasets where you need to access previous and future items
    but can't load the entire dataset into memory.

    Example:
    -------
    ```python
    ds = load_dataset("c4", "en", streaming=True, split="train")
    rev = Backtrackable(ds, history=3, lookahead=2)

    x0 = next(rev)  # forward
    x1 = next(rev)
    x2 = next(rev)

    # Look ahead
    x3_peek = rev.peek_ahead(1)  # next item without moving cursor
    x4_peek = rev.peek_ahead(2)  # two items ahead

    # Look back
    x1_again = rev.peek_back(1)  # previous item without moving cursor
    x0_again = rev.peek_back(2)  # two items back

    # Move backward
    x1_back = rev.prev()  # back one step
    next(rev)  # returns x2, continues forward from where we were
    ```
    """

    __slots__ = ("_source", "_back_buf", "_ahead_buf", "_cursor", "_history", "_lookahead")

    def __init__(self, iterable: Iterable[T], *, history: int = 1, lookahead: int = 0):
        if history < 1:
            raise ValueError("history must be >= 1")
        if lookahead <= 0:
            raise ValueError("lookahead must be > 0")

        self._source: Iterator[T] = iter(iterable)
        self._back_buf: Deque[T] = deque(maxlen=history)
        self._ahead_buf: Deque[T] = deque(maxlen=lookahead) if lookahead > 0 else deque()
        self._cursor: int = 0
        self._history = history
        self._lookahead = lookahead

    def __iter__(self) -> "Backtrackable[T]":
        return self

    def __next__(self) -> T:
        # If we've stepped back, consume from back buffer first
        if self._cursor < 0:  # -1 means "last item", etc.
            self._cursor += 1
            return self._back_buf[self._cursor]

        # If we have items in the ahead buffer, use them first
        item = self._ahead_buf.popleft() if self._ahead_buf else next(self._source)

        # Add current item to back buffer and reset cursor
        self._back_buf.append(item)
        self._cursor = 0
        return item

    def prev(self) -> T:
        """
        Step one item back in history and return it.
        Raises IndexError if already at the oldest buffered item.
        """
        if len(self._back_buf) + self._cursor <= 1:
            raise LookBackError("At start of history")

        self._cursor -= 1
        return self._back_buf[self._cursor]

    def peek_back(self, n: int = 1) -> T:
        """
        Look `n` items back (n=1 == previous item) without moving the cursor.
        """
        if n < 0 or n + 1 > len(self._back_buf) + self._cursor:
            raise LookBackError("peek_back distance out of range")

        return self._back_buf[self._cursor - (n + 1)]

    def peek_ahead(self, n: int = 1) -> T:
        """
        Look `n` items ahead (n=1 == next item) without moving the cursor.
        Fills the ahead buffer if necessary.
        """
        if n < 1:
            raise LookAheadError("peek_ahead distance must be 1 or more")
        elif n > self._lookahead:
            raise LookAheadError("peek_ahead distance exceeds lookahead limit")

        # Fill ahead buffer if we don't have enough items
        while len(self._ahead_buf) < n:
            try:
                item = next(self._source)
                self._ahead_buf.append(item)

            except StopIteration as err:
                raise LookAheadError("peek_ahead: not enough items in source") from err

        return self._ahead_buf[n - 1]

    def history(self) -> list[T]:
        """
        Return a copy of the buffered history (most recent last).
        The list length ≤ `history` argument passed at construction.
        """
        if self._cursor == 0:
            return list(self._back_buf)

        # When cursor<0, slice so the order remains chronological
        return list(self._back_buf)[: self._cursor or None]

    def lookahead_buffer(self) -> list[T]:
        """
        Return a copy of the current lookahead buffer.
        """
        return list(self._ahead_buf)

    def can_peek_back(self, steps: int = 1) -> bool:
        """
        Check if we can go back `steps` items without raising an IndexError.
        """
        return steps <= len(self._back_buf) + self._cursor

    def can_peek_ahead(self, steps: int = 1) -> bool:
        """
        Check if we can peek ahead `steps` items.
        This may involve trying to fill the ahead buffer.
        """
        if self._lookahead > 0 and steps > self._lookahead:
            return False

        # Try to fill ahead buffer to check if we can peek that far
        try:
            while len(self._ahead_buf) < steps:
                if self._lookahead > 0 and len(self._ahead_buf) >= self._lookahead:
                    return False
                item = next(self._source)
                self._ahead_buf.append(item)
            return True
        except StopIteration:
            return False

    def reset_cursor(self) -> None:
        """
        Reset cursor to the most recent position (equivalent to calling next()
        until you're back to the latest item).
        """
        self._cursor = 0

    def clear_ahead_buffer(self) -> None:
        """
        Clear the ahead buffer, discarding any pre-fetched items.
        """
        self._ahead_buf.clear()

    def switch_source_iterable(self, new_source: Iterable[T]) -> None:
        """
        Switch the source of the backtrackable to a new iterable, keeping the history.

        This is useful when iterating over a sequence of datasets. The history from the
        previous source is kept, but the lookahead buffer is cleared. The cursor is reset
        to the present.
        """
        self._source = iter(new_source)
        self.clear_ahead_buffer()
        self.reset_cursor()<|MERGE_RESOLUTION|>--- conflicted
+++ resolved
@@ -17,20 +17,10 @@
 import importlib.resources
 import json
 import logging
-<<<<<<< HEAD
-import subprocess
-from collections import deque
 from collections.abc import Iterable, Iterator
+from typing import Any, Deque, Generic, TypeVar
 from pathlib import Path
 from pprint import pformat
-from types import SimpleNamespace
-from typing import Any, Deque, Generic, TypeVar
-=======
-from collections.abc import Iterator
-from pathlib import Path
-from pprint import pformat
-from typing import Any
->>>>>>> 3991d6f9
 
 import datasets
 import numpy as np
@@ -98,10 +88,6 @@
 
 T = TypeVar("T")
 
-<<<<<<< HEAD
-
-=======
->>>>>>> 3991d6f9
 def get_parquet_file_size_in_mb(parquet_path: str | Path) -> float:
     metadata = pq.read_metadata(parquet_path)
     total_uncompressed_size = 0
@@ -117,15 +103,12 @@
     return hf_ds.data.nbytes // (1024**2)
 
 
-<<<<<<< HEAD
-=======
 def get_hf_dataset_cache_dir(hf_ds: Dataset) -> Path | None:
     if hf_ds.cache_files is None or len(hf_ds.cache_files) == 0:
         return None
     return Path(hf_ds.cache_files[0]["filename"]).parents[2]
 
 
->>>>>>> 3991d6f9
 def update_chunk_file_indices(chunk_idx: int, file_idx: int, chunks_size: int) -> tuple[int, int]:
     if file_idx == chunks_size - 1:
         file_idx = 0
