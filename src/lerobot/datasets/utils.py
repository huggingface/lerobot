#!/usr/bin/env python

# Copyright 2024 The HuggingFace Inc. team. All rights reserved.
#
# Licensed under the Apache License, Version 2.0 (the "License");
# you may not use this file except in compliance with the License.
# You may obtain a copy of the License at
#
#     http://www.apache.org/licenses/LICENSE-2.0
#
# Unless required by applicable law or agreed to in writing, software
# distributed under the License is distributed on an "AS IS" BASIS,
# WITHOUT WARRANTIES OR CONDITIONS OF ANY KIND, either express or implied.
# See the License for the specific language governing permissions and
# limitations under the License.
import contextlib
import importlib.resources
import json
import logging
from collections import deque
from collections.abc import Iterable, Iterator
from pathlib import Path
from pprint import pformat
from typing import Any, Deque, Generic, TypeVar

import datasets
import numpy as np
import packaging.version
import pandas
import pandas as pd
import pyarrow.parquet as pq
import torch
from datasets import Dataset, concatenate_datasets
from datasets.table import embed_table_storage
from huggingface_hub import DatasetCard, DatasetCardData, HfApi
from huggingface_hub.errors import RevisionNotFoundError
from PIL import Image as PILImage
from torchvision import transforms

from lerobot.configs.types import FeatureType, PolicyFeature
from lerobot.datasets.backward_compatibility import (
    FUTURE_MESSAGE,
    BackwardCompatibilityError,
    ForwardCompatibilityError,
)
from lerobot.utils.utils import is_valid_numpy_dtype_string

DEFAULT_CHUNK_SIZE = 1000  # Max number of files per chunk
DEFAULT_DATA_FILE_SIZE_IN_MB = 100  # Max size per file
DEFAULT_VIDEO_FILE_SIZE_IN_MB = 500  # Max size per file

INFO_PATH = "meta/info.json"
STATS_PATH = "meta/stats.json"

EPISODES_DIR = "meta/episodes"
DATA_DIR = "data"
VIDEO_DIR = "videos"

CHUNK_FILE_PATTERN = "chunk-{chunk_index:03d}/file-{file_index:03d}"
DEFAULT_TASKS_PATH = "meta/tasks.parquet"
DEFAULT_EPISODES_PATH = EPISODES_DIR + "/" + CHUNK_FILE_PATTERN + ".parquet"
DEFAULT_DATA_PATH = DATA_DIR + "/" + CHUNK_FILE_PATTERN + ".parquet"
DEFAULT_VIDEO_PATH = VIDEO_DIR + "/{video_key}/" + CHUNK_FILE_PATTERN + ".mp4"
DEFAULT_IMAGE_PATH = "images/{image_key}/episode-{episode_index:06d}/frame-{frame_index:06d}.png"

LEGACY_EPISODES_PATH = "meta/episodes.jsonl"
LEGACY_EPISODES_STATS_PATH = "meta/episodes_stats.jsonl"
LEGACY_TASKS_PATH = "meta/tasks.jsonl"
LEGACY_DEFAULT_VIDEO_PATH = "videos/chunk-{episode_chunk:03d}/{video_key}/episode_{episode_index:06d}.mp4"
LEGACY_DEFAULT_PARQUET_PATH = "data/chunk-{episode_chunk:03d}/episode_{episode_index:06d}.parquet"

DATASET_CARD_TEMPLATE = """
---
# Metadata will go there
---
This dataset was created using [LeRobot](https://github.com/huggingface/lerobot).

## {}

"""

DEFAULT_FEATURES = {
    "timestamp": {"dtype": "float32", "shape": (1,), "names": None},
    "frame_index": {"dtype": "int64", "shape": (1,), "names": None},
    "episode_index": {"dtype": "int64", "shape": (1,), "names": None},
    "index": {"dtype": "int64", "shape": (1,), "names": None},
    "task_index": {"dtype": "int64", "shape": (1,), "names": None},
}

T = TypeVar("T")


def get_parquet_file_size_in_mb(parquet_path: str | Path) -> float:
    metadata = pq.read_metadata(parquet_path)
    total_uncompressed_size = 0
    for row_group in range(metadata.num_row_groups):
        rg_metadata = metadata.row_group(row_group)
        for column in range(rg_metadata.num_columns):
            col_metadata = rg_metadata.column(column)
            total_uncompressed_size += col_metadata.total_uncompressed_size
    return total_uncompressed_size / (1024**2)


def get_hf_dataset_size_in_mb(hf_ds: Dataset) -> int:
    return hf_ds.data.nbytes // (1024**2)


def get_hf_dataset_cache_dir(hf_ds: Dataset) -> Path | None:
    if hf_ds.cache_files is None or len(hf_ds.cache_files) == 0:
        return None
    return Path(hf_ds.cache_files[0]["filename"]).parents[2]


def update_chunk_file_indices(chunk_idx: int, file_idx: int, chunks_size: int) -> tuple[int, int]:
    if file_idx == chunks_size - 1:
        file_idx = 0
        chunk_idx += 1
    else:
        file_idx += 1
    return chunk_idx, file_idx


def load_nested_dataset(pq_dir: Path, features: datasets.Features | None = None) -> Dataset:
    """Find parquet files in provided directory {pq_dir}/chunk-xxx/file-xxx.parquet
    Convert parquet files to pyarrow memory mapped in a cache folder for efficient RAM usage
    Concatenate all pyarrow references to return HF Dataset format

    Args:
        pq_dir: Directory containing parquet files
        features: Optional features schema to ensure consistent loading of complex types like images
    """
    paths = sorted(pq_dir.glob("*/*.parquet"))
    if len(paths) == 0:
        raise FileNotFoundError(f"Provided directory does not contain any parquet file: {pq_dir}")

    # TODO(rcadene): set num_proc to accelerate conversion to pyarrow
    datasets = [Dataset.from_parquet(str(path), features=features) for path in paths]
    return concatenate_datasets(datasets)


def get_parquet_num_frames(parquet_path: str | Path) -> int:
    metadata = pq.read_metadata(parquet_path)
    return metadata.num_rows


def get_video_size_in_mb(mp4_path: Path) -> float:
    file_size_bytes = mp4_path.stat().st_size
    file_size_mb = file_size_bytes / (1024**2)
    return file_size_mb


def flatten_dict(d: dict, parent_key: str = "", sep: str = "/") -> dict:
    """Flatten a nested dictionary by joining keys with a separator.

<<<<<<< HEAD
    Example:
        >>> dct = {"a": {"b": 1, "c": {"d": 2}}, "e": 3}
        >>> print(flatten_dict(dct))
        {'a/b': 1, 'a/c/d': 2, 'e': 3}

    Args:
        d (dict): The dictionary to flatten.
        parent_key (str): The base key to prepend to the keys in this level.
        sep (str): The separator to use between keys.

    Returns:
        dict: A flattened dictionary.
=======
    For example:
    ```
    >>> dct = {"a": {"b": 1, "c": {"d": 2}}, "e": 3}`
    >>> print(flatten_dict(dct))
    {"a/b": 1, "a/c/d": 2, "e": 3}
    ```
>>>>>>> 33cad370
    """
    items = []
    for k, v in d.items():
        new_key = f"{parent_key}{sep}{k}" if parent_key else k
        if isinstance(v, dict):
            items.extend(flatten_dict(v, new_key, sep=sep).items())
        else:
            items.append((new_key, v))
    return dict(items)


def unflatten_dict(d: dict, sep: str = "/") -> dict:
    """Unflatten a dictionary with delimited keys into a nested dictionary.

    Example:
        >>> flat_dct = {"a/b": 1, "a/c/d": 2, "e": 3}
        >>> print(unflatten_dict(flat_dct))
        {'a': {'b': 1, 'c': {'d': 2}}, 'e': 3}

    Args:
        d (dict): A dictionary with flattened keys.
        sep (str): The separator used in the keys.

    Returns:
        dict: A nested dictionary.
    """
    outdict = {}
    for key, value in d.items():
        parts = key.split(sep)
        d = outdict
        for part in parts[:-1]:
            if part not in d:
                d[part] = {}
            d = d[part]
        d[parts[-1]] = value
    return outdict


<<<<<<< HEAD
def get_nested_item(obj: DictLike, flattened_key: str, sep: str = "/") -> Any:
    """Access an item in a nested dictionary using a flattened key.

    Args:
        obj (DictLike): The nested dictionary-like object.
        flattened_key (str): A key with parts separated by `sep`.
        sep (str): The separator used in the flattened key.

    Returns:
        Any: The value from the nested dictionary.
    """
    split_keys = flattened_key.split(sep)
    getter = obj[split_keys[0]]
    if len(split_keys) == 1:
        return getter

    for key in split_keys[1:]:
        getter = getter[key]

    return getter


=======
>>>>>>> 33cad370
def serialize_dict(stats: dict[str, torch.Tensor | np.ndarray | dict]) -> dict:
    """Serialize a dictionary containing tensors or numpy arrays to be JSON-compatible.

    Converts torch.Tensor, np.ndarray, and np.generic types to lists or native Python types.

    Args:
        stats (dict): A dictionary that may contain non-serializable numeric types.

    Returns:
        dict: A dictionary with all values converted to JSON-serializable types.

    Raises:
        NotImplementedError: If a value has an unsupported type.
    """
    serialized_dict = {}
    for key, value in flatten_dict(stats).items():
        if isinstance(value, (torch.Tensor, np.ndarray)):
            serialized_dict[key] = value.tolist()
        elif isinstance(value, list) and isinstance(value[0], (int, float, list)):
            serialized_dict[key] = value
        elif isinstance(value, np.generic):
            serialized_dict[key] = value.item()
        elif isinstance(value, (int, float)):
            serialized_dict[key] = value
        else:
            raise NotImplementedError(f"The value '{value}' of type '{type(value)}' is not supported.")
    return unflatten_dict(serialized_dict)


def embed_images(dataset: datasets.Dataset) -> datasets.Dataset:
    """Embed image bytes into the dataset table before saving to Parquet.

    This function prepares a Hugging Face dataset for serialization by converting
    image objects into an embedded format that can be stored in Arrow/Parquet.

    Args:
        dataset (datasets.Dataset): The input dataset, possibly containing image features.

    Returns:
        datasets.Dataset: The dataset with images embedded in the table storage.
    """
    # Embed image bytes into the table before saving to parquet
    format = dataset.format
    dataset = dataset.with_format("arrow")
    dataset = dataset.map(embed_table_storage, batched=False)
    dataset = dataset.with_format(**format)
    return dataset


def load_json(fpath: Path) -> Any:
    """Load data from a JSON file.

    Args:
        fpath (Path): Path to the JSON file.

    Returns:
        Any: The data loaded from the JSON file.
    """
    with open(fpath) as f:
        return json.load(f)


def write_json(data: dict, fpath: Path) -> None:
    """Write data to a JSON file.

    Creates parent directories if they don't exist.

    Args:
        data (dict): The dictionary to write.
        fpath (Path): The path to the output JSON file.
    """
    fpath.parent.mkdir(exist_ok=True, parents=True)
    with open(fpath, "w") as f:
        json.dump(data, f, indent=4, ensure_ascii=False)


<<<<<<< HEAD
def load_jsonlines(fpath: Path) -> list[Any]:
    """Load data from a JSON Lines file.

    Args:
        fpath (Path): Path to the JSON Lines file.

    Returns:
        list[Any]: A list of objects loaded from the file.
    """
    with jsonlines.open(fpath, "r") as reader:
        return list(reader)


def write_jsonlines(data: dict, fpath: Path) -> None:
    """Write a list of dictionaries to a JSON Lines file.

    Creates parent directories if they don't exist.

    Args:
        data (dict): The list of dictionaries to write.
        fpath (Path): The path to the output JSON Lines file.
    """
    fpath.parent.mkdir(exist_ok=True, parents=True)
    with jsonlines.open(fpath, "w") as writer:
        writer.write_all(data)


def append_jsonlines(data: dict, fpath: Path) -> None:
    """Append a dictionary to a JSON Lines file.

    Creates parent directories if they don't exist.

    Args:
        data (dict): The dictionary to append.
        fpath (Path): The path to the JSON Lines file.
    """
    fpath.parent.mkdir(exist_ok=True, parents=True)
    with jsonlines.open(fpath, "a") as writer:
        writer.write(data)


def write_info(info: dict, local_dir: Path):
    """Write dataset info metadata to its standard file path.

    Args:
        info (dict): The dataset information dictionary.
        local_dir (Path): The root directory of the dataset.
    """
=======
def write_info(info: dict, local_dir: Path) -> None:
>>>>>>> 33cad370
    write_json(info, local_dir / INFO_PATH)


def load_info(local_dir: Path) -> dict:
    """Load dataset info metadata from its standard file path.

    Also converts shape lists to tuples for consistency.

    Args:
        local_dir (Path): The root directory of the dataset.

    Returns:
        dict: The dataset information dictionary.
    """
    info = load_json(local_dir / INFO_PATH)
    for ft in info["features"].values():
        ft["shape"] = tuple(ft["shape"])
    return info


<<<<<<< HEAD
def write_stats(stats: dict, local_dir: Path):
    """Serialize and write dataset statistics to their standard file path.

    Args:
        stats (dict): The statistics dictionary (can contain tensors/numpy arrays).
        local_dir (Path): The root directory of the dataset.
    """
=======
def write_stats(stats: dict, local_dir: Path) -> None:
>>>>>>> 33cad370
    serialized_stats = serialize_dict(stats)
    write_json(serialized_stats, local_dir / STATS_PATH)


<<<<<<< HEAD
def cast_stats_to_numpy(stats) -> dict[str, dict[str, np.ndarray]]:
    """Recursively cast numerical values in a stats dictionary to numpy arrays.

    Args:
        stats (dict): The statistics dictionary.

    Returns:
        dict: The statistics dictionary with values cast to numpy arrays.
    """
=======
def cast_stats_to_numpy(stats: dict) -> dict[str, dict[str, np.ndarray]]:
>>>>>>> 33cad370
    stats = {key: np.array(value) for key, value in flatten_dict(stats).items()}
    return unflatten_dict(stats)


<<<<<<< HEAD
def load_stats(local_dir: Path) -> dict[str, dict[str, np.ndarray]]:
    """Load dataset statistics and cast numerical values to numpy arrays.

    Returns None if the stats file doesn't exist.

    Args:
        local_dir (Path): The root directory of the dataset.

    Returns:
        A dictionary of statistics or None if the file is not found.
    """
=======
def load_stats(local_dir: Path) -> dict[str, dict[str, np.ndarray]] | None:
>>>>>>> 33cad370
    if not (local_dir / STATS_PATH).exists():
        return None
    stats = load_json(local_dir / STATS_PATH)
    return cast_stats_to_numpy(stats)


<<<<<<< HEAD
def write_task(task_index: int, task: dict, local_dir: Path):
    """Write a single task to the tasks metadata file.

    Args:
        task_index (int): The index of the task.
        task (dict): The task description dictionary.
        local_dir (Path): The root directory of the dataset.
    """
    task_dict = {
        "task_index": task_index,
        "task": task,
    }
    append_jsonlines(task_dict, local_dir / TASKS_PATH)


def load_tasks(local_dir: Path) -> tuple[dict, dict]:
    """Load tasks from the tasks metadata file.

    Args:
        local_dir (Path): The root directory of the dataset.

    Returns:
        A tuple containing:
        - A dictionary mapping task index to task description.
        - A dictionary mapping task description to task index.
    """
    tasks = load_jsonlines(local_dir / TASKS_PATH)
    tasks = {item["task_index"]: item["task"] for item in sorted(tasks, key=lambda x: x["task_index"])}
    task_to_task_index = {task: task_index for task_index, task in tasks.items()}
    return tasks, task_to_task_index


def write_episode(episode: dict, local_dir: Path):
    """Write a single episode's metadata to the episodes metadata file.

    Args:
        episode (dict): The episode metadata dictionary.
        local_dir (Path): The root directory of the dataset.
    """
    append_jsonlines(episode, local_dir / EPISODES_PATH)


def load_episodes(local_dir: Path) -> dict:
    """Load episode metadata from the episodes metadata file.

    Args:
        local_dir (Path): The root directory of the dataset.

    Returns:
        dict: A dictionary mapping episode index to episode metadata.
    """
    episodes = load_jsonlines(local_dir / EPISODES_PATH)
    return {item["episode_index"]: item for item in sorted(episodes, key=lambda x: x["episode_index"])}
=======
def write_tasks(tasks: pandas.DataFrame, local_dir: Path) -> None:
    path = local_dir / DEFAULT_TASKS_PATH
    path.parent.mkdir(parents=True, exist_ok=True)
    tasks.to_parquet(path)


def load_tasks(local_dir: Path) -> pandas.DataFrame:
    tasks = pd.read_parquet(local_dir / DEFAULT_TASKS_PATH)
    return tasks


def write_episodes(episodes: Dataset, local_dir: Path) -> None:
    """Write episode metadata to a parquet file in the LeRobot v3.0 format.
    This function writes episode-level metadata to a single parquet file.
    Used primarily during dataset conversion (v2.1 → v3.0) and in test fixtures.
>>>>>>> 33cad370

    Args:
        episodes: HuggingFace Dataset containing episode metadata
        local_dir: Root directory where the dataset will be stored
    """
    episode_size_mb = get_hf_dataset_size_in_mb(episodes)
    if episode_size_mb > DEFAULT_DATA_FILE_SIZE_IN_MB:
        raise NotImplementedError(
            f"Episodes dataset is too large ({episode_size_mb} MB) to write to a single file. "
            f"The current limit is {DEFAULT_DATA_FILE_SIZE_IN_MB} MB. "
            "This function only supports single-file episode metadata. "
        )

<<<<<<< HEAD
def write_episode_stats(episode_index: int, episode_stats: dict, local_dir: Path):
    """Write statistics for a single episode to the episode stats file.

    Args:
        episode_index (int): The index of the episode.
        episode_stats (dict): The statistics for the episode.
        local_dir (Path): The root directory of the dataset.
    """
    # We wrap episode_stats in a dictionary since `episode_stats["episode_index"]`
    # is a dictionary of stats and not an integer.
    episode_stats = {"episode_index": episode_index, "stats": serialize_dict(episode_stats)}
    append_jsonlines(episode_stats, local_dir / EPISODES_STATS_PATH)


def load_episodes_stats(local_dir: Path) -> dict:
    """Load per-episode statistics from the episode stats file.

    Args:
        local_dir (Path): The root directory of the dataset.

    Returns:
        dict: A dictionary mapping episode index to its statistics dictionary.
    """
    episodes_stats = load_jsonlines(local_dir / EPISODES_STATS_PATH)
    return {
        item["episode_index"]: cast_stats_to_numpy(item["stats"])
        for item in sorted(episodes_stats, key=lambda x: x["episode_index"])
    }
=======
    fpath = local_dir / DEFAULT_EPISODES_PATH.format(chunk_index=0, file_index=0)
    fpath.parent.mkdir(parents=True, exist_ok=True)
    episodes.to_parquet(fpath)


def load_episodes(local_dir: Path) -> datasets.Dataset:
    episodes = load_nested_dataset(local_dir / EPISODES_DIR)
    # Select episode features/columns containing references to episode data and videos
    # (e.g. tasks, dataset_from_index, dataset_to_index, data/chunk_index, data/file_index, etc.)
    # This is to speedup access to these data, instead of having to load episode stats.
    episodes = episodes.select_columns([key for key in episodes.features if not key.startswith("stats/")])
    return episodes
>>>>>>> 33cad370


def backward_compatible_episodes_stats(
    stats: dict[str, dict[str, np.ndarray]], episodes: list[int]
<<<<<<< HEAD
) -> dict[str, dict[str, np.ndarray]]:
    """Create a per-episode stats dictionary from a global stats dictionary.

    This is used for backward compatibility with older datasets that only had global stats.

    Args:
        stats (dict): The global dataset statistics.
        episodes (list[int]): A list of episode indices.

    Returns:
        dict: A dictionary mapping each episode index to the global stats.
    """
=======
) -> dict[int, dict[str, dict[str, np.ndarray]]]:
>>>>>>> 33cad370
    return dict.fromkeys(episodes, stats)


def load_image_as_numpy(
    fpath: str | Path, dtype: np.dtype = np.float32, channel_first: bool = True
) -> np.ndarray:
    """Load an image from a file into a numpy array.

    Args:
        fpath (str | Path): Path to the image file.
        dtype (np.dtype): The desired data type of the output array. If floating,
            pixels are scaled to [0, 1].
        channel_first (bool): If True, converts the image to (C, H, W) format.
            Otherwise, it remains in (H, W, C) format.

    Returns:
        np.ndarray: The image as a numpy array.
    """
    img = PILImage.open(fpath).convert("RGB")
    img_array = np.array(img, dtype=dtype)
    if channel_first:  # (H, W, C) -> (C, H, W)
        img_array = np.transpose(img_array, (2, 0, 1))
    if np.issubdtype(dtype, np.floating):
        img_array /= 255.0
    return img_array


<<<<<<< HEAD
def hf_transform_to_torch(items_dict: dict[torch.Tensor | None]):
    """Convert a batch from a Hugging Face dataset to torch tensors.

    This transform function converts items from Hugging Face dataset format (pyarrow)
    to torch tensors. Importantly, images are converted from PIL objects (H, W, C, uint8)
    to a torch image representation (C, H, W, float32) in the range [0, 1]. Other
    types are converted to torch.tensor.

    Args:
        items_dict (dict): A dictionary representing a batch of data from a
            Hugging Face dataset.

    Returns:
        dict: The batch with items converted to torch tensors.
=======
def hf_transform_to_torch(items_dict: dict[str, list[Any]]) -> dict[str, list[torch.Tensor | str]]:
    """Get a transform function that convert items from Hugging Face dataset (pyarrow)
    to torch tensors. Importantly, images are converted from PIL, which corresponds to
    a channel last representation (h w c) of uint8 type, to a torch image representation
    with channel first (c h w) of float32 type in range [0,1].
>>>>>>> 33cad370
    """
    for key in items_dict:
        first_item = items_dict[key][0]
        if isinstance(first_item, PILImage.Image):
            to_tensor = transforms.ToTensor()
            items_dict[key] = [to_tensor(img) for img in items_dict[key]]
        elif first_item is None:
            pass
        else:
            items_dict[key] = [x if isinstance(x, str) else torch.tensor(x) for x in items_dict[key]]
    return items_dict


def is_valid_version(version: str) -> bool:
    """Check if a string is a valid PEP 440 version.

    Args:
        version (str): The version string to check.

    Returns:
        bool: True if the version string is valid, False otherwise.
    """
    try:
        packaging.version.parse(version)
        return True
    except packaging.version.InvalidVersion:
        return False


def check_version_compatibility(
    repo_id: str,
    version_to_check: str | packaging.version.Version,
    current_version: str | packaging.version.Version,
    enforce_breaking_major: bool = True,
) -> None:
    """Check for version compatibility between a dataset and the current codebase.

    Args:
        repo_id (str): The repository ID for logging purposes.
        version_to_check (str | packaging.version.Version): The version of the dataset.
        current_version (str | packaging.version.Version): The current version of the codebase.
        enforce_breaking_major (bool): If True, raise an error on major version mismatch.

    Raises:
        BackwardCompatibilityError: If the dataset version is from a newer, incompatible
            major version of the codebase.
    """
    v_check = (
        packaging.version.parse(version_to_check)
        if not isinstance(version_to_check, packaging.version.Version)
        else version_to_check
    )
    v_current = (
        packaging.version.parse(current_version)
        if not isinstance(current_version, packaging.version.Version)
        else current_version
    )
    if v_check.major < v_current.major and enforce_breaking_major:
        raise BackwardCompatibilityError(repo_id, v_check)
    elif v_check.minor < v_current.minor:
        logging.warning(FUTURE_MESSAGE.format(repo_id=repo_id, version=v_check))


def get_repo_versions(repo_id: str) -> list[packaging.version.Version]:
    """Return available valid versions (branches and tags) on a given Hub repo.

    Args:
        repo_id (str): The repository ID on the Hugging Face Hub.

    Returns:
        list[packaging.version.Version]: A list of valid versions found.
    """
    api = HfApi()
    repo_refs = api.list_repo_refs(repo_id, repo_type="dataset")
    repo_refs = [b.name for b in repo_refs.branches + repo_refs.tags]
    repo_versions = []
    for ref in repo_refs:
        with contextlib.suppress(packaging.version.InvalidVersion):
            repo_versions.append(packaging.version.parse(ref))

    return repo_versions


def get_safe_version(repo_id: str, version: str | packaging.version.Version) -> str:
    """Return the specified version if available on repo, or the latest compatible one.

    If the exact version is not found, it looks for the latest version with the
    same major version number that is less than or equal to the target minor version.

    Args:
        repo_id (str): The repository ID on the Hugging Face Hub.
        version (str | packaging.version.Version): The target version.

    Returns:
        str: The safe version string (e.g., "v1.2.3") to use as a revision.

    Raises:
        RevisionNotFoundError: If the repo has no version tags.
        BackwardCompatibilityError: If only older major versions are available.
        ForwardCompatibilityError: If only newer major versions are available.
    """
    target_version = (
        packaging.version.parse(version) if not isinstance(version, packaging.version.Version) else version
    )
    hub_versions = get_repo_versions(repo_id)

    if not hub_versions:
        raise RevisionNotFoundError(
            f"""Your dataset must be tagged with a codebase version.
            Assuming _version_ is the codebase_version value in the info.json, you can run this:
            ```python
            from huggingface_hub import HfApi

            hub_api = HfApi()
            hub_api.create_tag("{repo_id}", tag="_version_", repo_type="dataset")
            ```
            """
        )

    if target_version in hub_versions:
        return f"v{target_version}"

    compatibles = [
        v for v in hub_versions if v.major == target_version.major and v.minor <= target_version.minor
    ]
    if compatibles:
        return_version = max(compatibles)
        if return_version < target_version:
            logging.warning(f"Revision {version} for {repo_id} not found, using version v{return_version}")
        return f"v{return_version}"

    lower_major = [v for v in hub_versions if v.major < target_version.major]
    if lower_major:
        raise BackwardCompatibilityError(repo_id, max(lower_major))

    upper_versions = [v for v in hub_versions if v > target_version]
    assert len(upper_versions) > 0
    raise ForwardCompatibilityError(repo_id, min(upper_versions))


def get_hf_features_from_features(features: dict) -> datasets.Features:
    """Convert a LeRobot features dictionary to a `datasets.Features` object.

    Args:
        features (dict): A LeRobot-style feature dictionary.

    Returns:
        datasets.Features: The corresponding Hugging Face `datasets.Features` object.

    Raises:
        ValueError: If a feature has an unsupported shape.
    """
    hf_features = {}
    for key, ft in features.items():
        if ft["dtype"] == "video":
            continue
        elif ft["dtype"] == "image":
            hf_features[key] = datasets.Image()
        elif ft["shape"] == (1,):
            hf_features[key] = datasets.Value(dtype=ft["dtype"])
        elif len(ft["shape"]) == 1:
            hf_features[key] = datasets.Sequence(
                length=ft["shape"][0], feature=datasets.Value(dtype=ft["dtype"])
            )
        elif len(ft["shape"]) == 2:
            hf_features[key] = datasets.Array2D(shape=ft["shape"], dtype=ft["dtype"])
        elif len(ft["shape"]) == 3:
            hf_features[key] = datasets.Array3D(shape=ft["shape"], dtype=ft["dtype"])
        elif len(ft["shape"]) == 4:
            hf_features[key] = datasets.Array4D(shape=ft["shape"], dtype=ft["dtype"])
        elif len(ft["shape"]) == 5:
            hf_features[key] = datasets.Array5D(shape=ft["shape"], dtype=ft["dtype"])
        else:
            raise ValueError(f"Corresponding feature is not valid: {ft}")

    return datasets.Features(hf_features)


def _validate_feature_names(features: dict[str, dict]) -> None:
    """Validate that feature names do not contain invalid characters.

    Args:
        features (dict): The LeRobot features dictionary.

    Raises:
        ValueError: If any feature name contains '/'.
    """
    invalid_features = {name: ft for name, ft in features.items() if "/" in name}
    if invalid_features:
        raise ValueError(f"Feature names should not contain '/'. Found '/' in '{invalid_features}'.")


def hw_to_dataset_features(
    hw_features: dict[str, type | tuple], prefix: str, use_video: bool = True
) -> dict[str, dict]:
    """Convert hardware-specific features to a LeRobot dataset feature dictionary.

    This function takes a dictionary describing hardware outputs (like joint states
    or camera image shapes) and formats it into the standard LeRobot feature
    specification.

    Args:
        hw_features (dict): Dictionary mapping feature names to their type (float for
            joints) or shape (tuple for images).
        prefix (str): The prefix to add to the feature keys (e.g., "observation"
            or "action").
        use_video (bool): If True, image features are marked as "video", otherwise "image".

    Returns:
        dict: A LeRobot features dictionary.
    """
    features = {}
    joint_fts = {
        key: ftype
        for key, ftype in hw_features.items()
        if ftype is float or (isinstance(ftype, PolicyFeature) and ftype.type != FeatureType.VISUAL)
    }
    cam_fts = {key: shape for key, shape in hw_features.items() if isinstance(shape, tuple)}

    if joint_fts and prefix == "action":
        features[prefix] = {
            "dtype": "float32",
            "shape": (len(joint_fts),),
            "names": list(joint_fts),
        }

    if joint_fts and prefix == "observation":
        features[f"{prefix}.state"] = {
            "dtype": "float32",
            "shape": (len(joint_fts),),
            "names": list(joint_fts),
        }

    for key, shape in cam_fts.items():
        features[f"{prefix}.images.{key}"] = {
            "dtype": "video" if use_video else "image",
            "shape": shape,
            "names": ["height", "width", "channels"],
        }

    _validate_feature_names(features)
    return features


def build_dataset_frame(
    ds_features: dict[str, dict], values: dict[str, Any], prefix: str
) -> dict[str, np.ndarray]:
    """Construct a single data frame from raw values based on dataset features.

    A "frame" is a dictionary containing all the data for a single timestep,
    formatted as numpy arrays according to the feature specification.

    Args:
        ds_features (dict): The LeRobot dataset features dictionary.
        values (dict): A dictionary of raw values from the hardware/environment.
        prefix (str): The prefix to filter features by (e.g., "observation"
            or "action").

    Returns:
        dict: A dictionary representing a single frame of data.
    """
    frame = {}
    for key, ft in ds_features.items():
        if key in DEFAULT_FEATURES or not key.startswith(prefix):
            continue
        elif ft["dtype"] == "float32" and len(ft["shape"]) == 1:
            frame[key] = np.array([values[name] for name in ft["names"]], dtype=np.float32)
        elif ft["dtype"] in ["image", "video"]:
            frame[key] = values[key]

    return frame


def dataset_to_policy_features(features: dict[str, dict]) -> dict[str, PolicyFeature]:
    """Convert dataset features to policy features.

    This function transforms the dataset's feature specification into a format
    that a policy can use, classifying features by type (e.g., visual, state,
    action) and ensuring correct shapes (e.g., channel-first for images).

    Args:
        features (dict): The LeRobot dataset features dictionary.

    Returns:
        dict: A dictionary mapping feature keys to `PolicyFeature` objects.

    Raises:
        ValueError: If an image feature does not have a 3D shape.
    """
    # TODO(aliberts): Implement "type" in dataset features and simplify this
    policy_features = {}
    for key, ft in features.items():
        shape = ft["shape"]
        if ft["dtype"] in ["image", "video"]:
            type = FeatureType.VISUAL
            if len(shape) != 3:
                raise ValueError(f"Number of dimensions of {key} != 3 (shape={shape})")

            names = ft["names"]
            # Backward compatibility for "channel" which is an error introduced in LeRobotDataset v2.0 for ported datasets.
            if names[2] in ["channel", "channels"]:  # (h, w, c) -> (c, h, w)
                shape = (shape[2], shape[0], shape[1])
        elif key == "observation.environment_state":
            type = FeatureType.ENV
        elif key.startswith("observation"):
            type = FeatureType.STATE
        elif key.startswith("action"):
            type = FeatureType.ACTION
        else:
            continue

        policy_features[key] = PolicyFeature(
            type=type,
            shape=shape,
        )

    return policy_features


def combine_feature_dicts(*dicts: dict) -> dict:
    """Merge LeRobot grouped feature dicts.

    - For 1D numeric specs (dtype not image/video/string) with "names": we merge the names and recompute the shape.
    - For others (e.g. `observation.images.*`), the last one wins (if they are identical).

    Args:
        *dicts: A variable number of LeRobot feature dictionaries to merge.

    Returns:
        dict: A single merged feature dictionary.

    Raises:
        ValueError: If there's a dtype mismatch for a feature being merged.
    """
    out: dict = {}
    for d in dicts:
        for key, value in d.items():
            if not isinstance(value, dict):
                out[key] = value
                continue

            dtype = value.get("dtype")
            shape = value.get("shape")
            is_vector = (
                dtype not in ("image", "video", "string")
                and isinstance(shape, tuple)
                and len(shape) == 1
                and "names" in value
            )

            if is_vector:
                # Initialize or retrieve the accumulating dict for this feature key
                target = out.setdefault(key, {"dtype": dtype, "names": [], "shape": (0,)})
                # Ensure consistent data types across merged entries
                if "dtype" in target and dtype != target["dtype"]:
                    raise ValueError(f"dtype mismatch for '{key}': {target['dtype']} vs {dtype}")

                # Merge feature names: append only new ones to preserve order without duplicates
                seen = set(target["names"])
                for n in value["names"]:
                    if n not in seen:
                        target["names"].append(n)
                        seen.add(n)
                # Recompute the shape to reflect the updated number of features
                target["shape"] = (len(target["names"]),)
            else:
                # For images/videos and non-1D entries: override with the latest definition
                out[key] = value
    return out


def create_empty_dataset_info(
    codebase_version: str,
    fps: int,
    features: dict,
    use_videos: bool,
    robot_type: str | None = None,
    chunks_size: int | None = None,
    data_files_size_in_mb: int | None = None,
    video_files_size_in_mb: int | None = None,
) -> dict:
    """Create a template dictionary for a new dataset's `info.json`.

    Args:
        codebase_version (str): The version of the LeRobot codebase.
        fps (int): The frames per second of the data.
        features (dict): The LeRobot features dictionary for the dataset.
        use_videos (bool): Whether the dataset will store videos.
        robot_type (str | None): The type of robot used, if any.

    Returns:
        dict: A dictionary with the initial dataset metadata.
    """
    return {
        "codebase_version": codebase_version,
        "robot_type": robot_type,
        "total_episodes": 0,
        "total_frames": 0,
        "total_tasks": 0,
        "chunks_size": chunks_size or DEFAULT_CHUNK_SIZE,
        "data_files_size_in_mb": data_files_size_in_mb or DEFAULT_DATA_FILE_SIZE_IN_MB,
        "video_files_size_in_mb": video_files_size_in_mb or DEFAULT_VIDEO_FILE_SIZE_IN_MB,
        "fps": fps,
        "splits": {},
        "data_path": DEFAULT_DATA_PATH,
        "video_path": DEFAULT_VIDEO_PATH if use_videos else None,
        "features": features,
    }


<<<<<<< HEAD
def get_episode_data_index(
    episode_dicts: dict[dict], episodes: list[int] | None = None
) -> dict[str, torch.Tensor]:
    """Calculate the start and end indices for each episode in a flattened dataset.

    Args:
        episode_dicts (dict): A dictionary mapping episode index to episode metadata,
            which must contain a "length" key.
        episodes (list[int] | None): An optional list of episode indices to consider.
            If None, all episodes are used.

    Returns:
        dict: A dictionary with "from" and "to" keys, containing torch tensors
            with the start and end indices for each episode.
    """
    episode_lengths = {ep_idx: ep_dict["length"] for ep_idx, ep_dict in episode_dicts.items()}
    if episodes is not None:
        episode_lengths = {ep_idx: episode_lengths[ep_idx] for ep_idx in episodes}

    cumulative_lengths = list(accumulate(episode_lengths.values()))
    return {
        "from": torch.LongTensor([0] + cumulative_lengths[:-1]),
        "to": torch.LongTensor(cumulative_lengths),
    }


def check_timestamps_sync(
    timestamps: np.ndarray,
    episode_indices: np.ndarray,
    episode_data_index: dict[str, np.ndarray],
    fps: int,
    tolerance_s: float,
    raise_value_error: bool = True,
) -> bool:
    """Check if timestamps are separated by (1/fps) +/- tolerance.

    This check ensures that consecutive timestamps within an episode are spaced
    correctly, accounting for possible numerical errors. It ignores the boundaries
    between episodes.

    Args:
        timestamps (np.ndarray): Array of timestamps in seconds.
        episode_indices (np.ndarray): Array indicating the episode index for each timestamp.
        episode_data_index (dict): A dictionary that includes 'to',
            which identifies indices for the end of each episode.
        fps (int): Frames per second. Used to check the expected difference between
            consecutive timestamps.
        tolerance_s (float): Allowed deviation from the expected (1/fps) difference.
        raise_value_error (bool): Whether to raise a ValueError if the check fails.

    Returns:
        bool: True if all checked timestamp differences lie within tolerance, False otherwise.

    Raises:
        ValueError: If `timestamps` and `episode_indices` shapes do not match, or if
            the check fails and `raise_value_error` is True.
    """
    if timestamps.shape != episode_indices.shape:
        raise ValueError(
            "timestamps and episode_indices should have the same shape. "
            f"Found {timestamps.shape=} and {episode_indices.shape=}."
        )

    # Consecutive differences
    diffs = np.diff(timestamps)
    within_tolerance = np.abs(diffs - (1.0 / fps)) <= tolerance_s

    # Mask to ignore differences at the boundaries between episodes
    mask = np.ones(len(diffs), dtype=bool)
    ignored_diffs = episode_data_index["to"][:-1] - 1  # indices at the end of each episode
    mask[ignored_diffs] = False
    filtered_within_tolerance = within_tolerance[mask]

    # Check if all remaining diffs are within tolerance
    if not np.all(filtered_within_tolerance):
        # Track original indices before masking
        original_indices = np.arange(len(diffs))
        filtered_indices = original_indices[mask]
        outside_tolerance_filtered_indices = np.nonzero(~filtered_within_tolerance)[0]
        outside_tolerance_indices = filtered_indices[outside_tolerance_filtered_indices]

        outside_tolerances = []
        for idx in outside_tolerance_indices:
            entry = {
                "timestamps": [timestamps[idx], timestamps[idx + 1]],
                "diff": diffs[idx],
                "episode_index": episode_indices[idx].item()
                if hasattr(episode_indices[idx], "item")
                else episode_indices[idx],
            }
            outside_tolerances.append(entry)

        if raise_value_error:
            raise ValueError(
                f"""One or several timestamps unexpectedly violate the tolerance inside episode range.
                This might be due to synchronization issues during data collection.
                \n{pformat(outside_tolerances)}"""
            )
        return False

    return True


=======
>>>>>>> 33cad370
def check_delta_timestamps(
    delta_timestamps: dict[str, list[float]], fps: int, tolerance_s: float, raise_value_error: bool = True
) -> bool:
    """Check if delta timestamps are multiples of 1/fps +/- tolerance.

    This ensures that adding these delta timestamps to any existing timestamp in
    the dataset will result in a value that aligns with the dataset's frame rate.

    Args:
        delta_timestamps (dict): A dictionary where values are lists of time
            deltas in seconds.
        fps (int): The frames per second of the dataset.
        tolerance_s (float): The allowed tolerance in seconds.
        raise_value_error (bool): If True, raises an error on failure.

    Returns:
        bool: True if all deltas are valid, False otherwise.

    Raises:
        ValueError: If any delta is outside the tolerance and `raise_value_error` is True.
    """
    outside_tolerance = {}
    for key, delta_ts in delta_timestamps.items():
        within_tolerance = [abs(ts * fps - round(ts * fps)) / fps <= tolerance_s for ts in delta_ts]
        if not all(within_tolerance):
            outside_tolerance[key] = [
                ts for ts, is_within in zip(delta_ts, within_tolerance, strict=True) if not is_within
            ]

    if len(outside_tolerance) > 0:
        if raise_value_error:
            raise ValueError(
                f"""
                The following delta_timestamps are found outside of tolerance range.
                Please make sure they are multiples of 1/{fps} +/- tolerance and adjust
                their values accordingly.
                \n{pformat(outside_tolerance)}
                """
            )
        return False

    return True


def get_delta_indices(delta_timestamps: dict[str, list[float]], fps: int) -> dict[str, list[int]]:
    """Convert delta timestamps in seconds to delta indices in frames.

    Args:
        delta_timestamps (dict): A dictionary of time deltas in seconds.
        fps (int): The frames per second of the dataset.

    Returns:
        dict: A dictionary of frame delta indices.
    """
    delta_indices = {}
    for key, delta_ts in delta_timestamps.items():
        delta_indices[key] = [round(d * fps) for d in delta_ts]

    return delta_indices


<<<<<<< HEAD
def cycle(iterable):
    """Create a dataloader-safe cyclical iterator.
=======
def cycle(iterable: Any) -> Iterator[Any]:
    """The equivalent of itertools.cycle, but safe for Pytorch dataloaders.
>>>>>>> 33cad370

    This is an equivalent of `itertools.cycle` but is safe for use with
    PyTorch DataLoaders with multiple workers.
    See https://github.com/pytorch/pytorch/issues/23900 for details.

    Args:
        iterable: The iterable to cycle over.

    Yields:
        Items from the iterable, restarting from the beginning when exhausted.
    """
    iterator = iter(iterable)
    while True:
        try:
            yield next(iterator)
        except StopIteration:
            iterator = iter(iterable)


<<<<<<< HEAD
def create_branch(repo_id, *, branch: str, repo_type: str | None = None) -> None:
    """Create a branch on an existing Hugging Face repo.

    Deletes the branch if it already exists before creating it.

    Args:
        repo_id (str): The ID of the repository.
        branch (str): The name of the branch to create.
        repo_type (str | None): The type of the repository (e.g., "dataset").
=======
def create_branch(repo_id: str, *, branch: str, repo_type: str | None = None) -> None:
    """Create a branch on a existing Hugging Face repo. Delete the branch if it already
    exists before creating it.
>>>>>>> 33cad370
    """
    api = HfApi()

    branches = api.list_repo_refs(repo_id, repo_type=repo_type).branches
    refs = [branch.ref for branch in branches]
    ref = f"refs/heads/{branch}"
    if ref in refs:
        api.delete_branch(repo_id, repo_type=repo_type, branch=branch)

    api.create_branch(repo_id, repo_type=repo_type, branch=branch)


def create_lerobot_dataset_card(
    tags: list | None = None,
    dataset_info: dict | None = None,
    **kwargs,
) -> DatasetCard:
    """Create a `DatasetCard` for a LeRobot dataset.

    Keyword arguments are used to replace values in the card template.
    Note: If specified, `license` must be a valid license identifier from
    https://huggingface.co/docs/hub/repositories-licenses.

    Args:
        tags (list | None): A list of tags to add to the dataset card.
        dataset_info (dict | None): The dataset's info dictionary, which will
            be displayed on the card.
        **kwargs: Additional keyword arguments to populate the card template.

    Returns:
        DatasetCard: The generated dataset card object.
    """
    card_tags = ["LeRobot"]

    if tags:
        card_tags += tags
    if dataset_info:
        dataset_structure = "[meta/info.json](meta/info.json):\n"
        dataset_structure += f"```json\n{json.dumps(dataset_info, indent=4)}\n```\n"
        kwargs = {**kwargs, "dataset_structure": dataset_structure}
    card_data = DatasetCardData(
        license=kwargs.get("license"),
        tags=card_tags,
        task_categories=["robotics"],
        configs=[
            {
                "config_name": "default",
                "data_files": "data/*/*.parquet",
            }
        ],
    )

    card_template = (importlib.resources.files("lerobot.datasets") / "card_template.md").read_text()

    return DatasetCard.from_template(
        card_data=card_data,
        template_str=card_template,
        **kwargs,
    )


<<<<<<< HEAD
class IterableNamespace(SimpleNamespace):
    """A namespace object that supports both dictionary-like iteration and dot notation.

    This class extends `SimpleNamespace` to provide dictionary-style iteration,
    access to items via brackets (`obj["key"]`), and dictionary-like methods
    (`items()`, `keys()`, `values()`). Nested dictionaries are recursively
    converted to `IterableNamespace` objects.

    Args:
        dictionary (dict, optional): A dictionary to initialize the namespace with.
        **kwargs: Additional keyword arguments to initialize the namespace.

    Examples:
        >>> data = {"name": "Alice", "details": {"age": 25}}
        >>> ns = IterableNamespace(data)
        >>> ns.name
        'Alice'
        >>> ns.details.age
        25
        >>> list(ns.keys())
        ['name', 'details']
        >>> for key, value in ns.items():
        ...     print(f"{key}: {value}")
        name: Alice
        details: <__main__.IterableNamespace object at ...>
    """

    def __init__(self, dictionary: dict[str, Any] = None, **kwargs):
        """Initialize the IterableNamespace.

        Args:
            dictionary (dict, optional): Dictionary to populate the namespace.
            **kwargs: Keyword arguments to populate the namespace.
        """
        super().__init__(**kwargs)
        if dictionary is not None:
            for key, value in dictionary.items():
                if isinstance(value, dict):
                    setattr(self, key, IterableNamespace(value))
                else:
                    setattr(self, key, value)

    def __iter__(self) -> Iterator[str]:
        """Return an iterator over the keys of the namespace."""
        return iter(vars(self))

    def __getitem__(self, key: str) -> Any:
        """Allow bracket-style access to attributes.

        Args:
            key (str): The name of the attribute.

        Returns:
            Any: The value of the attribute.
        """
        return vars(self)[key]

    def items(self):
        """Return a view of the namespace's (key, value) pairs."""
        return vars(self).items()

    def values(self):
        """Return a view of the namespace's values."""
        return vars(self).values()

    def keys(self):
        """Return a view of the namespace's keys."""
        return vars(self).keys()


def validate_frame(frame: dict, features: dict):
    """Validate a single data frame against the dataset's feature specification.

    Checks for missing/extra features, and validates the dtype and shape of each
    provided feature.

    Args:
        frame (dict): The data frame to validate.
        features (dict): The LeRobot features dictionary for the dataset.

    Raises:
        ValueError: If the frame does not match the feature specification.
    """
=======
def validate_frame(frame: dict, features: dict) -> None:
>>>>>>> 33cad370
    expected_features = set(features) - set(DEFAULT_FEATURES)
    actual_features = set(frame)

    # task is a special required field that's not part of regular features
    if "task" not in actual_features:
        raise ValueError("Feature mismatch in `frame` dictionary:\nMissing features: {'task'}\n")

    # Remove task from actual_features for regular feature validation
    actual_features_for_validation = actual_features - {"task"}

    error_message = validate_features_presence(actual_features_for_validation, expected_features)

    common_features = actual_features_for_validation & expected_features
    for name in common_features:
        error_message += validate_feature_dtype_and_shape(name, features[name], frame[name])

    if error_message:
        raise ValueError(error_message)


<<<<<<< HEAD
def validate_features_presence(actual_features: set[str], expected_features: set[str]):
    """Check for missing or extra features in a frame.

    Args:
        actual_features (set[str]): The set of feature names present in the frame.
        expected_features (set[str]): The set of feature names expected in the frame.

    Returns:
        str: An error message string if there's a mismatch, otherwise an empty string.
    """
=======
def validate_features_presence(actual_features: set[str], expected_features: set[str]) -> str:
>>>>>>> 33cad370
    error_message = ""
    missing_features = expected_features - actual_features
    extra_features = actual_features - expected_features

    if missing_features or extra_features:
        error_message += "Feature mismatch in `frame` dictionary:\n"
        if missing_features:
            error_message += f"Missing features: {missing_features}\n"
        if extra_features:
            error_message += f"Extra features: {extra_features}\n"

    return error_message


<<<<<<< HEAD
def validate_feature_dtype_and_shape(name: str, feature: dict, value: np.ndarray | PILImage.Image | str):
    """Validate the dtype and shape of a single feature's value.

    Args:
        name (str): The name of the feature.
        feature (dict): The feature specification from the LeRobot features dictionary.
        value: The value of the feature to validate.

    Returns:
        str: An error message if validation fails, otherwise an empty string.

    Raises:
        NotImplementedError: If the feature dtype is not supported for validation.
    """
=======
def validate_feature_dtype_and_shape(
    name: str, feature: dict, value: np.ndarray | PILImage.Image | str
) -> str:
>>>>>>> 33cad370
    expected_dtype = feature["dtype"]
    expected_shape = feature["shape"]
    if is_valid_numpy_dtype_string(expected_dtype):
        return validate_feature_numpy_array(name, expected_dtype, expected_shape, value)
    elif expected_dtype in ["image", "video"]:
        return validate_feature_image_or_video(name, expected_shape, value)
    elif expected_dtype == "string":
        return validate_feature_string(name, value)
    else:
        raise NotImplementedError(f"The feature dtype '{expected_dtype}' is not implemented yet.")


def validate_feature_numpy_array(
    name: str, expected_dtype: str, expected_shape: list[int], value: np.ndarray
<<<<<<< HEAD
):
    """Validate a feature that is expected to be a numpy array.

    Args:
        name (str): The name of the feature.
        expected_dtype (str): The expected numpy dtype as a string.
        expected_shape (list[int]): The expected shape.
        value (np.ndarray): The numpy array to validate.

    Returns:
        str: An error message if validation fails, otherwise an empty string.
    """
=======
) -> str:
>>>>>>> 33cad370
    error_message = ""
    if isinstance(value, np.ndarray):
        actual_dtype = value.dtype
        actual_shape = value.shape

        if actual_dtype != np.dtype(expected_dtype):
            error_message += f"The feature '{name}' of dtype '{actual_dtype}' is not of the expected dtype '{expected_dtype}'.\n"

        if actual_shape != expected_shape:
            error_message += f"The feature '{name}' of shape '{actual_shape}' does not have the expected shape '{expected_shape}'.\n"
    else:
        error_message += f"The feature '{name}' is not a 'np.ndarray'. Expected type is '{expected_dtype}', but type '{type(value)}' provided instead.\n"

    return error_message


<<<<<<< HEAD
def validate_feature_image_or_video(name: str, expected_shape: list[str], value: np.ndarray | PILImage.Image):
    """Validate a feature that is expected to be an image or video frame.

    Accepts `np.ndarray` (channel-first or channel-last) or `PIL.Image.Image`.

    Args:
        name (str): The name of the feature.
        expected_shape (list[str]): The expected shape (C, H, W).
        value: The image data to validate.

    Returns:
        str: An error message if validation fails, otherwise an empty string.
    """
=======
def validate_feature_image_or_video(
    name: str, expected_shape: list[str], value: np.ndarray | PILImage.Image
) -> str:
>>>>>>> 33cad370
    # Note: The check of pixels range ([0,1] for float and [0,255] for uint8) is done by the image writer threads.
    error_message = ""
    if isinstance(value, np.ndarray):
        actual_shape = value.shape
        c, h, w = expected_shape
        if len(actual_shape) != 3 or (actual_shape != (c, h, w) and actual_shape != (h, w, c)):
            error_message += f"The feature '{name}' of shape '{actual_shape}' does not have the expected shape '{(c, h, w)}' or '{(h, w, c)}'.\n"
    elif isinstance(value, PILImage.Image):
        pass
    else:
        error_message += f"The feature '{name}' is expected to be of type 'PIL.Image' or 'np.ndarray' channel first or channel last, but type '{type(value)}' provided instead.\n"

    return error_message


<<<<<<< HEAD
def validate_feature_string(name: str, value: str):
    """Validate a feature that is expected to be a string.

    Args:
        name (str): The name of the feature.
        value (str): The value to validate.

    Returns:
        str: An error message if validation fails, otherwise an empty string.
    """
=======
def validate_feature_string(name: str, value: str) -> str:
>>>>>>> 33cad370
    if not isinstance(value, str):
        return f"The feature '{name}' is expected to be of type 'str', but type '{type(value)}' provided instead.\n"
    return ""


<<<<<<< HEAD
def validate_episode_buffer(episode_buffer: dict, total_episodes: int, features: dict):
    """Validate the episode buffer before it's written to disk.

    Ensures the buffer has the required keys, contains at least one frame, and
    has features consistent with the dataset's specification.

    Args:
        episode_buffer (dict): The buffer containing data for a single episode.
        total_episodes (int): The current total number of episodes in the dataset.
        features (dict): The LeRobot features dictionary for the dataset.

    Raises:
        ValueError: If the buffer is invalid.
        NotImplementedError: If the episode index is manually set and doesn't match.
    """
=======
def validate_episode_buffer(episode_buffer: dict, total_episodes: int, features: dict) -> None:
>>>>>>> 33cad370
    if "size" not in episode_buffer:
        raise ValueError("size key not found in episode_buffer")

    if "task" not in episode_buffer:
        raise ValueError("task key not found in episode_buffer")

    if episode_buffer["episode_index"] != total_episodes:
        # TODO(aliberts): Add option to use existing episode_index
        raise NotImplementedError(
            "You might have manually provided the episode_buffer with an episode_index that doesn't "
            "match the total number of episodes already in the dataset. This is not supported for now."
        )

    if episode_buffer["size"] == 0:
        raise ValueError("You must add one or several frames with `add_frame` before calling `add_episode`.")

    buffer_keys = set(episode_buffer.keys()) - {"task", "size"}
    if not buffer_keys == set(features):
        raise ValueError(
            f"Features from `episode_buffer` don't match the ones in `features`."
            f"In episode_buffer not in features: {buffer_keys - set(features)}"
            f"In features not in episode_buffer: {set(features) - buffer_keys}"
        )


def to_parquet_with_hf_images(df: pandas.DataFrame, path: Path) -> None:
    """This function correctly writes to parquet a panda DataFrame that contains images encoded by HF dataset.
    This way, it can be loaded by HF dataset and correctly formatted images are returned.
    """
    # TODO(qlhoest): replace this weird synthax by `df.to_parquet(path)` only
    datasets.Dataset.from_dict(df.to_dict(orient="list")).to_parquet(path)


def item_to_torch(item: dict) -> dict:
    """Convert all items in a dictionary to PyTorch tensors where appropriate.

    This function is used to convert an item from a streaming dataset to PyTorch tensors.

    Args:
        item (dict): Dictionary of items from a dataset.

    Returns:
        dict: Dictionary with all tensor-like items converted to torch.Tensor.
    """
    for key, val in item.items():
        if isinstance(val, (np.ndarray, list)) and key not in ["task"]:
            # Convert numpy arrays and lists to torch tensors
            item[key] = torch.tensor(val)
    return item


def is_float_in_list(target, float_list, threshold=1e-6):
    return any(abs(target - x) <= threshold for x in float_list)


def find_float_index(target, float_list, threshold=1e-6):
    for i, x in enumerate(float_list):
        if abs(target - x) <= threshold:
            return i
    return -1


class LookBackError(Exception):
    """
    Exception raised when trying to look back in the history of a Backtrackable object.
    """

    pass


class LookAheadError(Exception):
    """
    Exception raised when trying to look ahead in the future of a Backtrackable object.
    """

    pass


class Backtrackable(Generic[T]):
    """
    Wrap any iterator/iterable so you can step back up to `history` items
    and look ahead up to `lookahead` items.

    This is useful for streaming datasets where you need to access previous and future items
    but can't load the entire dataset into memory.

    Example:
    -------
    ```python
    ds = load_dataset("c4", "en", streaming=True, split="train")
    rev = Backtrackable(ds, history=3, lookahead=2)

    x0 = next(rev)  # forward
    x1 = next(rev)
    x2 = next(rev)

    # Look ahead
    x3_peek = rev.peek_ahead(1)  # next item without moving cursor
    x4_peek = rev.peek_ahead(2)  # two items ahead

    # Look back
    x1_again = rev.peek_back(1)  # previous item without moving cursor
    x0_again = rev.peek_back(2)  # two items back

    # Move backward
    x1_back = rev.prev()  # back one step
    next(rev)  # returns x2, continues forward from where we were
    ```
    """

    __slots__ = ("_source", "_back_buf", "_ahead_buf", "_cursor", "_history", "_lookahead")

    def __init__(self, iterable: Iterable[T], *, history: int = 1, lookahead: int = 0):
        if history < 1:
            raise ValueError("history must be >= 1")
        if lookahead <= 0:
            raise ValueError("lookahead must be > 0")

        self._source: Iterator[T] = iter(iterable)
        self._back_buf: Deque[T] = deque(maxlen=history)
        self._ahead_buf: Deque[T] = deque(maxlen=lookahead) if lookahead > 0 else deque()
        self._cursor: int = 0
        self._history = history
        self._lookahead = lookahead

    def __iter__(self) -> "Backtrackable[T]":
        return self

    def __next__(self) -> T:
        # If we've stepped back, consume from back buffer first
        if self._cursor < 0:  # -1 means "last item", etc.
            self._cursor += 1
            return self._back_buf[self._cursor]

        # If we have items in the ahead buffer, use them first
        item = self._ahead_buf.popleft() if self._ahead_buf else next(self._source)

        # Add current item to back buffer and reset cursor
        self._back_buf.append(item)
        self._cursor = 0
        return item

    def prev(self) -> T:
        """
        Step one item back in history and return it.
        Raises IndexError if already at the oldest buffered item.
        """
        if len(self._back_buf) + self._cursor <= 1:
            raise LookBackError("At start of history")

        self._cursor -= 1
        return self._back_buf[self._cursor]

    def peek_back(self, n: int = 1) -> T:
        """
        Look `n` items back (n=1 == previous item) without moving the cursor.
        """
        if n < 0 or n + 1 > len(self._back_buf) + self._cursor:
            raise LookBackError("peek_back distance out of range")

        return self._back_buf[self._cursor - (n + 1)]

    def peek_ahead(self, n: int = 1) -> T:
        """
        Look `n` items ahead (n=1 == next item) without moving the cursor.
        Fills the ahead buffer if necessary.
        """
        if n < 1:
            raise LookAheadError("peek_ahead distance must be 1 or more")
        elif n > self._lookahead:
            raise LookAheadError("peek_ahead distance exceeds lookahead limit")

        # Fill ahead buffer if we don't have enough items
        while len(self._ahead_buf) < n:
            try:
                item = next(self._source)
                self._ahead_buf.append(item)

            except StopIteration as err:
                raise LookAheadError("peek_ahead: not enough items in source") from err

        return self._ahead_buf[n - 1]

    def history(self) -> list[T]:
        """
        Return a copy of the buffered history (most recent last).
        The list length ≤ `history` argument passed at construction.
        """
        if self._cursor == 0:
            return list(self._back_buf)

        # When cursor<0, slice so the order remains chronological
        return list(self._back_buf)[: self._cursor or None]

    def lookahead_buffer(self) -> list[T]:
        """
        Return a copy of the current lookahead buffer.
        """
        return list(self._ahead_buf)

    def can_peek_back(self, steps: int = 1) -> bool:
        """
        Check if we can go back `steps` items without raising an IndexError.
        """
        return steps <= len(self._back_buf) + self._cursor

    def can_peek_ahead(self, steps: int = 1) -> bool:
        """
        Check if we can peek ahead `steps` items.
        This may involve trying to fill the ahead buffer.
        """
        if self._lookahead > 0 and steps > self._lookahead:
            return False

        # Try to fill ahead buffer to check if we can peek that far
        try:
            while len(self._ahead_buf) < steps:
                if self._lookahead > 0 and len(self._ahead_buf) >= self._lookahead:
                    return False
                item = next(self._source)
                self._ahead_buf.append(item)
            return True
        except StopIteration:
            return False

    def reset_cursor(self) -> None:
        """
        Reset cursor to the most recent position (equivalent to calling next()
        until you're back to the latest item).
        """
        self._cursor = 0

    def clear_ahead_buffer(self) -> None:
        """
        Clear the ahead buffer, discarding any pre-fetched items.
        """
        self._ahead_buf.clear()

    def switch_source_iterable(self, new_source: Iterable[T]) -> None:
        """
        Switch the source of the backtrackable to a new iterable, keeping the history.

        This is useful when iterating over a sequence of datasets. The history from the
        previous source is kept, but the lookahead buffer is cleared. The cursor is reset
        to the present.
        """
        self._source = iter(new_source)
        self.clear_ahead_buffer()
        self.reset_cursor()


def safe_shard(dataset: datasets.IterableDataset, index: int, num_shards: int) -> datasets.Dataset:
    """
    Safe shards the dataset.
    """
    shard_idx = min(dataset.num_shards, index + 1) - 1

    return dataset.shard(num_shards, index=shard_idx)<|MERGE_RESOLUTION|>--- conflicted
+++ resolved
@@ -152,7 +152,6 @@
 def flatten_dict(d: dict, parent_key: str = "", sep: str = "/") -> dict:
     """Flatten a nested dictionary by joining keys with a separator.
 
-<<<<<<< HEAD
     Example:
         >>> dct = {"a": {"b": 1, "c": {"d": 2}}, "e": 3}
         >>> print(flatten_dict(dct))
@@ -165,14 +164,6 @@
 
     Returns:
         dict: A flattened dictionary.
-=======
-    For example:
-    ```
-    >>> dct = {"a": {"b": 1, "c": {"d": 2}}, "e": 3}`
-    >>> print(flatten_dict(dct))
-    {"a/b": 1, "a/c/d": 2, "e": 3}
-    ```
->>>>>>> 33cad370
     """
     items = []
     for k, v in d.items():
@@ -211,31 +202,6 @@
     return outdict
 
 
-<<<<<<< HEAD
-def get_nested_item(obj: DictLike, flattened_key: str, sep: str = "/") -> Any:
-    """Access an item in a nested dictionary using a flattened key.
-
-    Args:
-        obj (DictLike): The nested dictionary-like object.
-        flattened_key (str): A key with parts separated by `sep`.
-        sep (str): The separator used in the flattened key.
-
-    Returns:
-        Any: The value from the nested dictionary.
-    """
-    split_keys = flattened_key.split(sep)
-    getter = obj[split_keys[0]]
-    if len(split_keys) == 1:
-        return getter
-
-    for key in split_keys[1:]:
-        getter = getter[key]
-
-    return getter
-
-
-=======
->>>>>>> 33cad370
 def serialize_dict(stats: dict[str, torch.Tensor | np.ndarray | dict]) -> dict:
     """Serialize a dictionary containing tensors or numpy arrays to be JSON-compatible.
 
@@ -312,58 +278,7 @@
         json.dump(data, f, indent=4, ensure_ascii=False)
 
 
-<<<<<<< HEAD
-def load_jsonlines(fpath: Path) -> list[Any]:
-    """Load data from a JSON Lines file.
-
-    Args:
-        fpath (Path): Path to the JSON Lines file.
-
-    Returns:
-        list[Any]: A list of objects loaded from the file.
-    """
-    with jsonlines.open(fpath, "r") as reader:
-        return list(reader)
-
-
-def write_jsonlines(data: dict, fpath: Path) -> None:
-    """Write a list of dictionaries to a JSON Lines file.
-
-    Creates parent directories if they don't exist.
-
-    Args:
-        data (dict): The list of dictionaries to write.
-        fpath (Path): The path to the output JSON Lines file.
-    """
-    fpath.parent.mkdir(exist_ok=True, parents=True)
-    with jsonlines.open(fpath, "w") as writer:
-        writer.write_all(data)
-
-
-def append_jsonlines(data: dict, fpath: Path) -> None:
-    """Append a dictionary to a JSON Lines file.
-
-    Creates parent directories if they don't exist.
-
-    Args:
-        data (dict): The dictionary to append.
-        fpath (Path): The path to the JSON Lines file.
-    """
-    fpath.parent.mkdir(exist_ok=True, parents=True)
-    with jsonlines.open(fpath, "a") as writer:
-        writer.write(data)
-
-
-def write_info(info: dict, local_dir: Path):
-    """Write dataset info metadata to its standard file path.
-
-    Args:
-        info (dict): The dataset information dictionary.
-        local_dir (Path): The root directory of the dataset.
-    """
-=======
 def write_info(info: dict, local_dir: Path) -> None:
->>>>>>> 33cad370
     write_json(info, local_dir / INFO_PATH)
 
 
@@ -384,23 +299,18 @@
     return info
 
 
-<<<<<<< HEAD
-def write_stats(stats: dict, local_dir: Path):
+def write_stats(stats: dict, local_dir: Path) -> None:
     """Serialize and write dataset statistics to their standard file path.
 
     Args:
         stats (dict): The statistics dictionary (can contain tensors/numpy arrays).
         local_dir (Path): The root directory of the dataset.
     """
-=======
-def write_stats(stats: dict, local_dir: Path) -> None:
->>>>>>> 33cad370
     serialized_stats = serialize_dict(stats)
     write_json(serialized_stats, local_dir / STATS_PATH)
 
 
-<<<<<<< HEAD
-def cast_stats_to_numpy(stats) -> dict[str, dict[str, np.ndarray]]:
+def cast_stats_to_numpy(stats: dict) -> dict[str, dict[str, np.ndarray]]:
     """Recursively cast numerical values in a stats dictionary to numpy arrays.
 
     Args:
@@ -409,15 +319,11 @@
     Returns:
         dict: The statistics dictionary with values cast to numpy arrays.
     """
-=======
-def cast_stats_to_numpy(stats: dict) -> dict[str, dict[str, np.ndarray]]:
->>>>>>> 33cad370
     stats = {key: np.array(value) for key, value in flatten_dict(stats).items()}
     return unflatten_dict(stats)
 
 
-<<<<<<< HEAD
-def load_stats(local_dir: Path) -> dict[str, dict[str, np.ndarray]]:
+def load_stats(local_dir: Path) -> dict[str, dict[str, np.ndarray]] | None:
     """Load dataset statistics and cast numerical values to numpy arrays.
 
     Returns None if the stats file doesn't exist.
@@ -428,70 +334,12 @@
     Returns:
         A dictionary of statistics or None if the file is not found.
     """
-=======
-def load_stats(local_dir: Path) -> dict[str, dict[str, np.ndarray]] | None:
->>>>>>> 33cad370
     if not (local_dir / STATS_PATH).exists():
         return None
     stats = load_json(local_dir / STATS_PATH)
     return cast_stats_to_numpy(stats)
 
 
-<<<<<<< HEAD
-def write_task(task_index: int, task: dict, local_dir: Path):
-    """Write a single task to the tasks metadata file.
-
-    Args:
-        task_index (int): The index of the task.
-        task (dict): The task description dictionary.
-        local_dir (Path): The root directory of the dataset.
-    """
-    task_dict = {
-        "task_index": task_index,
-        "task": task,
-    }
-    append_jsonlines(task_dict, local_dir / TASKS_PATH)
-
-
-def load_tasks(local_dir: Path) -> tuple[dict, dict]:
-    """Load tasks from the tasks metadata file.
-
-    Args:
-        local_dir (Path): The root directory of the dataset.
-
-    Returns:
-        A tuple containing:
-        - A dictionary mapping task index to task description.
-        - A dictionary mapping task description to task index.
-    """
-    tasks = load_jsonlines(local_dir / TASKS_PATH)
-    tasks = {item["task_index"]: item["task"] for item in sorted(tasks, key=lambda x: x["task_index"])}
-    task_to_task_index = {task: task_index for task_index, task in tasks.items()}
-    return tasks, task_to_task_index
-
-
-def write_episode(episode: dict, local_dir: Path):
-    """Write a single episode's metadata to the episodes metadata file.
-
-    Args:
-        episode (dict): The episode metadata dictionary.
-        local_dir (Path): The root directory of the dataset.
-    """
-    append_jsonlines(episode, local_dir / EPISODES_PATH)
-
-
-def load_episodes(local_dir: Path) -> dict:
-    """Load episode metadata from the episodes metadata file.
-
-    Args:
-        local_dir (Path): The root directory of the dataset.
-
-    Returns:
-        dict: A dictionary mapping episode index to episode metadata.
-    """
-    episodes = load_jsonlines(local_dir / EPISODES_PATH)
-    return {item["episode_index"]: item for item in sorted(episodes, key=lambda x: x["episode_index"])}
-=======
 def write_tasks(tasks: pandas.DataFrame, local_dir: Path) -> None:
     path = local_dir / DEFAULT_TASKS_PATH
     path.parent.mkdir(parents=True, exist_ok=True)
@@ -507,7 +355,6 @@
     """Write episode metadata to a parquet file in the LeRobot v3.0 format.
     This function writes episode-level metadata to a single parquet file.
     Used primarily during dataset conversion (v2.1 → v3.0) and in test fixtures.
->>>>>>> 33cad370
 
     Args:
         episodes: HuggingFace Dataset containing episode metadata
@@ -521,36 +368,6 @@
             "This function only supports single-file episode metadata. "
         )
 
-<<<<<<< HEAD
-def write_episode_stats(episode_index: int, episode_stats: dict, local_dir: Path):
-    """Write statistics for a single episode to the episode stats file.
-
-    Args:
-        episode_index (int): The index of the episode.
-        episode_stats (dict): The statistics for the episode.
-        local_dir (Path): The root directory of the dataset.
-    """
-    # We wrap episode_stats in a dictionary since `episode_stats["episode_index"]`
-    # is a dictionary of stats and not an integer.
-    episode_stats = {"episode_index": episode_index, "stats": serialize_dict(episode_stats)}
-    append_jsonlines(episode_stats, local_dir / EPISODES_STATS_PATH)
-
-
-def load_episodes_stats(local_dir: Path) -> dict:
-    """Load per-episode statistics from the episode stats file.
-
-    Args:
-        local_dir (Path): The root directory of the dataset.
-
-    Returns:
-        dict: A dictionary mapping episode index to its statistics dictionary.
-    """
-    episodes_stats = load_jsonlines(local_dir / EPISODES_STATS_PATH)
-    return {
-        item["episode_index"]: cast_stats_to_numpy(item["stats"])
-        for item in sorted(episodes_stats, key=lambda x: x["episode_index"])
-    }
-=======
     fpath = local_dir / DEFAULT_EPISODES_PATH.format(chunk_index=0, file_index=0)
     fpath.parent.mkdir(parents=True, exist_ok=True)
     episodes.to_parquet(fpath)
@@ -563,27 +380,11 @@
     # This is to speedup access to these data, instead of having to load episode stats.
     episodes = episodes.select_columns([key for key in episodes.features if not key.startswith("stats/")])
     return episodes
->>>>>>> 33cad370
 
 
 def backward_compatible_episodes_stats(
     stats: dict[str, dict[str, np.ndarray]], episodes: list[int]
-<<<<<<< HEAD
-) -> dict[str, dict[str, np.ndarray]]:
-    """Create a per-episode stats dictionary from a global stats dictionary.
-
-    This is used for backward compatibility with older datasets that only had global stats.
-
-    Args:
-        stats (dict): The global dataset statistics.
-        episodes (list[int]): A list of episode indices.
-
-    Returns:
-        dict: A dictionary mapping each episode index to the global stats.
-    """
-=======
 ) -> dict[int, dict[str, dict[str, np.ndarray]]]:
->>>>>>> 33cad370
     return dict.fromkeys(episodes, stats)
 
 
@@ -611,8 +412,7 @@
     return img_array
 
 
-<<<<<<< HEAD
-def hf_transform_to_torch(items_dict: dict[torch.Tensor | None]):
+def hf_transform_to_torch(items_dict: dict[str, list[Any]]) -> dict[str, list[torch.Tensor | str]]:
     """Convert a batch from a Hugging Face dataset to torch tensors.
 
     This transform function converts items from Hugging Face dataset format (pyarrow)
@@ -626,13 +426,6 @@
 
     Returns:
         dict: The batch with items converted to torch tensors.
-=======
-def hf_transform_to_torch(items_dict: dict[str, list[Any]]) -> dict[str, list[torch.Tensor | str]]:
-    """Get a transform function that convert items from Hugging Face dataset (pyarrow)
-    to torch tensors. Importantly, images are converted from PIL, which corresponds to
-    a channel last representation (h w c) of uint8 type, to a torch image representation
-    with channel first (c h w) of float32 type in range [0,1].
->>>>>>> 33cad370
     """
     for key in items_dict:
         first_item = items_dict[key][0]
@@ -1043,112 +836,6 @@
     }
 
 
-<<<<<<< HEAD
-def get_episode_data_index(
-    episode_dicts: dict[dict], episodes: list[int] | None = None
-) -> dict[str, torch.Tensor]:
-    """Calculate the start and end indices for each episode in a flattened dataset.
-
-    Args:
-        episode_dicts (dict): A dictionary mapping episode index to episode metadata,
-            which must contain a "length" key.
-        episodes (list[int] | None): An optional list of episode indices to consider.
-            If None, all episodes are used.
-
-    Returns:
-        dict: A dictionary with "from" and "to" keys, containing torch tensors
-            with the start and end indices for each episode.
-    """
-    episode_lengths = {ep_idx: ep_dict["length"] for ep_idx, ep_dict in episode_dicts.items()}
-    if episodes is not None:
-        episode_lengths = {ep_idx: episode_lengths[ep_idx] for ep_idx in episodes}
-
-    cumulative_lengths = list(accumulate(episode_lengths.values()))
-    return {
-        "from": torch.LongTensor([0] + cumulative_lengths[:-1]),
-        "to": torch.LongTensor(cumulative_lengths),
-    }
-
-
-def check_timestamps_sync(
-    timestamps: np.ndarray,
-    episode_indices: np.ndarray,
-    episode_data_index: dict[str, np.ndarray],
-    fps: int,
-    tolerance_s: float,
-    raise_value_error: bool = True,
-) -> bool:
-    """Check if timestamps are separated by (1/fps) +/- tolerance.
-
-    This check ensures that consecutive timestamps within an episode are spaced
-    correctly, accounting for possible numerical errors. It ignores the boundaries
-    between episodes.
-
-    Args:
-        timestamps (np.ndarray): Array of timestamps in seconds.
-        episode_indices (np.ndarray): Array indicating the episode index for each timestamp.
-        episode_data_index (dict): A dictionary that includes 'to',
-            which identifies indices for the end of each episode.
-        fps (int): Frames per second. Used to check the expected difference between
-            consecutive timestamps.
-        tolerance_s (float): Allowed deviation from the expected (1/fps) difference.
-        raise_value_error (bool): Whether to raise a ValueError if the check fails.
-
-    Returns:
-        bool: True if all checked timestamp differences lie within tolerance, False otherwise.
-
-    Raises:
-        ValueError: If `timestamps` and `episode_indices` shapes do not match, or if
-            the check fails and `raise_value_error` is True.
-    """
-    if timestamps.shape != episode_indices.shape:
-        raise ValueError(
-            "timestamps and episode_indices should have the same shape. "
-            f"Found {timestamps.shape=} and {episode_indices.shape=}."
-        )
-
-    # Consecutive differences
-    diffs = np.diff(timestamps)
-    within_tolerance = np.abs(diffs - (1.0 / fps)) <= tolerance_s
-
-    # Mask to ignore differences at the boundaries between episodes
-    mask = np.ones(len(diffs), dtype=bool)
-    ignored_diffs = episode_data_index["to"][:-1] - 1  # indices at the end of each episode
-    mask[ignored_diffs] = False
-    filtered_within_tolerance = within_tolerance[mask]
-
-    # Check if all remaining diffs are within tolerance
-    if not np.all(filtered_within_tolerance):
-        # Track original indices before masking
-        original_indices = np.arange(len(diffs))
-        filtered_indices = original_indices[mask]
-        outside_tolerance_filtered_indices = np.nonzero(~filtered_within_tolerance)[0]
-        outside_tolerance_indices = filtered_indices[outside_tolerance_filtered_indices]
-
-        outside_tolerances = []
-        for idx in outside_tolerance_indices:
-            entry = {
-                "timestamps": [timestamps[idx], timestamps[idx + 1]],
-                "diff": diffs[idx],
-                "episode_index": episode_indices[idx].item()
-                if hasattr(episode_indices[idx], "item")
-                else episode_indices[idx],
-            }
-            outside_tolerances.append(entry)
-
-        if raise_value_error:
-            raise ValueError(
-                f"""One or several timestamps unexpectedly violate the tolerance inside episode range.
-                This might be due to synchronization issues during data collection.
-                \n{pformat(outside_tolerances)}"""
-            )
-        return False
-
-    return True
-
-
-=======
->>>>>>> 33cad370
 def check_delta_timestamps(
     delta_timestamps: dict[str, list[float]], fps: int, tolerance_s: float, raise_value_error: bool = True
 ) -> bool:
@@ -1210,13 +897,8 @@
     return delta_indices
 
 
-<<<<<<< HEAD
-def cycle(iterable):
+def cycle(iterable: Any) -> Iterator[Any]:
     """Create a dataloader-safe cyclical iterator.
-=======
-def cycle(iterable: Any) -> Iterator[Any]:
-    """The equivalent of itertools.cycle, but safe for Pytorch dataloaders.
->>>>>>> 33cad370
 
     This is an equivalent of `itertools.cycle` but is safe for use with
     PyTorch DataLoaders with multiple workers.
@@ -1236,8 +918,7 @@
             iterator = iter(iterable)
 
 
-<<<<<<< HEAD
-def create_branch(repo_id, *, branch: str, repo_type: str | None = None) -> None:
+def create_branch(repo_id: str, *, branch: str, repo_type: str | None = None) -> None:
     """Create a branch on an existing Hugging Face repo.
 
     Deletes the branch if it already exists before creating it.
@@ -1246,11 +927,6 @@
         repo_id (str): The ID of the repository.
         branch (str): The name of the branch to create.
         repo_type (str | None): The type of the repository (e.g., "dataset").
-=======
-def create_branch(repo_id: str, *, branch: str, repo_type: str | None = None) -> None:
-    """Create a branch on a existing Hugging Face repo. Delete the branch if it already
-    exists before creating it.
->>>>>>> 33cad370
     """
     api = HfApi()
 
@@ -1312,93 +988,7 @@
     )
 
 
-<<<<<<< HEAD
-class IterableNamespace(SimpleNamespace):
-    """A namespace object that supports both dictionary-like iteration and dot notation.
-
-    This class extends `SimpleNamespace` to provide dictionary-style iteration,
-    access to items via brackets (`obj["key"]`), and dictionary-like methods
-    (`items()`, `keys()`, `values()`). Nested dictionaries are recursively
-    converted to `IterableNamespace` objects.
-
-    Args:
-        dictionary (dict, optional): A dictionary to initialize the namespace with.
-        **kwargs: Additional keyword arguments to initialize the namespace.
-
-    Examples:
-        >>> data = {"name": "Alice", "details": {"age": 25}}
-        >>> ns = IterableNamespace(data)
-        >>> ns.name
-        'Alice'
-        >>> ns.details.age
-        25
-        >>> list(ns.keys())
-        ['name', 'details']
-        >>> for key, value in ns.items():
-        ...     print(f"{key}: {value}")
-        name: Alice
-        details: <__main__.IterableNamespace object at ...>
-    """
-
-    def __init__(self, dictionary: dict[str, Any] = None, **kwargs):
-        """Initialize the IterableNamespace.
-
-        Args:
-            dictionary (dict, optional): Dictionary to populate the namespace.
-            **kwargs: Keyword arguments to populate the namespace.
-        """
-        super().__init__(**kwargs)
-        if dictionary is not None:
-            for key, value in dictionary.items():
-                if isinstance(value, dict):
-                    setattr(self, key, IterableNamespace(value))
-                else:
-                    setattr(self, key, value)
-
-    def __iter__(self) -> Iterator[str]:
-        """Return an iterator over the keys of the namespace."""
-        return iter(vars(self))
-
-    def __getitem__(self, key: str) -> Any:
-        """Allow bracket-style access to attributes.
-
-        Args:
-            key (str): The name of the attribute.
-
-        Returns:
-            Any: The value of the attribute.
-        """
-        return vars(self)[key]
-
-    def items(self):
-        """Return a view of the namespace's (key, value) pairs."""
-        return vars(self).items()
-
-    def values(self):
-        """Return a view of the namespace's values."""
-        return vars(self).values()
-
-    def keys(self):
-        """Return a view of the namespace's keys."""
-        return vars(self).keys()
-
-
-def validate_frame(frame: dict, features: dict):
-    """Validate a single data frame against the dataset's feature specification.
-
-    Checks for missing/extra features, and validates the dtype and shape of each
-    provided feature.
-
-    Args:
-        frame (dict): The data frame to validate.
-        features (dict): The LeRobot features dictionary for the dataset.
-
-    Raises:
-        ValueError: If the frame does not match the feature specification.
-    """
-=======
 def validate_frame(frame: dict, features: dict) -> None:
->>>>>>> 33cad370
     expected_features = set(features) - set(DEFAULT_FEATURES)
     actual_features = set(frame)
 
@@ -1419,8 +1009,7 @@
         raise ValueError(error_message)
 
 
-<<<<<<< HEAD
-def validate_features_presence(actual_features: set[str], expected_features: set[str]):
+def validate_features_presence(actual_features: set[str], expected_features: set[str]) -> str:
     """Check for missing or extra features in a frame.
 
     Args:
@@ -1430,9 +1019,6 @@
     Returns:
         str: An error message string if there's a mismatch, otherwise an empty string.
     """
-=======
-def validate_features_presence(actual_features: set[str], expected_features: set[str]) -> str:
->>>>>>> 33cad370
     error_message = ""
     missing_features = expected_features - actual_features
     extra_features = actual_features - expected_features
@@ -1447,8 +1033,9 @@
     return error_message
 
 
-<<<<<<< HEAD
-def validate_feature_dtype_and_shape(name: str, feature: dict, value: np.ndarray | PILImage.Image | str):
+def validate_feature_dtype_and_shape(
+    name: str, feature: dict, value: np.ndarray | PILImage.Image | str
+) -> str:
     """Validate the dtype and shape of a single feature's value.
 
     Args:
@@ -1462,11 +1049,6 @@
     Raises:
         NotImplementedError: If the feature dtype is not supported for validation.
     """
-=======
-def validate_feature_dtype_and_shape(
-    name: str, feature: dict, value: np.ndarray | PILImage.Image | str
-) -> str:
->>>>>>> 33cad370
     expected_dtype = feature["dtype"]
     expected_shape = feature["shape"]
     if is_valid_numpy_dtype_string(expected_dtype):
@@ -1481,8 +1063,7 @@
 
 def validate_feature_numpy_array(
     name: str, expected_dtype: str, expected_shape: list[int], value: np.ndarray
-<<<<<<< HEAD
-):
+) -> str:
     """Validate a feature that is expected to be a numpy array.
 
     Args:
@@ -1494,9 +1075,6 @@
     Returns:
         str: An error message if validation fails, otherwise an empty string.
     """
-=======
-) -> str:
->>>>>>> 33cad370
     error_message = ""
     if isinstance(value, np.ndarray):
         actual_dtype = value.dtype
@@ -1513,8 +1091,9 @@
     return error_message
 
 
-<<<<<<< HEAD
-def validate_feature_image_or_video(name: str, expected_shape: list[str], value: np.ndarray | PILImage.Image):
+def validate_feature_image_or_video(
+    name: str, expected_shape: list[str], value: np.ndarray | PILImage.Image
+) -> str:
     """Validate a feature that is expected to be an image or video frame.
 
     Accepts `np.ndarray` (channel-first or channel-last) or `PIL.Image.Image`.
@@ -1527,11 +1106,6 @@
     Returns:
         str: An error message if validation fails, otherwise an empty string.
     """
-=======
-def validate_feature_image_or_video(
-    name: str, expected_shape: list[str], value: np.ndarray | PILImage.Image
-) -> str:
->>>>>>> 33cad370
     # Note: The check of pixels range ([0,1] for float and [0,255] for uint8) is done by the image writer threads.
     error_message = ""
     if isinstance(value, np.ndarray):
@@ -1547,8 +1121,7 @@
     return error_message
 
 
-<<<<<<< HEAD
-def validate_feature_string(name: str, value: str):
+def validate_feature_string(name: str, value: str) -> str:
     """Validate a feature that is expected to be a string.
 
     Args:
@@ -1558,16 +1131,12 @@
     Returns:
         str: An error message if validation fails, otherwise an empty string.
     """
-=======
-def validate_feature_string(name: str, value: str) -> str:
->>>>>>> 33cad370
     if not isinstance(value, str):
         return f"The feature '{name}' is expected to be of type 'str', but type '{type(value)}' provided instead.\n"
     return ""
 
 
-<<<<<<< HEAD
-def validate_episode_buffer(episode_buffer: dict, total_episodes: int, features: dict):
+def validate_episode_buffer(episode_buffer: dict, total_episodes: int, features: dict) -> None:
     """Validate the episode buffer before it's written to disk.
 
     Ensures the buffer has the required keys, contains at least one frame, and
@@ -1582,9 +1151,6 @@
         ValueError: If the buffer is invalid.
         NotImplementedError: If the episode index is manually set and doesn't match.
     """
-=======
-def validate_episode_buffer(episode_buffer: dict, total_episodes: int, features: dict) -> None:
->>>>>>> 33cad370
     if "size" not in episode_buffer:
         raise ValueError("size key not found in episode_buffer")
 
