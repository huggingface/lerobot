#!/usr/bin/env python

# Copyright 2024 The HuggingFace Inc. team. All rights reserved.
#
# Licensed under the Apache License, Version 2.0 (the "License");
# you may not use this file except in compliance with the License.
# You may obtain a copy of the License at
#
#     http://www.apache.org/licenses/LICENSE-2.0
#
# Unless required by applicable law or agreed to in writing, software
# distributed under the License is distributed on an "AS IS" BASIS,
# WITHOUT WARRANTIES OR CONDITIONS OF ANY KIND, either express or implied.
# See the License for the specific language governing permissions and
# limitations under the License.
import glob
import importlib
import logging
import shutil
import tempfile
import warnings
from dataclasses import dataclass, field
from pathlib import Path
from threading import Lock
from typing import Any, ClassVar

import av
<<<<<<< HEAD
import fsspec
=======
>>>>>>> 3991d6f9
import pyarrow as pa
import torch
import torchvision
from datasets.features.features import register_feature
from PIL import Image


def get_safe_default_codec():
    if importlib.util.find_spec("torchcodec"):
        return "torchcodec"
    else:
        logging.warning(
            "'torchcodec' is not available in your platform, falling back to 'pyav' as a default decoder"
        )
        return "pyav"


def decode_video_frames(
    video_path: Path | str,
    timestamps: list[float],
    tolerance_s: float,
    backend: str | None = None,
) -> torch.Tensor:
    """
    Decodes video frames using the specified backend.

    Args:
        video_path (Path): Path to the video file.
        timestamps (list[float]): List of timestamps to extract frames.
        tolerance_s (float): Allowed deviation in seconds for frame retrieval.
        backend (str, optional): Backend to use for decoding. Defaults to "torchcodec" when available in the platform; otherwise, defaults to "pyav"..

    Returns:
        torch.Tensor: Decoded frames.

    Currently supports torchcodec on cpu and pyav.
    """
    if backend is None:
        backend = get_safe_default_codec()
    if backend == "torchcodec":
        return decode_video_frames_torchcodec(video_path, timestamps, tolerance_s)
    elif backend in ["pyav", "video_reader"]:
        return decode_video_frames_torchvision(video_path, timestamps, tolerance_s, backend)
    else:
        raise ValueError(f"Unsupported video backend: {backend}")


def decode_video_frames_torchvision(
    video_path: Path | str,
    timestamps: list[float],
    tolerance_s: float,
    backend: str = "pyav",
    log_loaded_timestamps: bool = False,
) -> torch.Tensor:
    """Loads frames associated to the requested timestamps of a video

    The backend can be either "pyav" (default) or "video_reader".
    "video_reader" requires installing torchvision from source, see:
    https://github.com/pytorch/vision/blob/main/torchvision/csrc/io/decoder/gpu/README.rst
    (note that you need to compile against ffmpeg<4.3)

    While both use cpu, "video_reader" is supposedly faster than "pyav" but requires additional setup.
    For more info on video decoding, see `benchmark/video/README.md`

    See torchvision doc for more info on these two backends:
    https://pytorch.org/vision/0.18/index.html?highlight=backend#torchvision.set_video_backend

    Note: Video benefits from inter-frame compression. Instead of storing every frame individually,
    the encoder stores a reference frame (or a key frame) and subsequent frames as differences relative to
    that key frame. As a consequence, to access a requested frame, we need to load the preceding key frame,
    and all subsequent frames until reaching the requested frame. The number of key frames in a video
    can be adjusted during encoding to take into account decoding time and video size in bytes.
    """
    video_path = str(video_path)

    # set backend
    keyframes_only = False
    torchvision.set_video_backend(backend)
    if backend == "pyav":
        keyframes_only = True  # pyav doesn't support accurate seek

    # set a video stream reader
    # TODO(rcadene): also load audio stream at the same time
    reader = torchvision.io.VideoReader(video_path, "video")

    # set the first and last requested timestamps
    # Note: previous timestamps are usually loaded, since we need to access the previous key frame
    first_ts = min(timestamps)
    last_ts = max(timestamps)

    # access closest key frame of the first requested frame
    # Note: closest key frame timestamp is usually smaller than `first_ts` (e.g. key frame can be the first frame of the video)
    # for details on what `seek` is doing see: https://pyav.basswood-io.com/docs/stable/api/container.html?highlight=inputcontainer#av.container.InputContainer.seek
    reader.seek(first_ts, keyframes_only=keyframes_only)

    # load all frames until last requested frame
    loaded_frames = []
    loaded_ts = []
    for frame in reader:
        current_ts = frame["pts"]
        if log_loaded_timestamps:
            logging.info(f"frame loaded at timestamp={current_ts:.4f}")
        loaded_frames.append(frame["data"])
        loaded_ts.append(current_ts)
        if current_ts >= last_ts:
            break

    if backend == "pyav":
        reader.container.close()

    reader = None

    query_ts = torch.tensor(timestamps)
    loaded_ts = torch.tensor(loaded_ts)

    # compute distances between each query timestamp and timestamps of all loaded frames
    dist = torch.cdist(query_ts[:, None], loaded_ts[:, None], p=1)
    min_, argmin_ = dist.min(1)

    is_within_tol = min_ < tolerance_s
    assert is_within_tol.all(), (
        f"One or several query timestamps unexpectedly violate the tolerance ({min_[~is_within_tol]} > {tolerance_s=})."
        "It means that the closest frame that can be loaded from the video is too far away in time."
        "This might be due to synchronization issues with timestamps during data collection."
        "To be safe, we advise to ignore this item during training."
        f"\nqueried timestamps: {query_ts}"
        f"\nloaded timestamps: {loaded_ts}"
        f"\nvideo: {video_path}"
        f"\nbackend: {backend}"
    )

    # get closest frames to the query timestamps
    closest_frames = torch.stack([loaded_frames[idx] for idx in argmin_])
    closest_ts = loaded_ts[argmin_]

    if log_loaded_timestamps:
        logging.info(f"{closest_ts=}")

    # convert to the pytorch format which is float32 in [0,1] range (and channel first)
    closest_frames = closest_frames.type(torch.float32) / 255

    assert len(timestamps) == len(closest_frames)
    return closest_frames


class VideoDecoderCache:
    """Thread-safe cache for video decoders to avoid expensive re-initialization."""

    def __init__(self):
        self._cache: dict[str, Any] = {}
        self._lock = Lock()

    def get_decoder(self, video_path: str):
        """Get a cached decoder or create a new one."""
        if importlib.util.find_spec("torchcodec"):
            from torchcodec.decoders import VideoDecoder
        else:
            raise ImportError("torchcodec is required but not available.")

        video_path = str(video_path)

        with self._lock:
            if video_path not in self._cache:
                file_handle = fsspec.open(video_path).__enter__()
                decoder = VideoDecoder(file_handle, seek_mode="approximate")
                self._cache[video_path] = decoder

            return self._cache[video_path]

    def clear(self):
        """Clear the cache."""
        with self._lock:
            self._cache.clear()

    def size(self) -> int:
        """Return the number of cached decoders."""
        with self._lock:
            return len(self._cache)


class FrameTimestampError(ValueError):
    """Helper error to indicate the retrieved timestamps exceed the queried ones"""

    pass


_default_decoder_cache = VideoDecoderCache()


def decode_video_frames_torchcodec(
    video_path: Path | str,
    timestamps: list[float],
    tolerance_s: float,
    log_loaded_timestamps: bool = False,
    decoder_cache: VideoDecoderCache | None = None,
) -> torch.Tensor:
    """Loads frames associated with the requested timestamps of a video using torchcodec.

    Args:
        video_path: Path to the video file.
        timestamps: List of timestamps to extract frames.
        tolerance_s: Allowed deviation in seconds for frame retrieval.
        log_loaded_timestamps: Whether to log loaded timestamps.
        decoder_cache: Optional decoder cache instance. Uses default if None.

    Note: Setting device="cuda" outside the main process, e.g. in data loader workers, will lead to CUDA initialization errors.

    Note: Video benefits from inter-frame compression. Instead of storing every frame individually,
    the encoder stores a reference frame (or a key frame) and subsequent frames as differences relative to
    that key frame. As a consequence, to access a requested frame, we need to load the preceding key frame,
    and all subsequent frames until reaching the requested frame. The number of key frames in a video
    can be adjusted during encoding to take into account decoding time and video size in bytes.
    """
    if decoder_cache is None:
        decoder_cache = _default_decoder_cache

    # Use cached decoder instead of creating new one each time
    decoder = decoder_cache.get_decoder(str(video_path))

    loaded_ts = []
    loaded_frames = []

    # get metadata for frame information
    metadata = decoder.metadata
    average_fps = metadata.average_fps
    # convert timestamps to frame indices
    frame_indices = [round(ts * average_fps) for ts in timestamps]
    # retrieve frames based on indices
    frames_batch = decoder.get_frames_at(indices=frame_indices)

    for frame, pts in zip(frames_batch.data, frames_batch.pts_seconds, strict=True):
        loaded_frames.append(frame)
        loaded_ts.append(pts.item())
        if log_loaded_timestamps:
            logging.info(f"Frame loaded at timestamp={pts:.4f}")

    query_ts = torch.tensor(timestamps)
    loaded_ts = torch.tensor(loaded_ts)

    # compute distances between each query timestamp and loaded timestamps
    dist = torch.cdist(query_ts[:, None], loaded_ts[:, None], p=1)
    min_, argmin_ = dist.min(1)

    is_within_tol = min_ < tolerance_s
    assert is_within_tol.all(), (
        f"One or several query timestamps unexpectedly violate the tolerance ({min_[~is_within_tol]} > {tolerance_s=})."
        "It means that the closest frame that can be loaded from the video is too far away in time."
        "This might be due to synchronization issues with timestamps during data collection."
        "To be safe, we advise to ignore this item during training."
        f"\nqueried timestamps: {query_ts}"
        f"\nloaded timestamps: {loaded_ts}"
        f"\nvideo: {video_path}"
    )

    # get closest frames to the query timestamps
    closest_frames = torch.stack([loaded_frames[idx] for idx in argmin_])
    closest_ts = loaded_ts[argmin_]

    if log_loaded_timestamps:
        logging.info(f"{closest_ts=}")

    # convert to float32 in [0,1] range
    closest_frames = (closest_frames / 255.0).type(torch.float32)

    if not len(timestamps) == len(closest_frames):
        raise FrameTimestampError(
            f"Retrieved timestamps differ from queried {set(closest_frames) - set(timestamps)}"
        )

    return closest_frames


def encode_video_frames(
    imgs_dir: Path | str,
    video_path: Path | str,
    fps: int,
    vcodec: str = "libsvtav1",
    pix_fmt: str = "yuv420p",
    g: int | None = 2,
    crf: int | None = 30,
    fast_decode: int = 0,
    log_level: int | None = av.logging.ERROR,
    overwrite: bool = False,
) -> None:
    """More info on ffmpeg arguments tuning on `benchmark/video/README.md`"""
    # Check encoder availability
    if vcodec not in ["h264", "hevc", "libsvtav1"]:
        raise ValueError(f"Unsupported video codec: {vcodec}. Supported codecs are: h264, hevc, libsvtav1.")

    video_path = Path(video_path)
    imgs_dir = Path(imgs_dir)

<<<<<<< HEAD
=======
    if video_path.exists() and not overwrite:
        logging.warning(f"Video file already exists: {video_path}. Skipping encoding.")
        return

>>>>>>> 3991d6f9
    video_path.parent.mkdir(parents=True, exist_ok=True)

    # Encoders/pixel formats incompatibility check
    if (vcodec == "libsvtav1" or vcodec == "hevc") and pix_fmt == "yuv444p":
        logging.warning(
            f"Incompatible pixel format 'yuv444p' for codec {vcodec}, auto-selecting format 'yuv420p'"
        )
        pix_fmt = "yuv420p"

    # Get input frames
    template = "frame-" + ("[0-9]" * 6) + ".png"
    input_list = sorted(
        glob.glob(str(imgs_dir / template)), key=lambda x: int(x.split("-")[-1].split(".")[0])
    )

    # Define video output frame size (assuming all input frames are the same size)
    if len(input_list) == 0:
        raise FileNotFoundError(f"No images found in {imgs_dir}.")
    dummy_image = Image.open(input_list[0])
    width, height = dummy_image.size

    # Define video codec options
    video_options = {}

    if g is not None:
        video_options["g"] = str(g)

    if crf is not None:
        video_options["crf"] = str(crf)

    if fast_decode:
        key = "svtav1-params" if vcodec == "libsvtav1" else "tune"
        value = f"fast-decode={fast_decode}" if vcodec == "libsvtav1" else "fastdecode"
        video_options[key] = value

    # Set logging level
    if log_level is not None:
        # "While less efficient, it is generally preferable to modify logging with Python's logging"
        logging.getLogger("libav").setLevel(log_level)

    # Create and open output file (overwrite by default)
    with av.open(str(video_path), "w") as output:
        output_stream = output.add_stream(vcodec, fps, options=video_options)
        output_stream.pix_fmt = pix_fmt
        output_stream.width = width
        output_stream.height = height

        # Loop through input frames and encode them
        for input_data in input_list:
            input_image = Image.open(input_data).convert("RGB")
            input_frame = av.VideoFrame.from_image(input_image)
            packet = output_stream.encode(input_frame)
            if packet:
                output.mux(packet)

        # Flush the encoder
        packet = output_stream.encode()
        if packet:
            output.mux(packet)

    # Reset logging level
    if log_level is not None:
        av.logging.restore_default_callback()

    if not video_path.exists():
        raise OSError(f"Video encoding did not work. File not found: {video_path}.")


def concatenate_video_files(
    input_video_paths: list[Path | str], output_video_path: Path, overwrite: bool = True
):
    """
    Concatenate multiple video files into a single video file using pyav.

    This function takes a list of video input file paths and concatenates them into a single
    output video file. It uses ffmpeg's concat demuxer with stream copy mode for fast
    concatenation without re-encoding.

    Args:
        input_video_paths: Ordered list of input video file paths to concatenate.
        output_video_path: Path to the output video file.
        overwrite: Whether to overwrite the output video file if it already exists. Default is True.

    Note:
        - Creates a temporary directory for intermediate files that is cleaned up after use.
        - Uses ffmpeg's concat demuxer which requires all input videos to have the same
          codec, resolution, and frame rate for proper concatenation.
<<<<<<< HEAD
        - Output path follows the DEFAULT_VIDEO_PATH pattern with video_key, chunk_idx,
          and file_idx parameters.
        - This function uses subprocess to call ffmpeg directly because PyAV doesn't have
          built-in support for video concatenation. The concat demuxer in ffmpeg handles
          all the complex timestamp adjustments automatically.
=======
>>>>>>> 3991d6f9
    """

    output_video_path = Path(output_video_path)

    if output_video_path.exists() and not overwrite:
        logging.warning(f"Video file already exists: {output_video_path}. Skipping concatenation.")
        return

    output_video_path.parent.mkdir(parents=True, exist_ok=True)

    if len(input_video_paths) == 0:
        raise FileNotFoundError("No input video paths provided.")

    # Create a temporary .ffconcat file to list the input video paths
    with tempfile.NamedTemporaryFile(mode="w", suffix=".ffconcat", delete=False) as tmp_concatenate_file:
        tmp_concatenate_file.write("ffconcat version 1.0\n")
        for input_path in input_video_paths:
            tmp_concatenate_file.write(f"file '{str(input_path)}'\n")
        tmp_concatenate_file.flush()
        tmp_concatenate_path = tmp_concatenate_file.name

    # Create input and output containers
    input_container = av.open(
        tmp_concatenate_path, mode="r", format="concat", options={"safe": "0"}
    )  # safe = 0 allows absolute paths as well as relative paths

    tmp_output_video_path = tempfile.NamedTemporaryFile(suffix=".mp4", delete=False).name
    output_container = av.open(
        tmp_output_video_path, mode="w", options={"movflags": "faststart"}
    )  # faststart is to move the metadata to the beginning of the file to speed up loading

    # Replicate input streams in output container
    stream_map = {}
    for input_stream in input_container.streams:
        if input_stream.type in ("video", "audio", "subtitle"):  # only copy compatible streams
            stream_map[input_stream.index] = output_container.add_stream_from_template(
                template=input_stream, opaque=True
            )
            stream_map[
                input_stream.index
            ].time_base = (
                input_stream.time_base
            )  # set the time base to the input stream time base (missing in the codec context)

    # Demux + remux packets (no re-encode)
    for packet in input_container.demux():
        # Skip packets from un-mapped streams
        if packet.stream.index not in stream_map:
            continue

        # Skip demux flushing packets
        if packet.dts is None:
            continue

        output_stream = stream_map[packet.stream.index]
        packet.stream = output_stream
        output_container.mux(packet)

    input_container.close()
    output_container.close()
    shutil.move(tmp_output_video_path, output_video_path)
    Path(tmp_concatenate_path).unlink()


@dataclass
class VideoFrame:
    # TODO(rcadene, lhoestq): move to Hugging Face `datasets` repo
    """
    Provides a type for a dataset containing video frames.

    Example:

    ```python
    data_dict = [{"image": {"path": "videos/episode_0.mp4", "timestamp": 0.3}}]
    features = {"image": VideoFrame()}
    Dataset.from_dict(data_dict, features=Features(features))
    ```
    """

    pa_type: ClassVar[Any] = pa.struct({"path": pa.string(), "timestamp": pa.float32()})
    _type: str = field(default="VideoFrame", init=False, repr=False)

    def __call__(self):
        return self.pa_type


with warnings.catch_warnings():
    warnings.filterwarnings(
        "ignore",
        "'register_feature' is experimental and might be subject to breaking changes in the future.",
        category=UserWarning,
    )
    # to make VideoFrame available in HuggingFace `datasets`
    register_feature(VideoFrame, "VideoFrame")


def get_audio_info(video_path: Path | str) -> dict:
    # Set logging level
    logging.getLogger("libav").setLevel(av.logging.ERROR)

    # Getting audio stream information
    audio_info = {}
    with av.open(str(video_path), "r") as audio_file:
        try:
            audio_stream = audio_file.streams.audio[0]
        except IndexError:
            # Reset logging level
            av.logging.restore_default_callback()
            return {"has_audio": False}

        audio_info["audio.channels"] = audio_stream.channels
        audio_info["audio.codec"] = audio_stream.codec.canonical_name
        # In an ideal loseless case : bit depth x sample rate x channels = bit rate.
        # In an actual compressed case, the bit rate is set according to the compression level : the lower the bit rate, the more compression is applied.
        audio_info["audio.bit_rate"] = audio_stream.bit_rate
        audio_info["audio.sample_rate"] = audio_stream.sample_rate  # Number of samples per second
        # In an ideal loseless case : fixed number of bits per sample.
        # In an actual compressed case : variable number of bits per sample (often reduced to match a given depth rate).
        audio_info["audio.bit_depth"] = audio_stream.format.bits
        audio_info["audio.channel_layout"] = audio_stream.layout.name
        audio_info["has_audio"] = True

    # Reset logging level
    av.logging.restore_default_callback()

    return audio_info


def get_video_info(video_path: Path | str) -> dict:
    # Set logging level
    logging.getLogger("libav").setLevel(av.logging.ERROR)

    # Getting video stream information
    video_info = {}
    with av.open(str(video_path), "r") as video_file:
        try:
            video_stream = video_file.streams.video[0]
        except IndexError:
            # Reset logging level
            av.logging.restore_default_callback()
            return {}

        video_info["video.height"] = video_stream.height
        video_info["video.width"] = video_stream.width
        video_info["video.codec"] = video_stream.codec.canonical_name
        video_info["video.pix_fmt"] = video_stream.pix_fmt
        video_info["video.is_depth_map"] = False

        # Calculate fps from r_frame_rate
        video_info["video.fps"] = int(video_stream.base_rate)

        pixel_channels = get_video_pixel_channels(video_stream.pix_fmt)
        video_info["video.channels"] = pixel_channels

    # Reset logging level
    av.logging.restore_default_callback()

    # Adding audio stream information
    video_info.update(**get_audio_info(video_path))

    return video_info


def get_video_pixel_channels(pix_fmt: str) -> int:
    if "gray" in pix_fmt or "depth" in pix_fmt or "monochrome" in pix_fmt:
        return 1
    elif "rgba" in pix_fmt or "yuva" in pix_fmt:
        return 4
    elif "rgb" in pix_fmt or "yuv" in pix_fmt:
        return 3
    else:
        raise ValueError("Unknown format")


def get_image_pixel_channels(image: Image):
    if image.mode == "L":
        return 1  # Grayscale
    elif image.mode == "LA":
        return 2  # Grayscale + Alpha
    elif image.mode == "RGB":
        return 3  # RGB
    elif image.mode == "RGBA":
        return 4  # RGBA
    else:
        raise ValueError("Unknown format")


def get_video_duration_in_s(video_path: Path | str) -> float:
    """
    Get the duration of a video file in seconds using PyAV.

    Args:
        video_path: Path to the video file.

    Returns:
        Duration of the video in seconds.
    """
    with av.open(str(video_path)) as container:
        # Get the first video stream
        video_stream = container.streams.video[0]
        # Calculate duration: stream.duration * stream.time_base gives duration in seconds
        if video_stream.duration is not None:
            duration = float(video_stream.duration * video_stream.time_base)
        else:
            # Fallback to container duration if stream duration is not available
            duration = float(container.duration / av.time_base)
<<<<<<< HEAD
    return duration
=======
    return duration


class VideoEncodingManager:
    """
    Context manager that ensures proper video encoding and data cleanup even if exceptions occur.

    This manager handles:
    - Batch encoding for any remaining episodes when recording interrupted
    - Cleaning up temporary image files from interrupted episodes
    - Removing empty image directories

    Args:
        dataset: The LeRobotDataset instance
    """

    def __init__(self, dataset):
        self.dataset = dataset

    def __enter__(self):
        return self

    def __exit__(self, exc_type, exc_val, exc_tb):
        # Handle any remaining episodes that haven't been batch encoded
        if self.dataset.episodes_since_last_encoding > 0:
            if exc_type is not None:
                logging.info("Exception occurred. Encoding remaining episodes before exit...")
            else:
                logging.info("Recording stopped. Encoding remaining episodes...")

            start_ep = self.dataset.num_episodes - self.dataset.episodes_since_last_encoding
            end_ep = self.dataset.num_episodes
            logging.info(
                f"Encoding remaining {self.dataset.episodes_since_last_encoding} episodes, "
                f"from episode {start_ep} to {end_ep - 1}"
            )
            self.dataset._batch_save_episode_video(start_ep, end_ep)

        # Clean up episode images if recording was interrupted
        if exc_type is not None:
            interrupted_episode_index = self.dataset.num_episodes
            for key in self.dataset.meta.video_keys:
                img_dir = self.dataset._get_image_file_path(
                    episode_index=interrupted_episode_index, image_key=key, frame_index=0
                ).parent
                if img_dir.exists():
                    logging.debug(
                        f"Cleaning up interrupted episode images for episode {interrupted_episode_index}, camera {key}"
                    )
                    shutil.rmtree(img_dir)

        # Clean up any remaining images directory if it's empty
        img_dir = self.dataset.root / "images"
        # Check for any remaining PNG files
        png_files = list(img_dir.rglob("*.png"))
        if len(png_files) == 0:
            # Only remove the images directory if no PNG files remain
            if img_dir.exists():
                shutil.rmtree(img_dir)
                logging.debug("Cleaned up empty images directory")
        else:
            logging.debug(f"Images directory is not empty, containing {len(png_files)} PNG files")

        return False  # Don't suppress the original exception
>>>>>>> 3991d6f9
<|MERGE_RESOLUTION|>--- conflicted
+++ resolved
@@ -25,10 +25,7 @@
 from typing import Any, ClassVar
 
 import av
-<<<<<<< HEAD
 import fsspec
-=======
->>>>>>> 3991d6f9
 import pyarrow as pa
 import torch
 import torchvision
@@ -321,13 +318,10 @@
     video_path = Path(video_path)
     imgs_dir = Path(imgs_dir)
 
-<<<<<<< HEAD
-=======
     if video_path.exists() and not overwrite:
         logging.warning(f"Video file already exists: {video_path}. Skipping encoding.")
         return
 
->>>>>>> 3991d6f9
     video_path.parent.mkdir(parents=True, exist_ok=True)
 
     # Encoders/pixel formats incompatibility check
@@ -415,14 +409,6 @@
         - Creates a temporary directory for intermediate files that is cleaned up after use.
         - Uses ffmpeg's concat demuxer which requires all input videos to have the same
           codec, resolution, and frame rate for proper concatenation.
-<<<<<<< HEAD
-        - Output path follows the DEFAULT_VIDEO_PATH pattern with video_key, chunk_idx,
-          and file_idx parameters.
-        - This function uses subprocess to call ffmpeg directly because PyAV doesn't have
-          built-in support for video concatenation. The concat demuxer in ffmpeg handles
-          all the complex timestamp adjustments automatically.
-=======
->>>>>>> 3991d6f9
     """
 
     output_video_path = Path(output_video_path)
@@ -629,11 +615,8 @@
         else:
             # Fallback to container duration if stream duration is not available
             duration = float(container.duration / av.time_base)
-<<<<<<< HEAD
     return duration
-=======
-    return duration
-
+  
 
 class VideoEncodingManager:
     """
@@ -695,5 +678,4 @@
         else:
             logging.debug(f"Images directory is not empty, containing {len(png_files)} PNG files")
 
-        return False  # Don't suppress the original exception
->>>>>>> 3991d6f9
+        return False  # Don't suppress the original exception