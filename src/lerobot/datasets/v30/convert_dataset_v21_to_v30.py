#!/usr/bin/env python

# Copyright 2025 The HuggingFace Inc. team. All rights reserved.
#
# Licensed under the Apache License, Version 2.0 (the "License");
# you may not use this file except in compliance with the License.
# You may obtain a copy of the License at
#
#     http://www.apache.org/licenses/LICENSE-2.0
#
# Unless required by applicable law or agreed to in writing, software
# distributed under the License is distributed on an "AS IS" BASIS,
# WITHOUT WARRANTIES OR CONDITIONS OF ANY KIND, either express or implied.
# See the License for the specific language governing permissions and
# limitations under the License.

"""
This script will help you convert any LeRobot dataset already pushed to the hub from codebase version 2.1 to
3.0. It will:

- Generate per-episodes stats and writes them in `episodes_stats.jsonl`
- Check consistency between these new stats and the old ones.
- Remove the deprecated `stats.json`.
- Update codebase_version in `info.json`.
- Push this new version to the hub on the 'main' branch and tags it with "v3.0".

Usage:

```bash
python src/lerobot/datasets/v30/convert_dataset_v21_to_v30.py \
    --repo-id=lerobot/pusht
```

"""

import argparse
import shutil
from pathlib import Path
from typing import Any

import jsonlines
import pandas as pd
import pyarrow as pa
import tqdm
from datasets import Dataset, Features, Image
from huggingface_hub import HfApi, snapshot_download
from requests import HTTPError

from lerobot.constants import HF_LEROBOT_HOME
from lerobot.datasets.compute_stats import aggregate_stats
from lerobot.datasets.lerobot_dataset import CODEBASE_VERSION, LeRobotDataset
from lerobot.datasets.utils import (
    DEFAULT_CHUNK_SIZE,
    DEFAULT_DATA_FILE_SIZE_IN_MB,
    DEFAULT_DATA_PATH,
    DEFAULT_VIDEO_FILE_SIZE_IN_MB,
    DEFAULT_VIDEO_PATH,
    LEGACY_EPISODES_PATH,
    LEGACY_EPISODES_STATS_PATH,
    LEGACY_TASKS_PATH,
    cast_stats_to_numpy,
    flatten_dict,
    get_parquet_file_size_in_mb,
    get_parquet_num_frames,
    get_video_size_in_mb,
    load_info,
    update_chunk_file_indices,
    write_episodes,
    write_info,
    write_stats,
    write_tasks,
)
<<<<<<< HEAD
from lerobot.datasets.video_utils import concat_video_files, get_video_duration_in_s
=======
from lerobot.datasets.video_utils import concatenate_video_files, get_video_duration_in_s
>>>>>>> 3991d6f9

V21 = "v2.1"


"""
-------------------------
OLD
data/chunk-000/episode_000000.parquet

NEW
data/chunk-000/file_000.parquet
-------------------------
OLD
videos/chunk-000/CAMERA/episode_000000.mp4

NEW
videos/chunk-000/file_000.mp4
-------------------------
OLD
episodes.jsonl
{"episode_index": 1, "tasks": ["Put the blue block in the green bowl"], "length": 266}

NEW
meta/episodes/chunk-000/episodes_000.parquet
episode_index | video_chunk_index | video_file_index | data_chunk_index | data_file_index | tasks | length
-------------------------
OLD
tasks.jsonl
{"task_index": 1, "task": "Put the blue block in the green bowl"}

NEW
meta/tasks/chunk-000/file_000.parquet
task_index | task
-------------------------
OLD
episodes_stats.jsonl

NEW
meta/episodes_stats/chunk-000/file_000.parquet
episode_index | mean | std | min | max
-------------------------
UPDATE
meta/info.json
-------------------------
"""


def load_jsonlines(fpath: Path) -> list[Any]:
    with jsonlines.open(fpath, "r") as reader:
        return list(reader)


def legacy_load_episodes(local_dir: Path) -> dict:
    episodes = load_jsonlines(local_dir / LEGACY_EPISODES_PATH)
    return {item["episode_index"]: item for item in sorted(episodes, key=lambda x: x["episode_index"])}


def legacy_load_episodes_stats(local_dir: Path) -> dict:
    episodes_stats = load_jsonlines(local_dir / LEGACY_EPISODES_STATS_PATH)
    return {
        item["episode_index"]: cast_stats_to_numpy(item["stats"])
        for item in sorted(episodes_stats, key=lambda x: x["episode_index"])
    }


def legacy_load_tasks(local_dir: Path) -> tuple[dict, dict]:
    tasks = load_jsonlines(local_dir / LEGACY_TASKS_PATH)
    tasks = {item["task_index"]: item["task"] for item in sorted(tasks, key=lambda x: x["task_index"])}
    task_to_task_index = {task: task_index for task_index, task in tasks.items()}
    return tasks, task_to_task_index


def convert_tasks(root, new_root):
    tasks, _ = legacy_load_tasks(root)
    task_indices = tasks.keys()
    task_strings = tasks.values()
    df_tasks = pd.DataFrame({"task_index": task_indices}, index=task_strings)
    write_tasks(df_tasks, new_root)


def concat_data_files(paths_to_cat, new_root, chunk_idx, file_idx, image_keys):
    # TODO(rcadene): to save RAM use Dataset.from_parquet(file) and concatenate_datasets
    dataframes = [pd.read_parquet(file) for file in paths_to_cat]
    # Concatenate all DataFrames along rows
    concatenated_df = pd.concat(dataframes, ignore_index=True)

    path = new_root / DEFAULT_DATA_PATH.format(chunk_index=chunk_idx, file_index=file_idx)
    path.parent.mkdir(parents=True, exist_ok=True)

    if len(image_keys) > 0:
        schema = pa.Schema.from_pandas(concatenated_df)
        features = Features.from_arrow_schema(schema)
        for key in image_keys:
            features[key] = Image()
        schema = features.arrow_schema
    else:
        schema = None

    concatenated_df.to_parquet(path, index=False, schema=schema)


def convert_data(root: Path, new_root: Path, data_file_size_in_mb: int):
    data_dir = root / "data"
    ep_paths = sorted(data_dir.glob("*/*.parquet"))

    image_keys = get_image_keys(root)

    ep_idx = 0
    chunk_idx = 0
    file_idx = 0
    size_in_mb = 0
    num_frames = 0
    paths_to_cat = []
    episodes_metadata = []
    for ep_path in ep_paths:
        ep_size_in_mb = get_parquet_file_size_in_mb(ep_path)
        ep_num_frames = get_parquet_num_frames(ep_path)
        ep_metadata = {
            "episode_index": ep_idx,
            "data/chunk_index": chunk_idx,
            "data/file_index": file_idx,
            "dataset_from_index": num_frames,
            "dataset_to_index": num_frames + ep_num_frames,
        }
        size_in_mb += ep_size_in_mb
        num_frames += ep_num_frames
        episodes_metadata.append(ep_metadata)
        ep_idx += 1

        if size_in_mb < data_file_size_in_mb:
            paths_to_cat.append(ep_path)
            continue

        if paths_to_cat:
            concat_data_files(paths_to_cat, new_root, chunk_idx, file_idx, image_keys)

        # Reset for the next file
        size_in_mb = ep_size_in_mb
        num_frames = ep_num_frames
        paths_to_cat = [ep_path]

        chunk_idx, file_idx = update_chunk_file_indices(chunk_idx, file_idx, DEFAULT_CHUNK_SIZE)

    # Write remaining data if any
    if paths_to_cat:
        concat_data_files(paths_to_cat, new_root, chunk_idx, file_idx, image_keys)

    return episodes_metadata


def get_video_keys(root):
    info = load_info(root)
    features = info["features"]
    video_keys = [key for key, ft in features.items() if ft["dtype"] == "video"]
    return video_keys


def get_image_keys(root):
    info = load_info(root)
    features = info["features"]
    image_keys = [key for key, ft in features.items() if ft["dtype"] == "image"]
    return image_keys


def convert_videos(root: Path, new_root: Path, video_file_size_in_mb: int):
    video_keys = get_video_keys(root)
    if len(video_keys) == 0:
        return None

    video_keys = sorted(video_keys)

    eps_metadata_per_cam = []
    for camera in video_keys:
        eps_metadata = convert_videos_of_camera(root, new_root, camera, video_file_size_in_mb)
        eps_metadata_per_cam.append(eps_metadata)

    num_eps_per_cam = [len(eps_cam_map) for eps_cam_map in eps_metadata_per_cam]
    if len(set(num_eps_per_cam)) != 1:
        raise ValueError(f"All cams dont have same number of episodes ({num_eps_per_cam}).")

    episods_metadata = []
    num_cameras = len(video_keys)
    num_episodes = num_eps_per_cam[0]
    for ep_idx in range(num_episodes):
        # Sanity check
        ep_ids = [eps_metadata_per_cam[cam_idx][ep_idx]["episode_index"] for cam_idx in range(num_cameras)]
        ep_ids += [ep_idx]
        if len(set(ep_ids)) != 1:
            raise ValueError(f"All episode indices need to match ({ep_ids}).")

        ep_dict = {}
        for cam_idx in range(num_cameras):
            ep_dict.update(eps_metadata_per_cam[cam_idx][ep_idx])
        episods_metadata.append(ep_dict)

    return episods_metadata


def convert_videos_of_camera(root: Path, new_root: Path, video_key: str, video_file_size_in_mb: int):
    # Access old paths to mp4
    videos_dir = root / "videos"
    ep_paths = sorted(videos_dir.glob(f"*/{video_key}/*.mp4"))

    ep_idx = 0
    chunk_idx = 0
    file_idx = 0
    size_in_mb = 0
    duration_in_s = 0.0
    paths_to_cat = []
    episodes_metadata = []
    for ep_path in tqdm.tqdm(ep_paths, desc=f"convert videos of {video_key}"):
        ep_size_in_mb = get_video_size_in_mb(ep_path)
        ep_duration_in_s = get_video_duration_in_s(ep_path)

        # Check if adding this episode would exceed the limit
        if size_in_mb + ep_size_in_mb >= video_file_size_in_mb and len(paths_to_cat) > 0:
            # Size limit would be exceeded, save current accumulation WITHOUT this episode
<<<<<<< HEAD
            concat_video_files(paths_to_cat, new_root, video_key, chunk_idx, file_idx)
=======
            concatenate_video_files(
                paths_to_cat,
                new_root
                / DEFAULT_VIDEO_PATH.format(video_key=video_key, chunk_index=chunk_idx, file_index=file_idx),
            )
>>>>>>> 3991d6f9

            # Update episodes metadata for the file we just saved
            for i, _ in enumerate(paths_to_cat):
                past_ep_idx = ep_idx - len(paths_to_cat) + i
                episodes_metadata[past_ep_idx][f"videos/{video_key}/chunk_index"] = chunk_idx
                episodes_metadata[past_ep_idx][f"videos/{video_key}/file_index"] = file_idx

            # Move to next file and start fresh with current episode
            chunk_idx, file_idx = update_chunk_file_indices(chunk_idx, file_idx, DEFAULT_CHUNK_SIZE)
            size_in_mb = 0
            duration_in_s = 0.0
            paths_to_cat = []

        # Add current episode metadata
        ep_metadata = {
            "episode_index": ep_idx,
            f"videos/{video_key}/chunk_index": chunk_idx,  # Will be updated when file is saved
            f"videos/{video_key}/file_index": file_idx,  # Will be updated when file is saved
            f"videos/{video_key}/from_timestamp": duration_in_s,
            f"videos/{video_key}/to_timestamp": duration_in_s + ep_duration_in_s,
        }
        episodes_metadata.append(ep_metadata)

        # Add current episode to accumulation
        paths_to_cat.append(ep_path)
        size_in_mb += ep_size_in_mb
        duration_in_s += ep_duration_in_s
        ep_idx += 1

    # Write remaining videos if any
    if paths_to_cat:
        concatenate_video_files(
            paths_to_cat,
            new_root
            / DEFAULT_VIDEO_PATH.format(video_key=video_key, chunk_index=chunk_idx, file_index=file_idx),
        )

        # Update episodes metadata for the final file
        for i, _ in enumerate(paths_to_cat):
            past_ep_idx = ep_idx - len(paths_to_cat) + i
            episodes_metadata[past_ep_idx][f"videos/{video_key}/chunk_index"] = chunk_idx
            episodes_metadata[past_ep_idx][f"videos/{video_key}/file_index"] = file_idx

        # Update episodes metadata for the final file
        for i, _ in enumerate(paths_to_cat):
            past_ep_idx = ep_idx - len(paths_to_cat) + i
            episodes_metadata[past_ep_idx][f"videos/{video_key}/chunk_index"] = chunk_idx
            episodes_metadata[past_ep_idx][f"videos/{video_key}/file_index"] = file_idx

    return episodes_metadata


def generate_episode_metadata_dict(
    episodes_legacy_metadata, episodes_metadata, episodes_stats, episodes_videos=None
):
    num_episodes = len(episodes_metadata)
    episodes_legacy_metadata_vals = list(episodes_legacy_metadata.values())
    episodes_stats_vals = list(episodes_stats.values())
    episodes_stats_keys = list(episodes_stats.keys())

    for i in range(num_episodes):
        ep_legacy_metadata = episodes_legacy_metadata_vals[i]
        ep_metadata = episodes_metadata[i]
        ep_stats = episodes_stats_vals[i]

        ep_ids_set = {
            ep_legacy_metadata["episode_index"],
            ep_metadata["episode_index"],
            episodes_stats_keys[i],
        }

        if episodes_videos is None:
            ep_video = {}
        else:
            ep_video = episodes_videos[i]
            ep_ids_set.add(ep_video["episode_index"])

        if len(ep_ids_set) != 1:
            raise ValueError(f"Number of episodes is not the same ({ep_ids_set}).")

        ep_dict = {**ep_metadata, **ep_video, **ep_legacy_metadata, **flatten_dict({"stats": ep_stats})}
        ep_dict["meta/episodes/chunk_index"] = 0
        ep_dict["meta/episodes/file_index"] = 0
        yield ep_dict


def convert_episodes_metadata(root, new_root, episodes_metadata, episodes_video_metadata=None):
    episodes_legacy_metadata = legacy_load_episodes(root)
    episodes_stats = legacy_load_episodes_stats(root)

    num_eps_set = {len(episodes_legacy_metadata), len(episodes_metadata)}
    if episodes_video_metadata is not None:
        num_eps_set.add(len(episodes_video_metadata))

    if len(num_eps_set) != 1:
        raise ValueError(f"Number of episodes is not the same ({num_eps_set}).")

    ds_episodes = Dataset.from_generator(
        lambda: generate_episode_metadata_dict(
            episodes_legacy_metadata, episodes_metadata, episodes_stats, episodes_video_metadata
        )
    )
    write_episodes(ds_episodes, new_root)

    stats = aggregate_stats(list(episodes_stats.values()))
    write_stats(stats, new_root)


def convert_info(root, new_root, data_file_size_in_mb, video_file_size_in_mb):
    info = load_info(root)
    info["codebase_version"] = "v3.0"
    del info["total_chunks"]
    del info["total_videos"]
    info["data_files_size_in_mb"] = data_file_size_in_mb
    info["video_files_size_in_mb"] = video_file_size_in_mb
    info["data_path"] = DEFAULT_DATA_PATH
    info["video_path"] = DEFAULT_VIDEO_PATH
    info["fps"] = float(info["fps"])
    for key in info["features"]:
        if info["features"][key]["dtype"] == "video":
            # already has fps in video_info
            continue
        info["features"][key]["fps"] = info["fps"]
    write_info(info, new_root)


def convert_dataset(
    repo_id: str,
    branch: str | None = None,
    data_file_size_in_mb: int | None = None,
    video_file_size_in_mb: int | None = None,
):
    root = HF_LEROBOT_HOME / repo_id
    old_root = HF_LEROBOT_HOME / f"{repo_id}_old"
    new_root = HF_LEROBOT_HOME / f"{repo_id}_v30"

    if data_file_size_in_mb is None:
        data_file_size_in_mb = DEFAULT_DATA_FILE_SIZE_IN_MB
    if video_file_size_in_mb is None:
        video_file_size_in_mb = DEFAULT_VIDEO_FILE_SIZE_IN_MB

    if old_root.is_dir() and root.is_dir():
        shutil.rmtree(str(root))
        shutil.move(str(old_root), str(root))

    if new_root.is_dir():
        shutil.rmtree(new_root)

    snapshot_download(
        repo_id,
        repo_type="dataset",
        revision=V21,
        local_dir=root,
    )

    convert_info(root, new_root, data_file_size_in_mb, video_file_size_in_mb)
    convert_tasks(root, new_root)
    episodes_metadata = convert_data(root, new_root, data_file_size_in_mb)
    episodes_videos_metadata = convert_videos(root, new_root, video_file_size_in_mb)
    convert_episodes_metadata(root, new_root, episodes_metadata, episodes_videos_metadata)

    shutil.move(str(root), str(old_root))
    shutil.move(str(new_root), str(root))

    hub_api = HfApi()
    try:
        hub_api.delete_tag(repo_id, tag=CODEBASE_VERSION, repo_type="dataset")
    except HTTPError as e:
        print(f"tag={CODEBASE_VERSION} probably doesn't exist. Skipping exception ({e})")
        pass
    hub_api.delete_files(
        delete_patterns=["data/chunk*/episode_*", "meta/*.jsonl", "videos/chunk*"],
        repo_id=repo_id,
        revision=branch,
        repo_type="dataset",
    )
    hub_api.create_tag(repo_id, tag=CODEBASE_VERSION, revision=branch, repo_type="dataset")

    LeRobotDataset(repo_id).push_to_hub()


if __name__ == "__main__":
    parser = argparse.ArgumentParser()
    parser.add_argument(
        "--repo-id",
        type=str,
        required=True,
        help="Repository identifier on Hugging Face: a community or a user name `/` the name of the dataset "
        "(e.g. `lerobot/pusht`, `cadene/aloha_sim_insertion_human`).",
    )
    parser.add_argument(
        "--branch",
        type=str,
        default=None,
        help="Repo branch to push your dataset. Defaults to the main branch.",
    )
    parser.add_argument(
        "--data-file-size-in-mb",
<<<<<<< HEAD
        type=int,
        default=None,
        help="File size in MB. Defaults to 100 for data and 500 for videos.",
    )
    parser.add_argument(
        "--video-file-size-in-mb",
        type=int,
        default=None,
        help="File size in MB. Defaults to 100 for data and 500 for videos.",
=======
        type=int,
        default=None,
        help="File size in MB. Defaults to 100 for data and 500 for videos.",
    )
    parser.add_argument(
        "--video-file-size-in-mb",
        type=int,
        default=None,
        help="File size in MB. Defaults to 100 for data and 500 for videos.",
>>>>>>> 3991d6f9
    )

    args = parser.parse_args()
    convert_dataset(**vars(args))<|MERGE_RESOLUTION|>--- conflicted
+++ resolved
@@ -70,11 +70,7 @@
     write_stats,
     write_tasks,
 )
-<<<<<<< HEAD
-from lerobot.datasets.video_utils import concat_video_files, get_video_duration_in_s
-=======
 from lerobot.datasets.video_utils import concatenate_video_files, get_video_duration_in_s
->>>>>>> 3991d6f9
 
 V21 = "v2.1"
 
@@ -292,15 +288,11 @@
         # Check if adding this episode would exceed the limit
         if size_in_mb + ep_size_in_mb >= video_file_size_in_mb and len(paths_to_cat) > 0:
             # Size limit would be exceeded, save current accumulation WITHOUT this episode
-<<<<<<< HEAD
-            concat_video_files(paths_to_cat, new_root, video_key, chunk_idx, file_idx)
-=======
             concatenate_video_files(
                 paths_to_cat,
                 new_root
                 / DEFAULT_VIDEO_PATH.format(video_key=video_key, chunk_index=chunk_idx, file_index=file_idx),
             )
->>>>>>> 3991d6f9
 
             # Update episodes metadata for the file we just saved
             for i, _ in enumerate(paths_to_cat):
@@ -499,7 +491,6 @@
     )
     parser.add_argument(
         "--data-file-size-in-mb",
-<<<<<<< HEAD
         type=int,
         default=None,
         help="File size in MB. Defaults to 100 for data and 500 for videos.",
@@ -509,17 +500,6 @@
         type=int,
         default=None,
         help="File size in MB. Defaults to 100 for data and 500 for videos.",
-=======
-        type=int,
-        default=None,
-        help="File size in MB. Defaults to 100 for data and 500 for videos.",
-    )
-    parser.add_argument(
-        "--video-file-size-in-mb",
-        type=int,
-        default=None,
-        help="File size in MB. Defaults to 100 for data and 500 for videos.",
->>>>>>> 3991d6f9
     )
 
     args = parser.parse_args()
