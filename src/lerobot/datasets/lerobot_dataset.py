#!/usr/bin/env python

# Copyright 2024 The HuggingFace Inc. team. All rights reserved.
#
# Licensed under the Apache License, Version 2.0 (the "License");
# you may not use this file except in compliance with the License.
# You may obtain a copy of the License at
#
#     http://www.apache.org/licenses/LICENSE-2.0
#
# Unless required by applicable law or agreed to in writing, software
# distributed under the License is distributed on an "AS IS" BASIS,
# WITHOUT WARRANTIES OR CONDITIONS OF ANY KIND, either express or implied.
# See the License for the specific language governing permissions and
# limitations under the License.
import contextlib
import logging
import shutil
from collections.abc import Callable
from pathlib import Path

import datasets
import numpy as np
import packaging.version
import PIL.Image
import torch
import torch.utils
from datasets import concatenate_datasets, load_dataset
from huggingface_hub import HfApi, snapshot_download
from huggingface_hub.constants import REPOCARD_NAME
from huggingface_hub.errors import RevisionNotFoundError

from lerobot.constants import HF_LEROBOT_HOME
from lerobot.datasets.compute_stats import aggregate_stats, compute_episode_stats
from lerobot.datasets.image_writer import AsyncImageWriter, write_image
from lerobot.datasets.utils import (
    DEFAULT_FEATURES,
    DEFAULT_IMAGE_PATH,
    INFO_PATH,
    TASKS_PATH,
    _validate_feature_names,
    append_jsonlines,
    backward_compatible_episodes_stats,
    check_delta_timestamps,
    check_timestamps_sync,
    check_version_compatibility,
    create_empty_dataset_info,
    create_lerobot_dataset_card,
    embed_images,
    get_delta_indices,
    get_episode_data_index,
    get_hf_features_from_features,
    get_safe_version,
    hf_transform_to_torch,
    is_valid_version,
    load_episodes,
    load_episodes_stats,
    load_info,
    load_stats,
    load_tasks,
    validate_episode_buffer,
    validate_frame,
    write_episode,
    write_episode_stats,
    write_info,
    write_json,
)
from lerobot.datasets.video_utils import (
    VideoFrame,
    decode_video_frames,
    encode_video_frames,
    get_safe_default_codec,
    get_video_info,
)

CODEBASE_VERSION = "v2.1"


class LeRobotDatasetMetadata:
    def __init__(
        self,
        repo_id: str,
        root: str | Path | None = None,
        revision: str | None = None,
        force_cache_sync: bool = False,
    ):
        self.repo_id = repo_id
        self.revision = revision if revision else CODEBASE_VERSION
        self.root = Path(root) if root is not None else HF_LEROBOT_HOME / repo_id

        try:
            if force_cache_sync:
                raise FileNotFoundError
            self.load_metadata()
        except (FileNotFoundError, NotADirectoryError):
            if is_valid_version(self.revision):
                self.revision = get_safe_version(self.repo_id, self.revision)

            (self.root / "meta").mkdir(exist_ok=True, parents=True)
            self.pull_from_repo(allow_patterns="meta/")
            self.load_metadata()

    def load_metadata(self):
        self.info = load_info(self.root)
        check_version_compatibility(self.repo_id, self._version, CODEBASE_VERSION)
        self.tasks, self.task_to_task_index = load_tasks(self.root)
        self.episodes = load_episodes(self.root)
        if self._version < packaging.version.parse("v2.1"):
            self.stats = load_stats(self.root)
            self.episodes_stats = backward_compatible_episodes_stats(self.stats, self.episodes)
        else:
            self.episodes_stats = load_episodes_stats(self.root)
            self.stats = aggregate_stats(list(self.episodes_stats.values()))

    def pull_from_repo(
        self,
        allow_patterns: list[str] | str | None = None,
        ignore_patterns: list[str] | str | None = None,
    ) -> None:
        snapshot_download(
            self.repo_id,
            repo_type="dataset",
            revision=self.revision,
            local_dir=self.root,
            allow_patterns=allow_patterns,
            ignore_patterns=ignore_patterns,
        )

    @property
    def _version(self) -> packaging.version.Version:
        """Codebase version used to create this dataset."""
        return packaging.version.parse(self.info["codebase_version"])

    def get_data_file_path(self, ep_index: int) -> Path:
        ep_chunk = self.get_episode_chunk(ep_index)
        fpath = self.data_path.format(episode_chunk=ep_chunk, episode_index=ep_index)
        return Path(fpath)

    def get_video_file_path(self, ep_index: int, vid_key: str) -> Path:
        ep_chunk = self.get_episode_chunk(ep_index)
        fpath = self.video_path.format(episode_chunk=ep_chunk, video_key=vid_key, episode_index=ep_index)
        return Path(fpath)

    def get_episode_chunk(self, ep_index: int) -> int:
        return ep_index // self.chunks_size

    @property
    def data_path(self) -> str:
        """Formattable string for the parquet files."""
        return self.info["data_path"]

    @property
    def video_path(self) -> str | None:
        """Formattable string for the video files."""
        return self.info["video_path"]

    @property
    def robot_type(self) -> str | None:
        """Robot type used in recording this dataset."""
        return self.info["robot_type"]

    @property
    def fps(self) -> int:
        """Frames per second used during data collection."""
        return self.info["fps"]

    @property
    def features(self) -> dict[str, dict]:
        """All features contained in the dataset."""
        return self.info["features"]

    @property
    def image_keys(self) -> list[str]:
        """Keys to access visual modalities stored as images."""
        return [key for key, ft in self.features.items() if ft["dtype"] == "image"]

    @property
    def video_keys(self) -> list[str]:
        """Keys to access visual modalities stored as videos."""
        return [key for key, ft in self.features.items() if ft["dtype"] == "video"]

    @property
    def camera_keys(self) -> list[str]:
        """Keys to access visual modalities (regardless of their storage method)."""
        return [key for key, ft in self.features.items() if ft["dtype"] in ["video", "image"]]

    @property
    def names(self) -> dict[str, list | dict]:
        """Names of the various dimensions of vector modalities."""
        return {key: ft["names"] for key, ft in self.features.items()}

    @property
    def shapes(self) -> dict:
        """Shapes for the different features."""
        return {key: tuple(ft["shape"]) for key, ft in self.features.items()}

    @property
    def total_episodes(self) -> int:
        """Total number of episodes available."""
        return self.info["total_episodes"]

    @property
    def total_frames(self) -> int:
        """Total number of frames saved in this dataset."""
        return self.info["total_frames"]

    @property
    def total_tasks(self) -> int:
        """Total number of different tasks performed in this dataset."""
        return self.info["total_tasks"]

    @property
    def total_chunks(self) -> int:
        """Total number of chunks (groups of episodes)."""
        return self.info["total_chunks"]

    @property
    def chunks_size(self) -> int:
        """Max number of episodes per chunk."""
        return self.info["chunks_size"]

    def get_task_index(self, task: str) -> int | None:
        """
        Given a task in natural language, returns its task_index if the task already exists in the dataset,
        otherwise return None.
        """
        return self.task_to_task_index.get(task, None)

    def add_task(self, task: str):
        """
        Given a task in natural language, add it to the dictionary of tasks.
        """
        if task in self.task_to_task_index:
            raise ValueError(f"The task '{task}' already exists and can't be added twice.")

        task_index = self.info["total_tasks"]
        self.task_to_task_index[task] = task_index
        self.tasks[task_index] = task
        self.info["total_tasks"] += 1

        task_dict = {
            "task_index": task_index,
            "task": task,
        }
        append_jsonlines(task_dict, self.root / TASKS_PATH)

    def save_episode(
        self,
        episode_index: int,
        episode_length: int,
        episode_tasks: list[str],
        episode_stats: dict[str, dict],
    ) -> None:
        self.info["total_episodes"] += 1
        self.info["total_frames"] += episode_length

        chunk = self.get_episode_chunk(episode_index)
        if chunk >= self.total_chunks:
            self.info["total_chunks"] += 1

        self.info["splits"] = {"train": f"0:{self.info['total_episodes']}"}
        self.info["total_videos"] += len(self.video_keys)

        write_info(self.info, self.root)

        episode_dict = {
            "episode_index": episode_index,
            "tasks": episode_tasks,
            "length": episode_length,
        }
        self.episodes[episode_index] = episode_dict
        write_episode(episode_dict, self.root)

        self.episodes_stats[episode_index] = episode_stats
        self.stats = aggregate_stats([self.stats, episode_stats]) if self.stats else episode_stats
        write_episode_stats(episode_index, episode_stats, self.root)

    def update_video_info(self) -> None:
        """
        Warning: this function writes info from first episode videos, implicitly assuming that all videos have
        been encoded the same way. Also, this means it assumes the first episode exists.
        """
        for key in self.video_keys:
            if not self.features[key].get("info", None):
                video_path = self.root / self.get_video_file_path(ep_index=0, vid_key=key)
                self.info["features"][key]["info"] = get_video_info(video_path)

    def __repr__(self):
        feature_keys = list(self.features)
        return (
            f"{self.__class__.__name__}({{\n"
            f"    Repository ID: '{self.repo_id}',\n"
            f"    Total episodes: '{self.total_episodes}',\n"
            f"    Total frames: '{self.total_frames}',\n"
            f"    Features: '{feature_keys}',\n"
            "})',\n"
        )

    @classmethod
    def create(
        cls,
        repo_id: str,
        fps: int,
        features: dict,
        robot_type: str | None = None,
        root: str | Path | None = None,
        use_videos: bool = True,
    ) -> "LeRobotDatasetMetadata":
        """Creates metadata for a LeRobotDataset."""
        obj = cls.__new__(cls)
        obj.repo_id = repo_id
        obj.root = Path(root) if root is not None else HF_LEROBOT_HOME / repo_id

        obj.root.mkdir(parents=True, exist_ok=False)

        # TODO(aliberts, rcadene): implement sanity check for features
        features = {**features, **DEFAULT_FEATURES}
        _validate_feature_names(features)

        obj.tasks, obj.task_to_task_index = {}, {}
        obj.episodes_stats, obj.stats, obj.episodes = {}, {}, {}
        obj.info = create_empty_dataset_info(CODEBASE_VERSION, fps, features, use_videos, robot_type)
        if len(obj.video_keys) > 0 and not use_videos:
            raise ValueError()
        write_json(obj.info, obj.root / INFO_PATH)
        obj.revision = None
        return obj


class LeRobotDataset(torch.utils.data.Dataset):
    def __init__(
        self,
        repo_id: str,
        root: str | Path | None = None,
        episodes: list[int] | None = None,
        image_transforms: Callable | None = None,
        delta_timestamps: dict[list[float]] | None = None,
        tolerance_s: float = 1e-4,
        revision: str | None = None,
        force_cache_sync: bool = False,
        download_videos: bool = True,
        video_backend: str | None = None,
        batch_encoding_size: int = 1,
    ):
        """
        2 modes are available for instantiating this class, depending on 2 different use cases:

        1. Your dataset already exists:
            - On your local disk in the 'root' folder. This is typically the case when you recorded your
              dataset locally and you may or may not have pushed it to the hub yet. Instantiating this class
              with 'root' will load your dataset directly from disk. This can happen while you're offline (no
              internet connection).

            - On the Hugging Face Hub at the address https://huggingface.co/datasets/{repo_id} and not on
              your local disk in the 'root' folder. Instantiating this class with this 'repo_id' will download
              the dataset from that address and load it, pending your dataset is compliant with
              codebase_version v2.0. If your dataset has been created before this new format, you will be
              prompted to convert it using our conversion script from v1.6 to v2.0, which you can find at
              lerobot/datasets/v2/convert_dataset_v1_to_v2.py.


        2. Your dataset doesn't already exists (either on local disk or on the Hub): you can create an empty
           LeRobotDataset with the 'create' classmethod. This can be used for recording a dataset or port an
           existing dataset to the LeRobotDataset format.


        In terms of files, LeRobotDataset encapsulates 3 main things:
            - metadata:
                - info contains various information about the dataset like shapes, keys, fps etc.
                - stats stores the dataset statistics of the different modalities for normalization
                - tasks contains the prompts for each task of the dataset, which can be used for
                  task-conditioned training.
            - hf_dataset (from datasets.Dataset), which will read any values from parquet files.
            - videos (optional) from which frames are loaded to be synchronous with data from parquet files.

        A typical LeRobotDataset looks like this from its root path:
        .
        ├── data
        │   ├── chunk-000
        │   │   ├── episode_000000.parquet
        │   │   ├── episode_000001.parquet
        │   │   ├── episode_000002.parquet
        │   │   └── ...
        │   ├── chunk-001
        │   │   ├── episode_001000.parquet
        │   │   ├── episode_001001.parquet
        │   │   ├── episode_001002.parquet
        │   │   └── ...
        │   └── ...
        ├── meta
        │   ├── episodes.jsonl
        │   ├── info.json
        │   ├── stats.json
        │   └── tasks.jsonl
        └── videos
            ├── chunk-000
            │   ├── observation.images.laptop
            │   │   ├── episode_000000.mp4
            │   │   ├── episode_000001.mp4
            │   │   ├── episode_000002.mp4
            │   │   └── ...
            │   ├── observation.images.phone
            │   │   ├── episode_000000.mp4
            │   │   ├── episode_000001.mp4
            │   │   ├── episode_000002.mp4
            │   │   └── ...
            ├── chunk-001
            └── ...

        Note that this file-based structure is designed to be as versatile as possible. The files are split by
        episodes which allows a more granular control over which episodes one wants to use and download. The
        structure of the dataset is entirely described in the info.json file, which can be easily downloaded
        or viewed directly on the hub before downloading any actual data. The type of files used are very
        simple and do not need complex tools to be read, it only uses .parquet, .json and .mp4 files (and .md
        for the README).

        Args:
            repo_id (str): This is the repo id that will be used to fetch the dataset. Locally, the dataset
                will be stored under root/repo_id.
            root (Path | None, optional): Local directory to use for downloading/writing files. You can also
                set the LEROBOT_HOME environment variable to point to a different location. Defaults to
                '~/.cache/huggingface/lerobot'.
            episodes (list[int] | None, optional): If specified, this will only load episodes specified by
                their episode_index in this list. Defaults to None.
            image_transforms (Callable | None, optional): You can pass standard v2 image transforms from
                torchvision.transforms.v2 here which will be applied to visual modalities (whether they come
                from videos or images). Defaults to None.
            delta_timestamps (dict[list[float]] | None, optional): _description_. Defaults to None.
            tolerance_s (float, optional): Tolerance in seconds used to ensure data timestamps are actually in
                sync with the fps value. It is used at the init of the dataset to make sure that each
                timestamps is separated to the next by 1/fps +/- tolerance_s. This also applies to frames
                decoded from video files. It is also used to check that `delta_timestamps` (when provided) are
                multiples of 1/fps. Defaults to 1e-4.
            revision (str, optional): An optional Git revision id which can be a branch name, a tag, or a
                commit hash. Defaults to current codebase version tag.
            sync_cache_first (bool, optional): Flag to sync and refresh local files first. If True and files
                are already present in the local cache, this will be faster. However, files loaded might not
                be in sync with the version on the hub, especially if you specified 'revision'. Defaults to
                False.
            download_videos (bool, optional): Flag to download the videos. Note that when set to True but the
                video files are already present on local disk, they won't be downloaded again. Defaults to
                True.
            video_backend (str | None, optional): Video backend to use for decoding videos. Defaults to torchcodec when available int the platform; otherwise, defaults to 'pyav'.
                You can also use the 'pyav' decoder used by Torchvision, which used to be the default option, or 'video_reader' which is another decoder of Torchvision.
            batch_encoding_size (int, optional): Number of episodes to accumulate before batch encoding videos.
                Set to 1 for immediate encoding (default), or higher for batched encoding. Defaults to 1.
        """
        super().__init__()
        self.repo_id = repo_id
        self.root = Path(root) if root else HF_LEROBOT_HOME / repo_id
        self.image_transforms = image_transforms
        self.delta_timestamps = delta_timestamps
        self.episodes = episodes
        self.tolerance_s = tolerance_s
        self.revision = revision if revision else CODEBASE_VERSION
        self.video_backend = video_backend if video_backend else get_safe_default_codec()
        self.delta_indices = None
        self.batch_encoding_size = batch_encoding_size
        self.episodes_since_last_encoding = 0

        # Unused attributes
        self.image_writer = None
        self.episode_buffer = None

        self.root.mkdir(exist_ok=True, parents=True)

        # Load metadata
        self.meta = LeRobotDatasetMetadata(
            self.repo_id, self.root, self.revision, force_cache_sync=force_cache_sync
        )
        if self.episodes is not None and self.meta._version >= packaging.version.parse("v2.1"):
            episodes_stats = [self.meta.episodes_stats[ep_idx] for ep_idx in self.episodes]
            self.stats = aggregate_stats(episodes_stats)

        # Load actual data
        try:
            if force_cache_sync:
                raise FileNotFoundError
            assert all((self.root / fpath).is_file() for fpath in self.get_episodes_file_paths())
            self.hf_dataset = self.load_hf_dataset()
        except (AssertionError, FileNotFoundError, NotADirectoryError):
            self.revision = get_safe_version(self.repo_id, self.revision)
            self.download_episodes(download_videos)
            self.hf_dataset = self.load_hf_dataset()

        self.episode_data_index = get_episode_data_index(self.meta.episodes, self.episodes)

        # Check timestamps
        timestamps = torch.stack(self.hf_dataset["timestamp"]).numpy()
        episode_indices = torch.stack(self.hf_dataset["episode_index"]).numpy()
        ep_data_index_np = {k: t.numpy() for k, t in self.episode_data_index.items()}
        check_timestamps_sync(timestamps, episode_indices, ep_data_index_np, self.fps, self.tolerance_s)

        # Setup delta_indices
        if self.delta_timestamps is not None:
            check_delta_timestamps(self.delta_timestamps, self.fps, self.tolerance_s)
            self.delta_indices = get_delta_indices(self.delta_timestamps, self.fps)

    def push_to_hub(
        self,
        branch: str | None = None,
        tags: list | None = None,
        license: str | None = "apache-2.0",
        tag_version: bool = True,
        push_videos: bool = True,
        private: bool = False,
        allow_patterns: list[str] | str | None = None,
        upload_large_folder: bool = False,
        **card_kwargs,
    ) -> None:
        ignore_patterns = ["images/"]
        if not push_videos:
            ignore_patterns.append("videos/")

        hub_api = HfApi()
        hub_api.create_repo(
            repo_id=self.repo_id,
            private=private,
            repo_type="dataset",
            exist_ok=True,
        )
        if branch:
            hub_api.create_branch(
                repo_id=self.repo_id,
                branch=branch,
                revision=self.revision,
                repo_type="dataset",
                exist_ok=True,
            )

        upload_kwargs = {
            "repo_id": self.repo_id,
            "folder_path": self.root,
            "repo_type": "dataset",
            "revision": branch,
            "allow_patterns": allow_patterns,
            "ignore_patterns": ignore_patterns,
        }
        if upload_large_folder:
            hub_api.upload_large_folder(**upload_kwargs)
        else:
            hub_api.upload_folder(**upload_kwargs)

        if not hub_api.file_exists(self.repo_id, REPOCARD_NAME, repo_type="dataset", revision=branch):
            card = create_lerobot_dataset_card(
                tags=tags, dataset_info=self.meta.info, license=license, **card_kwargs
            )
            card.push_to_hub(repo_id=self.repo_id, repo_type="dataset", revision=branch)

        if tag_version:
            with contextlib.suppress(RevisionNotFoundError):
                hub_api.delete_tag(self.repo_id, tag=CODEBASE_VERSION, repo_type="dataset")
            hub_api.create_tag(self.repo_id, tag=CODEBASE_VERSION, revision=branch, repo_type="dataset")

    def pull_from_repo(
        self,
        allow_patterns: list[str] | str | None = None,
        ignore_patterns: list[str] | str | None = None,
    ) -> None:
        snapshot_download(
            self.repo_id,
            repo_type="dataset",
            revision=self.revision,
            local_dir=self.root,
            allow_patterns=allow_patterns,
            ignore_patterns=ignore_patterns,
        )

    def download_episodes(self, download_videos: bool = True) -> None:
        """Downloads the dataset from the given 'repo_id' at the provided version. If 'episodes' is given, this
        will only download those episodes (selected by their episode_index). If 'episodes' is None, the whole
        dataset will be downloaded. Thanks to the behavior of snapshot_download, if the files are already present
        in 'local_dir', they won't be downloaded again.
        """
        # TODO(rcadene, aliberts): implement faster transfer
        # https://huggingface.co/docs/huggingface_hub/en/guides/download#faster-downloads
        files = None
        ignore_patterns = None if download_videos else "videos/"
        if self.episodes is not None:
            files = self.get_episodes_file_paths()

        self.pull_from_repo(allow_patterns=files, ignore_patterns=ignore_patterns)

    def get_episodes_file_paths(self) -> list[Path]:
        episodes = self.episodes if self.episodes is not None else list(range(self.meta.total_episodes))
        fpaths = [str(self.meta.get_data_file_path(ep_idx)) for ep_idx in episodes]
        if len(self.meta.video_keys) > 0:
            video_files = [
                str(self.meta.get_video_file_path(ep_idx, vid_key))
                for vid_key in self.meta.video_keys
                for ep_idx in episodes
            ]
            fpaths += video_files

        return fpaths

    def load_hf_dataset(self) -> datasets.Dataset:
        """hf_dataset contains all the observations, states, actions, rewards, etc."""
        if self.episodes is None:
            path = str(self.root / "data")
            hf_dataset = load_dataset("parquet", data_dir=path, split="train")
        else:
            files = [str(self.root / self.meta.get_data_file_path(ep_idx)) for ep_idx in self.episodes]
            hf_dataset = load_dataset("parquet", data_files=files, split="train")

        # TODO(aliberts): hf_dataset.set_format("torch")
        hf_dataset.set_transform(hf_transform_to_torch)
        return hf_dataset

    def create_hf_dataset(self) -> datasets.Dataset:
        features = get_hf_features_from_features(self.features)
        ft_dict = {col: [] for col in features}
        hf_dataset = datasets.Dataset.from_dict(ft_dict, features=features, split="train")

        # TODO(aliberts): hf_dataset.set_format("torch")
        hf_dataset.set_transform(hf_transform_to_torch)
        return hf_dataset

    @property
    def fps(self) -> int:
        """Frames per second used during data collection."""
        return self.meta.fps

    @property
    def num_frames(self) -> int:
        """Number of frames in selected episodes."""
        return len(self.hf_dataset) if self.hf_dataset is not None else self.meta.total_frames

    @property
    def num_episodes(self) -> int:
        """Number of episodes selected."""
        return len(self.episodes) if self.episodes is not None else self.meta.total_episodes

    @property
    def features(self) -> dict[str, dict]:
        return self.meta.features

    @property
    def hf_features(self) -> datasets.Features:
        """Features of the hf_dataset."""
        if self.hf_dataset is not None:
            return self.hf_dataset.features
        else:
            return get_hf_features_from_features(self.features)

    def _get_query_indices(self, idx: int, ep_idx: int) -> tuple[dict[str, list[int | bool]]]:
        ep_start = self.episode_data_index["from"][ep_idx]
        ep_end = self.episode_data_index["to"][ep_idx]
        query_indices = {
            key: [max(ep_start.item(), min(ep_end.item() - 1, idx + delta)) for delta in delta_idx]
            for key, delta_idx in self.delta_indices.items()
        }
        padding = {  # Pad values outside of current episode range
            f"{key}_is_pad": torch.BoolTensor(
                [(idx + delta < ep_start.item()) | (idx + delta >= ep_end.item()) for delta in delta_idx]
            )
            for key, delta_idx in self.delta_indices.items()
        }
        return query_indices, padding

    def _get_query_timestamps(
        self,
        current_ts: float,
        query_indices: dict[str, list[int]] | None = None,
    ) -> dict[str, list[float]]:
        query_timestamps = {}
        for key in self.meta.video_keys:
            if query_indices is not None and key in query_indices:
                timestamps = self.hf_dataset.select(query_indices[key])["timestamp"]
                query_timestamps[key] = torch.stack(timestamps).tolist()
            else:
                query_timestamps[key] = [current_ts]

        return query_timestamps

    def _query_hf_dataset(self, query_indices: dict[str, list[int]]) -> dict:
        return {
            key: torch.stack(self.hf_dataset.select(q_idx)[key])
            for key, q_idx in query_indices.items()
            if key not in self.meta.video_keys
        }

    def _query_videos(self, query_timestamps: dict[str, list[float]], ep_idx: int) -> dict[str, torch.Tensor]:
        """Note: When using data workers (e.g. DataLoader with num_workers>0), do not call this function
        in the main process (e.g. by using a second Dataloader with num_workers=0). It will result in a
        Segmentation Fault. This probably happens because a memory reference to the video loader is created in
        the main process and a subprocess fails to access it.
        """
        item = {}
        for vid_key, query_ts in query_timestamps.items():
            video_path = self.root / self.meta.get_video_file_path(ep_idx, vid_key)
            frames = decode_video_frames(video_path, query_ts, self.tolerance_s, self.video_backend)
            item[vid_key] = frames.squeeze(0)

        return item

    def _add_padding_keys(self, item: dict, padding: dict[str, list[bool]]) -> dict:
        for key, val in padding.items():
            item[key] = torch.BoolTensor(val)
        return item

    def __len__(self):
        return self.num_frames

    def __getitem__(self, idx) -> dict:
        item = self.hf_dataset[idx]
        ep_idx = item["episode_index"].item()

        query_indices = None
        if self.delta_indices is not None:
            query_indices, padding = self._get_query_indices(idx, ep_idx)
            query_result = self._query_hf_dataset(query_indices)
            item = {**item, **padding}
            for key, val in query_result.items():
                item[key] = val

        if len(self.meta.video_keys) > 0:
            current_ts = item["timestamp"].item()
            query_timestamps = self._get_query_timestamps(current_ts, query_indices)
            video_frames = self._query_videos(query_timestamps, ep_idx)
            item = {**video_frames, **item}

        if self.image_transforms is not None:
            image_keys = self.meta.camera_keys
            for cam in image_keys:
                item[cam] = self.image_transforms(item[cam])

        # Add task as a string
        task_idx = item["task_index"].item()
        item["task"] = self.meta.tasks[task_idx]

        return item

    def __repr__(self):
        feature_keys = list(self.features)
        return (
            f"{self.__class__.__name__}({{\n"
            f"    Repository ID: '{self.repo_id}',\n"
            f"    Number of selected episodes: '{self.num_episodes}',\n"
            f"    Number of selected samples: '{self.num_frames}',\n"
            f"    Features: '{feature_keys}',\n"
            "})',\n"
        )

    def create_episode_buffer(self, episode_index: int | None = None) -> dict:
        current_ep_idx = self.meta.total_episodes if episode_index is None else episode_index
        ep_buffer = {}
        # size and task are special cases that are not in self.features
        ep_buffer["size"] = 0
        ep_buffer["task"] = []
        for key in self.features:
            ep_buffer[key] = current_ep_idx if key == "episode_index" else []
        return ep_buffer

    def _get_image_file_path(self, episode_index: int, image_key: str, frame_index: int) -> Path:
        fpath = DEFAULT_IMAGE_PATH.format(
            image_key=image_key, episode_index=episode_index, frame_index=frame_index
        )
        return self.root / fpath

    def _save_image(self, image: torch.Tensor | np.ndarray | PIL.Image.Image, fpath: Path) -> None:
        if self.image_writer is None:
            if isinstance(image, torch.Tensor):
                image = image.cpu().numpy()
            write_image(image, fpath)
        else:
            self.image_writer.save_image(image=image, fpath=fpath)

    def add_frame(self, frame: dict, task: str, timestamp: float | None = None) -> None:
        """
        This function only adds the frame to the episode_buffer. Apart from images — which are written in a
        temporary directory — nothing is written to disk. To save those frames, the 'save_episode()' method
        then needs to be called.
        """
        # Convert torch to numpy if needed
        for name in frame:
            if isinstance(frame[name], torch.Tensor):
                frame[name] = frame[name].numpy()

        validate_frame(frame, self.features)

        if self.episode_buffer is None:
            self.episode_buffer = self.create_episode_buffer()

        # Automatically add frame_index and timestamp to episode buffer
        frame_index = self.episode_buffer["size"]
        if timestamp is None:
            timestamp = frame_index / self.fps
        self.episode_buffer["frame_index"].append(frame_index)
        self.episode_buffer["timestamp"].append(timestamp)
        self.episode_buffer["task"].append(task)

        # Add frame features to episode_buffer
        for key in frame:
            if key not in self.features:
                raise ValueError(
                    f"An element of the frame is not in the features. '{key}' not in '{self.features.keys()}'."
                )

            if self.features[key]["dtype"] in ["image", "video"]:
                img_path = self._get_image_file_path(
                    episode_index=self.episode_buffer["episode_index"], image_key=key, frame_index=frame_index
                )
                if frame_index == 0:
                    img_path.parent.mkdir(parents=True, exist_ok=True)
                self._save_image(frame[key], img_path)
                self.episode_buffer[key].append(str(img_path))
            else:
                self.episode_buffer[key].append(frame[key])

        self.episode_buffer["size"] += 1

    def save_episode(self, episode_data: dict | None = None, rrd_dir: str | Path | None = None) -> None:
        """
        This will save to disk the current episode in self.episode_buffer.

        Video encoding is handled automatically based on batch_encoding_size:
        - If batch_encoding_size == 1: Videos are encoded immediately after each episode
        - If batch_encoding_size > 1: Videos are encoded in batches.

        Args:
            episode_data (dict | None, optional): Dict containing the episode data to save. If None, this will
                save the current episode in self.episode_buffer, which is filled with 'add_frame'. Defaults to
                None.
            rrd_dir (str | Path | None, optional): If provided, will attempt to extract videos from RRD files in this directory.
        """
        if not episode_data:
            episode_buffer = self.episode_buffer

        validate_episode_buffer(episode_buffer, self.meta.total_episodes, self.features)

        # size and task are special cases that won't be added to hf_dataset
        episode_length = episode_buffer.pop("size")
        tasks = episode_buffer.pop("task")
        episode_tasks = list(set(tasks))
        episode_index = episode_buffer["episode_index"]

        episode_buffer["index"] = np.arange(self.meta.total_frames, self.meta.total_frames + episode_length)
        episode_buffer["episode_index"] = np.full((episode_length,), episode_index)

        # Add new tasks to the tasks dictionary
        for task in episode_tasks:
            task_index = self.meta.get_task_index(task)
            if task_index is None:
                self.meta.add_task(task)

        # Given tasks in natural language, find their corresponding task indices
        episode_buffer["task_index"] = np.array([self.meta.get_task_index(task) for task in tasks])

        for key, ft in self.features.items():
            # index, episode_index, task_index are already processed above, and image and video
            # are processed separately by storing image path and frame info as meta data
            if key in ["index", "episode_index", "task_index"] or ft["dtype"] in ["image", "video"]:
                continue
            episode_buffer[key] = np.stack(episode_buffer[key])

        self._wait_image_writer()
        self._save_episode_table(episode_buffer, episode_index)
        ep_stats = compute_episode_stats(episode_buffer, self.features)

<<<<<<< HEAD
        used_rrd_extraction = False
        if rrd_dir is not None and len(self.meta.video_keys) > 0:
            import os

            from lerobot.utils.visualization_utils import extract_videos_from_rrd

            # Use episode-specific RRD file if it exists
            rrd_filename = f"episode_{episode_index:06d}.rrd"
            rrd_path = os.path.join(str(rrd_dir), rrd_filename)
            if os.path.isfile(rrd_path):
                for key in self.meta.video_keys:
                    entity_name = key.rsplit(".")[-1]  # e.g. 'front'
                    out_file = self.root / self.meta.get_video_file_path(
                        episode_index, key
                    )  # Ensure video file path is set
                    save_path = extract_videos_from_rrd(rrd_path, entity_name, output=out_file)
                    if save_path:  # If extraction succeeded
                        episode_buffer[key] = save_path
                        used_rrd_extraction = True
                    else:
                        used_rrd_extraction = False
                        logging.warning(
                            f"Failed to extract video for {key} from RRD file {rrd_path}. "
                            "Falling back to encoding from images."
                        )
                        break
        # If not using RRD extraction or it failed, fall back to encoding from images
        if not used_rrd_extraction and len(self.meta.video_keys) > 0:
            video_paths = self.encode_episode_videos(episode_index)
            for key in self.meta.video_keys:
                episode_buffer[key] = video_paths[key]
=======
        has_video_keys = len(self.meta.video_keys) > 0
        use_batched_encoding = self.batch_encoding_size > 1
>>>>>>> e6e1f085

        if has_video_keys and not use_batched_encoding:
            self.encode_episode_videos(episode_index)

        # `meta.save_episode` should be executed after encoding the videos
        self.meta.save_episode(episode_index, episode_length, episode_tasks, ep_stats)

        # Check if we should trigger batch encoding
        if has_video_keys and use_batched_encoding:
            self.episodes_since_last_encoding += 1
            if self.episodes_since_last_encoding == self.batch_encoding_size:
                start_ep = self.num_episodes - self.batch_encoding_size
                end_ep = self.num_episodes
                logging.info(
                    f"Batch encoding {self.batch_encoding_size} videos for episodes {start_ep} to {end_ep - 1}"
                )
                self.batch_encode_videos(start_ep, end_ep)
                self.episodes_since_last_encoding = 0

        # Episode data index and timestamp checking
        ep_data_index = get_episode_data_index(self.meta.episodes, [episode_index])
        ep_data_index_np = {k: t.numpy() for k, t in ep_data_index.items()}
        check_timestamps_sync(
            episode_buffer["timestamp"],
            episode_buffer["episode_index"],
            ep_data_index_np,
            self.fps,
            self.tolerance_s,
        )

        # Verify that we have one parquet file per episode and the number of video files matches the number of encoded episodes
        parquet_files = list(self.root.rglob("*.parquet"))
        assert len(parquet_files) == self.num_episodes
        video_files = list(self.root.rglob("*.mp4"))
        assert len(video_files) == (self.num_episodes - self.episodes_since_last_encoding) * len(
            self.meta.video_keys
        )

        if not episode_data:  # Reset the buffer
            self.episode_buffer = self.create_episode_buffer()

    def _save_episode_table(self, episode_buffer: dict, episode_index: int) -> None:
        episode_dict = {key: episode_buffer[key] for key in self.hf_features}
        ep_dataset = datasets.Dataset.from_dict(episode_dict, features=self.hf_features, split="train")
        ep_dataset = embed_images(ep_dataset)
        self.hf_dataset = concatenate_datasets([self.hf_dataset, ep_dataset])
        self.hf_dataset.set_transform(hf_transform_to_torch)
        ep_data_path = self.root / self.meta.get_data_file_path(ep_index=episode_index)
        ep_data_path.parent.mkdir(parents=True, exist_ok=True)
        ep_dataset.to_parquet(ep_data_path)

    def clear_episode_buffer(self) -> None:
        episode_index = self.episode_buffer["episode_index"]

        # Clean up image files for the current episode buffer
        if self.image_writer is not None:
            for cam_key in self.meta.camera_keys:
                img_dir = self._get_image_file_path(
                    episode_index=episode_index, image_key=cam_key, frame_index=0
                ).parent
                if img_dir.is_dir():
                    shutil.rmtree(img_dir)

        # Reset the buffer
        self.episode_buffer = self.create_episode_buffer()

    def start_image_writer(self, num_processes: int = 0, num_threads: int = 4) -> None:
        if isinstance(self.image_writer, AsyncImageWriter):
            logging.warning(
                "You are starting a new AsyncImageWriter that is replacing an already existing one in the dataset."
            )

        self.image_writer = AsyncImageWriter(
            num_processes=num_processes,
            num_threads=num_threads,
        )

    def stop_image_writer(self) -> None:
        """
        Whenever wrapping this dataset inside a parallelized DataLoader, this needs to be called first to
        remove the image_writer in order for the LeRobotDataset object to be picklable and parallelized.
        """
        if self.image_writer is not None:
            self.image_writer.stop()
            self.image_writer = None

    def _wait_image_writer(self) -> None:
        """Wait for asynchronous image writer to finish."""
        if self.image_writer is not None:
            self.image_writer.wait_until_done()

    def encode_episode_videos(self, episode_index: int) -> None:
        """
        Use ffmpeg to convert frames stored as png into mp4 videos.
        Note: `encode_video_frames` is a blocking call. Making it asynchronous shouldn't speedup encoding,
        since video encoding with ffmpeg is already using multithreading.

        This method handles video encoding steps:
        - Video encoding via ffmpeg
        - Video info updating in metadata
        - Raw image cleanup

        Args:
            episode_index (int): Index of the episode to encode.
        """
        for key in self.meta.video_keys:
            video_path = self.root / self.meta.get_video_file_path(episode_index, key)
            if video_path.is_file():
                # Skip if video is already encoded. Could be the case when resuming data recording.
                continue
            img_dir = self._get_image_file_path(
                episode_index=episode_index, image_key=key, frame_index=0
            ).parent
            encode_video_frames(img_dir, video_path, self.fps, overwrite=True)
            shutil.rmtree(img_dir)

        # Update video info (only needed when first episode is encoded since it reads from episode 0)
        if len(self.meta.video_keys) > 0 and episode_index == 0:
            self.meta.update_video_info()
            write_info(self.meta.info, self.meta.root)  # ensure video info always written properly

    def batch_encode_videos(self, start_episode: int = 0, end_episode: int | None = None) -> None:
        """
        Batch encode videos for multiple episodes.

        Args:
            start_episode: Starting episode index (inclusive)
            end_episode: Ending episode index (exclusive). If None, encodes all episodes from start_episode
        """
        if end_episode is None:
            end_episode = self.meta.total_episodes

        logging.info(f"Starting batch video encoding for episodes {start_episode} to {end_episode - 1}")

        # Encode all episodes with cleanup enabled for individual episodes
        for ep_idx in range(start_episode, end_episode):
            logging.info(f"Encoding videos for episode {ep_idx}")
            self.encode_episode_videos(ep_idx)

        logging.info("Batch video encoding completed")

    @classmethod
    def create(
        cls,
        repo_id: str,
        fps: int,
        features: dict,
        root: str | Path | None = None,
        robot_type: str | None = None,
        use_videos: bool = True,
        tolerance_s: float = 1e-4,
        image_writer_processes: int = 0,
        image_writer_threads: int = 0,
        video_backend: str | None = None,
        batch_encoding_size: int = 1,
    ) -> "LeRobotDataset":
        """Create a LeRobot Dataset from scratch in order to record data."""
        obj = cls.__new__(cls)
        obj.meta = LeRobotDatasetMetadata.create(
            repo_id=repo_id,
            fps=fps,
            robot_type=robot_type,
            features=features,
            root=root,
            use_videos=use_videos,
        )
        obj.repo_id = obj.meta.repo_id
        obj.root = obj.meta.root
        obj.revision = None
        obj.tolerance_s = tolerance_s
        obj.image_writer = None
        obj.batch_encoding_size = batch_encoding_size
        obj.episodes_since_last_encoding = 0

        if image_writer_processes or image_writer_threads:
            obj.start_image_writer(image_writer_processes, image_writer_threads)

        # TODO(aliberts, rcadene, alexander-soare): Merge this with OnlineBuffer/DataBuffer
        obj.episode_buffer = obj.create_episode_buffer()

        obj.episodes = None
        obj.hf_dataset = obj.create_hf_dataset()
        obj.image_transforms = None
        obj.delta_timestamps = None
        obj.delta_indices = None
        obj.episode_data_index = None
        obj.video_backend = video_backend if video_backend is not None else get_safe_default_codec()
        return obj


class MultiLeRobotDataset(torch.utils.data.Dataset):
    """A dataset consisting of multiple underlying `LeRobotDataset`s.

    The underlying `LeRobotDataset`s are effectively concatenated, and this class adopts much of the API
    structure of `LeRobotDataset`.
    """

    def __init__(
        self,
        repo_ids: list[str],
        root: str | Path | None = None,
        episodes: dict | None = None,
        image_transforms: Callable | None = None,
        delta_timestamps: dict[list[float]] | None = None,
        tolerances_s: dict | None = None,
        download_videos: bool = True,
        video_backend: str | None = None,
    ):
        super().__init__()
        self.repo_ids = repo_ids
        self.root = Path(root) if root else HF_LEROBOT_HOME
        self.tolerances_s = tolerances_s if tolerances_s else dict.fromkeys(repo_ids, 0.0001)
        # Construct the underlying datasets passing everything but `transform` and `delta_timestamps` which
        # are handled by this class.
        self._datasets = [
            LeRobotDataset(
                repo_id,
                root=self.root / repo_id,
                episodes=episodes[repo_id] if episodes else None,
                image_transforms=image_transforms,
                delta_timestamps=delta_timestamps,
                tolerance_s=self.tolerances_s[repo_id],
                download_videos=download_videos,
                video_backend=video_backend,
            )
            for repo_id in repo_ids
        ]

        # Disable any data keys that are not common across all of the datasets. Note: we may relax this
        # restriction in future iterations of this class. For now, this is necessary at least for being able
        # to use PyTorch's default DataLoader collate function.
        self.disabled_features = set()
        intersection_features = set(self._datasets[0].features)
        for ds in self._datasets:
            intersection_features.intersection_update(ds.features)
        if len(intersection_features) == 0:
            raise RuntimeError(
                "Multiple datasets were provided but they had no keys common to all of them. "
                "The multi-dataset functionality currently only keeps common keys."
            )
        for repo_id, ds in zip(self.repo_ids, self._datasets, strict=True):
            extra_keys = set(ds.features).difference(intersection_features)
            logging.warning(
                f"keys {extra_keys} of {repo_id} were disabled as they are not contained in all the "
                "other datasets."
            )
            self.disabled_features.update(extra_keys)

        self.image_transforms = image_transforms
        self.delta_timestamps = delta_timestamps
        # TODO(rcadene, aliberts): We should not perform this aggregation for datasets
        # with multiple robots of different ranges. Instead we should have one normalization
        # per robot.
        self.stats = aggregate_stats([dataset.meta.stats for dataset in self._datasets])

    @property
    def repo_id_to_index(self):
        """Return a mapping from dataset repo_id to a dataset index automatically created by this class.

        This index is incorporated as a data key in the dictionary returned by `__getitem__`.
        """
        return {repo_id: i for i, repo_id in enumerate(self.repo_ids)}

    @property
    def repo_index_to_id(self):
        """Return the inverse mapping if repo_id_to_index."""
        return {v: k for k, v in self.repo_id_to_index}

    @property
    def fps(self) -> int:
        """Frames per second used during data collection.

        NOTE: Fow now, this relies on a check in __init__ to make sure all sub-datasets have the same info.
        """
        return self._datasets[0].meta.info["fps"]

    @property
    def video(self) -> bool:
        """Returns True if this dataset loads video frames from mp4 files.

        Returns False if it only loads images from png files.

        NOTE: Fow now, this relies on a check in __init__ to make sure all sub-datasets have the same info.
        """
        return self._datasets[0].meta.info.get("video", False)

    @property
    def features(self) -> datasets.Features:
        features = {}
        for dataset in self._datasets:
            features.update({k: v for k, v in dataset.hf_features.items() if k not in self.disabled_features})
        return features

    @property
    def camera_keys(self) -> list[str]:
        """Keys to access image and video stream from cameras."""
        keys = []
        for key, feats in self.features.items():
            if isinstance(feats, (datasets.Image, VideoFrame)):
                keys.append(key)
        return keys

    @property
    def video_frame_keys(self) -> list[str]:
        """Keys to access video frames that requires to be decoded into images.

        Note: It is empty if the dataset contains images only,
        or equal to `self.cameras` if the dataset contains videos only,
        or can even be a subset of `self.cameras` in a case of a mixed image/video dataset.
        """
        video_frame_keys = []
        for key, feats in self.features.items():
            if isinstance(feats, VideoFrame):
                video_frame_keys.append(key)
        return video_frame_keys

    @property
    def num_frames(self) -> int:
        """Number of samples/frames."""
        return sum(d.num_frames for d in self._datasets)

    @property
    def num_episodes(self) -> int:
        """Number of episodes."""
        return sum(d.num_episodes for d in self._datasets)

    @property
    def tolerance_s(self) -> float:
        """Tolerance in seconds used to discard loaded frames when their timestamps
        are not close enough from the requested frames. It is only used when `delta_timestamps`
        is provided or when loading video frames from mp4 files.
        """
        # 1e-4 to account for possible numerical error
        return 1 / self.fps - 1e-4

    def __len__(self):
        return self.num_frames

    def __getitem__(self, idx: int) -> dict[str, torch.Tensor]:
        if idx >= len(self):
            raise IndexError(f"Index {idx} out of bounds.")
        # Determine which dataset to get an item from based on the index.
        start_idx = 0
        dataset_idx = 0
        for dataset in self._datasets:
            if idx >= start_idx + dataset.num_frames:
                start_idx += dataset.num_frames
                dataset_idx += 1
                continue
            break
        else:
            raise AssertionError("We expect the loop to break out as long as the index is within bounds.")
        item = self._datasets[dataset_idx][idx - start_idx]
        item["dataset_index"] = torch.tensor(dataset_idx)
        for data_key in self.disabled_features:
            if data_key in item:
                del item[data_key]

        return item

    def __repr__(self):
        return (
            f"{self.__class__.__name__}(\n"
            f"  Repository IDs: '{self.repo_ids}',\n"
            f"  Number of Samples: {self.num_frames},\n"
            f"  Number of Episodes: {self.num_episodes},\n"
            f"  Type: {'video (.mp4)' if self.video else 'image (.png)'},\n"
            f"  Recorded Frames per Second: {self.fps},\n"
            f"  Camera Keys: {self.camera_keys},\n"
            f"  Video Frame Keys: {self.video_frame_keys if self.video else 'N/A'},\n"
            f"  Transformations: {self.image_transforms},\n"
            f")"
        )<|MERGE_RESOLUTION|>--- conflicted
+++ resolved
@@ -15,6 +15,7 @@
 # limitations under the License.
 import contextlib
 import logging
+import os
 import shutil
 from collections.abc import Callable
 from pathlib import Path
@@ -68,10 +69,10 @@
 from lerobot.datasets.video_utils import (
     VideoFrame,
     decode_video_frames,
-    encode_video_frames,
     get_safe_default_codec,
     get_video_info,
 )
+from lerobot.utils.visualization_utils import extract_videos_from_rrd
 
 CODEBASE_VERSION = "v2.1"
 
@@ -858,60 +859,31 @@
         self._save_episode_table(episode_buffer, episode_index)
         ep_stats = compute_episode_stats(episode_buffer, self.features)
 
-<<<<<<< HEAD
-        used_rrd_extraction = False
-        if rrd_dir is not None and len(self.meta.video_keys) > 0:
-            import os
-
-            from lerobot.utils.visualization_utils import extract_videos_from_rrd
-
-            # Use episode-specific RRD file if it exists
-            rrd_filename = f"episode_{episode_index:06d}.rrd"
-            rrd_path = os.path.join(str(rrd_dir), rrd_filename)
-            if os.path.isfile(rrd_path):
-                for key in self.meta.video_keys:
-                    entity_name = key.rsplit(".")[-1]  # e.g. 'front'
-                    out_file = self.root / self.meta.get_video_file_path(
-                        episode_index, key
-                    )  # Ensure video file path is set
-                    save_path = extract_videos_from_rrd(rrd_path, entity_name, output=out_file)
-                    if save_path:  # If extraction succeeded
-                        episode_buffer[key] = save_path
-                        used_rrd_extraction = True
-                    else:
-                        used_rrd_extraction = False
-                        logging.warning(
-                            f"Failed to extract video for {key} from RRD file {rrd_path}. "
-                            "Falling back to encoding from images."
-                        )
-                        break
+        used_rrd_extraction = self.save_episode_videos_from_rrd(episode_index, rrd_dir)
+
         # If not using RRD extraction or it failed, fall back to encoding from images
-        if not used_rrd_extraction and len(self.meta.video_keys) > 0:
-            video_paths = self.encode_episode_videos(episode_index)
-            for key in self.meta.video_keys:
-                episode_buffer[key] = video_paths[key]
-=======
         has_video_keys = len(self.meta.video_keys) > 0
         use_batched_encoding = self.batch_encoding_size > 1
->>>>>>> e6e1f085
-
-        if has_video_keys and not use_batched_encoding:
-            self.encode_episode_videos(episode_index)
+        if not used_rrd_extraction and has_video_keys:
+            # Check if we should trigger batch encoding
+            use_batched_encoding = self.batch_encoding_size > 1
+            if use_batched_encoding:
+                video_paths = self.encode_episode_videos(episode_index)
+                for key in self.meta.video_keys:
+                    episode_buffer[key] = video_paths[key]
+            else:
+                self.episodes_since_last_encoding += 1
+                if self.episodes_since_last_encoding == self.batch_encoding_size:
+                    start_ep = self.num_episodes - self.batch_encoding_size
+                    end_ep = self.num_episodes
+                    logging.info(
+                        f"Batch encoding {self.batch_encoding_size} videos for episodes {start_ep} to {end_ep - 1}"
+                    )
+                    self.batch_encode_videos(start_ep, end_ep)
+                    self.episodes_since_last_encoding = 0
 
         # `meta.save_episode` should be executed after encoding the videos
         self.meta.save_episode(episode_index, episode_length, episode_tasks, ep_stats)
-
-        # Check if we should trigger batch encoding
-        if has_video_keys and use_batched_encoding:
-            self.episodes_since_last_encoding += 1
-            if self.episodes_since_last_encoding == self.batch_encoding_size:
-                start_ep = self.num_episodes - self.batch_encoding_size
-                end_ep = self.num_episodes
-                logging.info(
-                    f"Batch encoding {self.batch_encoding_size} videos for episodes {start_ep} to {end_ep - 1}"
-                )
-                self.batch_encode_videos(start_ep, end_ep)
-                self.episodes_since_last_encoding = 0
 
         # Episode data index and timestamp checking
         ep_data_index = get_episode_data_index(self.meta.episodes, [episode_index])
@@ -985,6 +957,43 @@
         if self.image_writer is not None:
             self.image_writer.wait_until_done()
 
+    def save_episode_videos_from_rrd(self, episode_index: int, rrd_dir: str | Path | None = None) -> bool:
+        """
+        Extract videos from RRD files and save them to the dataset's video directory.
+        This is useful when you have RRD files containing video data and want to convert them to mp4 format.
+
+        Args:
+            episode_index (int): Index of the episode to extract videos from.
+        """
+        if not rrd_dir or len(self.meta.video_keys) == 0:
+            return False
+
+        rrd_filename = f"episode_{episode_index:06d}.rrd"
+        rrd_path = os.path.join(str(rrd_dir), rrd_filename)
+        if not os.path.isfile(rrd_path):
+            return False
+
+        for key in self.meta.video_keys:
+            entity_name = key.rsplit(".")[-1]  # e.g. 'front'
+            out_file = self.root / self.meta.get_video_file_path(
+                episode_index, key
+            )  # Ensure video file path is set
+            save_path = extract_videos_from_rrd(rrd_path, entity_name, output=out_file)
+            if save_path:  # If extraction succeeded
+                self.episode_buffer[key] = save_path
+            else:
+                logging.warning(
+                    f"Failed to extract video for {key} from RRD file {rrd_path}. "
+                    "Falling back to encoding from images."
+                )
+                return False
+
+        for key in self.meta.video_keys:
+            # We have to do this separately in case the extraction fails, so we don't want to delete images
+            self.delete_image_files(episode_index, key)
+
+        return True
+
     def encode_episode_videos(self, episode_index: int) -> None:
         """
         Use ffmpeg to convert frames stored as png into mp4 videos.
@@ -1004,11 +1013,7 @@
             if video_path.is_file():
                 # Skip if video is already encoded. Could be the case when resuming data recording.
                 continue
-            img_dir = self._get_image_file_path(
-                episode_index=episode_index, image_key=key, frame_index=0
-            ).parent
-            encode_video_frames(img_dir, video_path, self.fps, overwrite=True)
-            shutil.rmtree(img_dir)
+            self.delete_image_files(episode_index, key)
 
         # Update video info (only needed when first episode is encoded since it reads from episode 0)
         if len(self.meta.video_keys) > 0 and episode_index == 0:
@@ -1034,6 +1039,20 @@
             self.encode_episode_videos(ep_idx)
 
         logging.info("Batch video encoding completed")
+
+    def delete_image_files(self, episode_index: int, image_key: str) -> None:
+        """
+        Delete all image files for a given episode and image key.
+
+        Args:
+            episode_index (int): Index of the episode.
+            image_key (str): Key of the image modality.
+        """
+        img_dir = self._get_image_file_path(
+            episode_index=episode_index, image_key=image_key, frame_index=0
+        ).parent
+        if img_dir.is_dir():
+            shutil.rmtree(img_dir)
 
     @classmethod
     def create(
