--- conflicted
+++ resolved
@@ -1519,14 +1519,10 @@
         video_key: str,
         episode_index: int,
         temp_path: Path | None = None,
-<<<<<<< HEAD
         prev_episode: dict | None = None,
     ) -> dict:
         video_chunk_key = f"videos/{video_key}/chunk_index"
         video_file_key = f"videos/{video_key}/file_index"
-=======
-    ) -> dict:
->>>>>>> 00b5f657
         # Encode episode frames into a temporary video
         if temp_path is None:
             ep_path = self._encode_temporary_episode_video(video_key, episode_index)
