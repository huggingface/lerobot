#!/usr/bin/env python

# Copyright 2024 The HuggingFace Inc. team. All rights reserved.
#
# Licensed under the Apache License, Version 2.0 (the "License");
# you may not use this file except in compliance with the License.
# You may obtain a copy of the License at
#
#     http://www.apache.org/licenses/LICENSE-2.0
#
# Unless required by applicable law or agreed to in writing, software
# distributed under the License is distributed on an "AS IS" BASIS,
# WITHOUT WARRANTIES OR CONDITIONS OF ANY KIND, either express or implied.
# See the License for the specific language governing permissions and
# limitations under the License.
import contextlib
import gc
import logging
import shutil
import tempfile
from collections.abc import Callable
from pathlib import Path

import datasets
import numpy as np
import packaging.version
import pandas as pd
import PIL.Image
import torch
import torch.utils
from huggingface_hub import HfApi, snapshot_download
from huggingface_hub.constants import REPOCARD_NAME
from huggingface_hub.errors import RevisionNotFoundError

from lerobot.constants import HF_LEROBOT_HOME
from lerobot.datasets.compute_stats import aggregate_stats, compute_episode_stats
from lerobot.datasets.image_writer import AsyncImageWriter, write_image
from lerobot.datasets.utils import (
    DEFAULT_EPISODES_PATH,
    DEFAULT_FEATURES,
    DEFAULT_IMAGE_PATH,
    INFO_PATH,
    _validate_feature_names,
    check_delta_timestamps,
    check_version_compatibility,
    create_empty_dataset_info,
    create_lerobot_dataset_card,
    embed_images,
    flatten_dict,
    get_delta_indices,
    get_hf_dataset_cache_dir,
    get_hf_dataset_size_in_mb,
    get_hf_features_from_features,
    get_parquet_file_size_in_mb,
    get_parquet_num_frames,
    get_safe_version,
    get_video_size_in_mb,
    hf_transform_to_torch,
    is_valid_version,
    load_episodes,
    load_info,
    load_nested_dataset,
    load_stats,
    load_tasks,
    to_parquet_with_hf_images,
    update_chunk_file_indices,
    validate_episode_buffer,
    validate_frame,
    write_info,
    write_json,
    write_stats,
    write_tasks,
)
from lerobot.datasets.video_utils import (
    VideoFrame,
    concatenate_video_files,
    decode_video_frames,
    encode_video_frames,
    get_safe_default_codec,
    get_video_duration_in_s,
    get_video_info,
)

CODEBASE_VERSION = "v3.0"


class LeRobotDatasetMetadata:
    def __init__(
        self,
        repo_id: str,
        root: str | Path | None = None,
        revision: str | None = None,
        force_cache_sync: bool = False,
    ):
        self.repo_id = repo_id
        self.revision = revision if revision else CODEBASE_VERSION
        self.root = Path(root) if root is not None else HF_LEROBOT_HOME / repo_id

        try:
            if force_cache_sync:
                raise FileNotFoundError
            self.load_metadata()
        except (FileNotFoundError, NotADirectoryError):
            if is_valid_version(self.revision):
                self.revision = get_safe_version(self.repo_id, self.revision)

            (self.root / "meta").mkdir(exist_ok=True, parents=True)
            self.pull_from_repo(allow_patterns="meta/")
            self.load_metadata()

    def load_metadata(self):
        self.info = load_info(self.root)
        check_version_compatibility(self.repo_id, self._version, CODEBASE_VERSION)
        self.tasks = load_tasks(self.root)
        self.episodes = load_episodes(self.root)
        self.stats = load_stats(self.root)

    def pull_from_repo(
        self,
        allow_patterns: list[str] | str | None = None,
        ignore_patterns: list[str] | str | None = None,
    ) -> None:
        snapshot_download(
            self.repo_id,
            repo_type="dataset",
            revision=self.revision,
            local_dir=self.root,
            allow_patterns=allow_patterns,
            ignore_patterns=ignore_patterns,
        )

    @property
    def url_root(self) -> str:
        return f"hf://datasets/{self.repo_id}"

    @property
    def _version(self) -> packaging.version.Version:
        """Codebase version used to create this dataset."""
        return packaging.version.parse(self.info["codebase_version"])

    def get_data_file_path(self, ep_index: int) -> Path:
        ep = self.episodes[ep_index]
        chunk_idx = ep["data/chunk_index"]
        file_idx = ep["data/file_index"]
        fpath = self.data_path.format(chunk_index=chunk_idx, file_index=file_idx)
        return Path(fpath)

    def get_video_file_path(self, ep_index: int, vid_key: str) -> Path:
        ep = self.episodes[ep_index]
        chunk_idx = ep[f"videos/{vid_key}/chunk_index"]
        file_idx = ep[f"videos/{vid_key}/file_index"]
        fpath = self.video_path.format(video_key=vid_key, chunk_index=chunk_idx, file_index=file_idx)
        return Path(fpath)

    @property
    def data_path(self) -> str:
        """Formattable string for the parquet files."""
        return self.info["data_path"]

    @property
    def video_path(self) -> str | None:
        """Formattable string for the video files."""
        return self.info["video_path"]

    @property
    def robot_type(self) -> str | None:
        """Robot type used in recording this dataset."""
        return self.info["robot_type"]

    @property
    def fps(self) -> int:
        """Frames per second used during data collection."""
        return self.info["fps"]

    @property
    def features(self) -> dict[str, dict]:
        """All features contained in the dataset."""
        return self.info["features"]

    @property
    def image_keys(self) -> list[str]:
        """Keys to access visual modalities stored as images."""
        return [key for key, ft in self.features.items() if ft["dtype"] == "image"]

    @property
    def video_keys(self) -> list[str]:
        """Keys to access visual modalities stored as videos."""
        return [key for key, ft in self.features.items() if ft["dtype"] == "video"]

    @property
    def camera_keys(self) -> list[str]:
        """Keys to access visual modalities (regardless of their storage method)."""
        return [key for key, ft in self.features.items() if ft["dtype"] in ["video", "image"]]

    @property
    def names(self) -> dict[str, list | dict]:
        """Names of the various dimensions of vector modalities."""
        return {key: ft["names"] for key, ft in self.features.items()}

    @property
    def shapes(self) -> dict:
        """Shapes for the different features."""
        return {key: tuple(ft["shape"]) for key, ft in self.features.items()}

    @property
    def total_episodes(self) -> int:
        """Total number of episodes available."""
        return self.info["total_episodes"]

    @property
    def total_frames(self) -> int:
        """Total number of frames saved in this dataset."""
        return self.info["total_frames"]

    @property
    def total_tasks(self) -> int:
        """Total number of different tasks performed in this dataset."""
        return self.info["total_tasks"]

    @property
    def chunks_size(self) -> int:
        """Max number of files per chunk."""
        return self.info["chunks_size"]

    @property
    def data_files_size_in_mb(self) -> int:
        """Max size of data file in mega bytes."""
        return self.info["data_files_size_in_mb"]

    @property
    def video_files_size_in_mb(self) -> int:
        """Max size of video file in mega bytes."""
        return self.info["video_files_size_in_mb"]

    def get_task_index(self, task: str) -> int | None:
        """
        Given a task in natural language, returns its task_index if the task already exists in the dataset,
        otherwise return None.
        """
        if task in self.tasks.index:
            return int(self.tasks.loc[task].task_index)
        else:
            return None

    def save_episode_tasks(self, tasks: list[str]):
        if len(set(tasks)) != len(tasks):
            raise ValueError(f"Tasks are not unique: {tasks}")

        if self.tasks is None:
            new_tasks = tasks
            task_indices = range(len(tasks))
            self.tasks = pd.DataFrame({"task_index": task_indices}, index=tasks)
        else:
            new_tasks = [task for task in tasks if task not in self.tasks.index]
            new_task_indices = range(len(self.tasks), len(self.tasks) + len(new_tasks))
            for task_idx, task in zip(new_task_indices, new_tasks, strict=False):
                self.tasks.loc[task] = task_idx

        if len(new_tasks) > 0:
            # Update on disk
            write_tasks(self.tasks, self.root)

    def _save_episode_metadata(self, episode_dict: dict) -> None:
        """Save episode metadata to a parquet file and update the Hugging Face dataset of episodes metadata.

        This function processes episodes metadata from a dictionary, converts it into a Hugging Face dataset,
        and saves it as a parquet file. It handles both the creation of new parquet files and the
        updating of existing ones based on size constraints. After saving the metadata, it reloads
        the Hugging Face dataset to ensure it is up-to-date.

        Notes: We both need to update parquet files and HF dataset:
        - `pandas` loads parquet file in RAM
        - `datasets` relies on a memory mapping from pyarrow (no RAM). It either converts parquet files to a pyarrow cache on disk,
          or loads directly from pyarrow cache.
        """
        # Convert buffer into HF Dataset
        episode_dict = {key: [value] for key, value in episode_dict.items()}
        ep_dataset = datasets.Dataset.from_dict(episode_dict)
        ep_size_in_mb = get_hf_dataset_size_in_mb(ep_dataset)
        df = pd.DataFrame(ep_dataset)
        num_frames = episode_dict["length"][0]

        if self.episodes is None:
            # Initialize indices and frame count for a new dataset made of the first episode data
            chunk_idx, file_idx = 0, 0
            df["meta/episodes/chunk_index"] = [chunk_idx]
            df["meta/episodes/file_index"] = [file_idx]
            df["dataset_from_index"] = [0]
            df["dataset_to_index"] = [num_frames]
        else:
            # Retrieve information from the latest parquet file
            latest_ep = self.episodes[-1]
            chunk_idx = latest_ep["meta/episodes/chunk_index"]
            file_idx = latest_ep["meta/episodes/file_index"]

            latest_path = self.root / DEFAULT_EPISODES_PATH.format(chunk_index=chunk_idx, file_index=file_idx)
            latest_size_in_mb = get_parquet_file_size_in_mb(latest_path)

            if latest_size_in_mb + ep_size_in_mb >= self.data_files_size_in_mb:
                # Size limit is reached, prepare new parquet file
                chunk_idx, file_idx = update_chunk_file_indices(chunk_idx, file_idx, self.chunks_size)

            # Update the existing pandas dataframe with new row
            df["meta/episodes/chunk_index"] = [chunk_idx]
            df["meta/episodes/file_index"] = [file_idx]
            df["dataset_from_index"] = [latest_ep["dataset_to_index"]]
            df["dataset_to_index"] = [latest_ep["dataset_to_index"] + num_frames]

            if latest_size_in_mb + ep_size_in_mb < self.data_files_size_in_mb:
                # Size limit wasnt reached, concatenate latest dataframe with new one
                latest_df = pd.read_parquet(latest_path)
                df = pd.concat([latest_df, df], ignore_index=True)

                # Memort optimization
                del latest_df
                gc.collect()

        # Write the resulting dataframe from RAM to disk
        path = self.root / DEFAULT_EPISODES_PATH.format(chunk_index=chunk_idx, file_index=file_idx)
        path.parent.mkdir(parents=True, exist_ok=True)
        df.to_parquet(path, index=False)

<<<<<<< HEAD
        # Update the Hugging Face dataset by reloading it.
        # This process should be fast because only the latest Parquet file has been modified.
        # Therefore, only this file needs to be converted to PyArrow; the rest is loaded from the PyArrow memory-mapped cache.

        # Explicitly delete old dataset to free memory before reloading
        if hasattr(self, "episodes") and self.episodes is not None:
            del self.episodes
            self.episodes = None
            gc.collect()
=======
        if self.episodes is not None:
            # Remove the episodes cache directory, necessary to avoid cache bloat
            cached_dir = get_hf_dataset_cache_dir(self.episodes)
            if cached_dir is not None:
                shutil.rmtree(cached_dir)
>>>>>>> 3991d6f9

        self.episodes = load_episodes(self.root)

    def save_episode(
        self,
        episode_index: int,
        episode_length: int,
        episode_tasks: list[str],
        episode_stats: dict[str, dict],
        episode_metadata: dict,
    ) -> None:
        episode_dict = {
            "episode_index": episode_index,
            "tasks": episode_tasks,
            "length": episode_length,
        }
        episode_dict.update(episode_metadata)
        episode_dict.update(flatten_dict({"stats": episode_stats}))
        self._save_episode_metadata(episode_dict)

        # Update info
        self.info["total_episodes"] += 1
        self.info["total_frames"] += episode_length
        self.info["total_tasks"] = len(self.tasks)
        self.info["splits"] = {"train": f"0:{self.info['total_episodes']}"}

        write_info(self.info, self.root)

        self.stats = aggregate_stats([self.stats, episode_stats]) if self.stats is not None else episode_stats
        write_stats(self.stats, self.root)

    def update_video_info(self, video_key: str | None = None) -> None:
        """
        Warning: this function writes info from first episode videos, implicitly assuming that all videos have
        been encoded the same way. Also, this means it assumes the first episode exists.
        """
        if video_key is not None and video_key not in self.video_keys:
            raise ValueError(f"Video key {video_key} not found in dataset")

        video_keys = [video_key] if video_key is not None else self.video_keys
        for key in video_keys:
            if not self.features[key].get("info", None):
                video_path = self.root / self.video_path.format(
                    video_key=video_key, chunk_index=0, file_index=0
                )
                self.info["features"][key]["info"] = get_video_info(video_path)

    def update_chunk_settings(
        self,
        chunks_size: int | None = None,
        data_files_size_in_mb: int | None = None,
        video_files_size_in_mb: int | None = None,
    ) -> None:
        """Update chunk and file size settings after dataset creation.

        This allows users to customize storage organization without modifying the constructor.
        These settings control how episodes are chunked and how large files can grow before
        creating new ones.

        Args:
            chunks_size: Maximum number of files per chunk directory. If None, keeps current value.
            data_files_size_in_mb: Maximum size for data parquet files in MB. If None, keeps current value.
            video_files_size_in_mb: Maximum size for video files in MB. If None, keeps current value.
        """
        if chunks_size is not None:
            if chunks_size <= 0:
                raise ValueError(f"chunks_size must be positive, got {chunks_size}")
            self.info["chunks_size"] = chunks_size

        if data_files_size_in_mb is not None:
            if data_files_size_in_mb <= 0:
                raise ValueError(f"data_files_size_in_mb must be positive, got {data_files_size_in_mb}")
            self.info["data_files_size_in_mb"] = data_files_size_in_mb

        if video_files_size_in_mb is not None:
            if video_files_size_in_mb <= 0:
                raise ValueError(f"video_files_size_in_mb must be positive, got {video_files_size_in_mb}")
            self.info["video_files_size_in_mb"] = video_files_size_in_mb

        # Update the info file on disk
        write_info(self.info, self.root)

    def get_chunk_settings(self) -> dict[str, int]:
        """Get current chunk and file size settings.

        Returns:
            Dict containing chunks_size, data_files_size_in_mb, and video_files_size_in_mb.
        """
        return {
            "chunks_size": self.chunks_size,
            "data_files_size_in_mb": self.data_files_size_in_mb,
            "video_files_size_in_mb": self.video_files_size_in_mb,
        }

    def __repr__(self):
        feature_keys = list(self.features)
        return (
            f"{self.__class__.__name__}({{\n"
            f"    Repository ID: '{self.repo_id}',\n"
            f"    Total episodes: '{self.total_episodes}',\n"
            f"    Total frames: '{self.total_frames}',\n"
            f"    Features: '{feature_keys}',\n"
            "})',\n"
        )

    @classmethod
    def create(
        cls,
        repo_id: str,
        fps: int,
        features: dict,
        robot_type: str | None = None,
        root: str | Path | None = None,
        use_videos: bool = True,
    ) -> "LeRobotDatasetMetadata":
        """Creates metadata for a LeRobotDataset."""
        obj = cls.__new__(cls)
        obj.repo_id = repo_id
        obj.root = Path(root) if root is not None else HF_LEROBOT_HOME / repo_id

        obj.root.mkdir(parents=True, exist_ok=False)

        features = {**features, **DEFAULT_FEATURES}
        _validate_feature_names(features)

        obj.tasks = None
        obj.episodes = None
        obj.stats = None
        obj.info = create_empty_dataset_info(CODEBASE_VERSION, fps, features, use_videos, robot_type)
        if len(obj.video_keys) > 0 and not use_videos:
            raise ValueError()
        write_json(obj.info, obj.root / INFO_PATH)
        obj.revision = None
        return obj


class LeRobotDataset(torch.utils.data.Dataset):
    def __init__(
        self,
        repo_id: str,
        root: str | Path | None = None,
        episodes: list[int] | None = None,
        image_transforms: Callable | None = None,
        delta_timestamps: dict[str, list[float]] | None = None,
        tolerance_s: float = 1e-4,
        revision: str | None = None,
        force_cache_sync: bool = False,
        download_videos: bool = True,
        video_backend: str | None = None,
        batch_encoding_size: int = 1,
    ):
        """
        2 modes are available for instantiating this class, depending on 2 different use cases:

        1. Your dataset already exists:
            - On your local disk in the 'root' folder. This is typically the case when you recorded your
              dataset locally and you may or may not have pushed it to the hub yet. Instantiating this class
              with 'root' will load your dataset directly from disk. This can happen while you're offline (no
              internet connection).

            - On the Hugging Face Hub at the address https://huggingface.co/datasets/{repo_id} and not on
              your local disk in the 'root' folder. Instantiating this class with this 'repo_id' will download
              the dataset from that address and load it, pending your dataset is compliant with
              codebase_version v3.0. If your dataset has been created before this new format, you will be
              prompted to convert it using our conversion script from v2.1 to v3.0, which you can find at
              lerobot/datasets/v30/convert_dataset_v21_to_v30.py.


        2. Your dataset doesn't already exists (either on local disk or on the Hub): you can create an empty
           LeRobotDataset with the 'create' classmethod. This can be used for recording a dataset or port an
           existing dataset to the LeRobotDataset format.


        In terms of files, LeRobotDataset encapsulates 3 main things:
            - metadata:
                - info contains various information about the dataset like shapes, keys, fps etc.
                - stats stores the dataset statistics of the different modalities for normalization
                - tasks contains the prompts for each task of the dataset, which can be used for
                  task-conditioned training.
            - hf_dataset (from datasets.Dataset), which will read any values from parquet files.
            - videos (optional) from which frames are loaded to be synchronous with data from parquet files.

        A typical LeRobotDataset looks like this from its root path:
        .
        ├── data
        │   ├── chunk-000
        │   │   ├── file-000.parquet
        │   │   ├── file-001.parquet
        │   │   └── ...
        │   ├── chunk-001
        │   │   ├── file-000.parquet
        │   │   ├── file-001.parquet
        │   │   └── ...
        │   └── ...
        ├── meta
        │   ├── episodes
        │   │   ├── chunk-000
        │   │   │   ├── file-000.parquet
        │   │   │   ├── file-001.parquet
        │   │   │   └── ...
        │   │   ├── chunk-001
        │   │   │   └── ...
        │   │   └── ...
        │   ├── info.json
        │   ├── stats.json
        │   └── tasks.parquet
        └── videos
            ├── observation.images.laptop
            │   ├── chunk-000
            │   │   ├── file-000.mp4
            │   │   ├── file-001.mp4
            │   │   └── ...
            │   ├── chunk-001
            │   │   └── ...
            │   └── ...
            ├── observation.images.phone
            │   ├── chunk-000
            │   │   ├── file-000.mp4
            │   │   ├── file-001.mp4
            │   │   └── ...
            │   ├── chunk-001
            │   │   └── ...
            │   └── ...
            └── ...

        Note that this file-based structure is designed to be as versatile as possible. Multiple episodes are
        consolidated into chunked files which improves storage efficiency and loading performance. The
        structure of the dataset is entirely described in the info.json file, which can be easily downloaded
        or viewed directly on the hub before downloading any actual data. The type of files used are very
        simple and do not need complex tools to be read, it only uses .parquet, .json and .mp4 files (and .md
        for the README).

        Args:
            repo_id (str): This is the repo id that will be used to fetch the dataset. Locally, the dataset
                will be stored under root/repo_id.
            root (Path | None, optional): Local directory to use for downloading/writing files. You can also
                set the LEROBOT_HOME environment variable to point to a different location. Defaults to
                '~/.cache/huggingface/lerobot'.
            episodes (list[int] | None, optional): If specified, this will only load episodes specified by
                their episode_index in this list. Defaults to None.
            image_transforms (Callable | None, optional): You can pass standard v2 image transforms from
                torchvision.transforms.v2 here which will be applied to visual modalities (whether they come
                from videos or images). Defaults to None.
            delta_timestamps (dict[list[float]] | None, optional): _description_. Defaults to None.
            tolerance_s (float, optional): Tolerance in seconds used to ensure data timestamps are actually in
                sync with the fps value. It is used at the init of the dataset to make sure that each
                timestamps is separated to the next by 1/fps +/- tolerance_s. This also applies to frames
                decoded from video files. It is also used to check that `delta_timestamps` (when provided) are
                multiples of 1/fps. Defaults to 1e-4.
            revision (str, optional): An optional Git revision id which can be a branch name, a tag, or a
                commit hash. Defaults to current codebase version tag.
            force_cache_sync (bool, optional): Flag to sync and refresh local files first. If True and files
                are already present in the local cache, this will be faster. However, files loaded might not
                be in sync with the version on the hub, especially if you specified 'revision'. Defaults to
                False.
            download_videos (bool, optional): Flag to download the videos. Note that when set to True but the
                video files are already present on local disk, they won't be downloaded again. Defaults to
                True.
            video_backend (str | None, optional): Video backend to use for decoding videos. Defaults to torchcodec when available int the platform; otherwise, defaults to 'pyav'.
                You can also use the 'pyav' decoder used by Torchvision, which used to be the default option, or 'video_reader' which is another decoder of Torchvision.
            batch_encoding_size (int, optional): Number of episodes to accumulate before batch encoding videos.
                Set to 1 for immediate encoding (default), or higher for batched encoding. Defaults to 1.
        """
        super().__init__()
        self.repo_id = repo_id
        self.root = Path(root) if root else HF_LEROBOT_HOME / repo_id
        self.image_transforms = image_transforms
        self.delta_timestamps = delta_timestamps
        self.episodes = episodes
        self.tolerance_s = tolerance_s
        self.revision = revision if revision else CODEBASE_VERSION
        self.video_backend = video_backend if video_backend else get_safe_default_codec()
        self.delta_indices = None
        self.batch_encoding_size = batch_encoding_size
        self.episodes_since_last_encoding = 0

        # Unused attributes
        self.image_writer = None
        self.episode_buffer = None

        self.root.mkdir(exist_ok=True, parents=True)

        # Load metadata
        self.meta = LeRobotDatasetMetadata(
            self.repo_id, self.root, self.revision, force_cache_sync=force_cache_sync
        )

        # Load actual data
        try:
            if force_cache_sync:
                raise FileNotFoundError
            self.hf_dataset = self.load_hf_dataset()
            # Check if cached dataset contains all requested episodes
            if not self._check_cached_episodes_sufficient():
                raise FileNotFoundError("Cached dataset doesn't contain all requested episodes")
        except (AssertionError, FileNotFoundError, NotADirectoryError):
            self.revision = get_safe_version(self.repo_id, self.revision)
            self.download(download_videos)
            self.hf_dataset = self.load_hf_dataset()

        # Setup delta_indices
        if self.delta_timestamps is not None:
            check_delta_timestamps(self.delta_timestamps, self.fps, self.tolerance_s)
            self.delta_indices = get_delta_indices(self.delta_timestamps, self.fps)

    def push_to_hub(
        self,
        branch: str | None = None,
        tags: list | None = None,
        license: str | None = "apache-2.0",
        tag_version: bool = True,
        push_videos: bool = True,
        private: bool = False,
        allow_patterns: list[str] | str | None = None,
        upload_large_folder: bool = False,
        **card_kwargs,
    ) -> None:
        ignore_patterns = ["images/"]
        if not push_videos:
            ignore_patterns.append("videos/")

        hub_api = HfApi()
        hub_api.create_repo(
            repo_id=self.repo_id,
            private=private,
            repo_type="dataset",
            exist_ok=True,
        )
        if branch:
            hub_api.create_branch(
                repo_id=self.repo_id,
                branch=branch,
                revision=self.revision,
                repo_type="dataset",
                exist_ok=True,
            )

        upload_kwargs = {
            "repo_id": self.repo_id,
            "folder_path": self.root,
            "repo_type": "dataset",
            "revision": branch,
            "allow_patterns": allow_patterns,
            "ignore_patterns": ignore_patterns,
        }
        if upload_large_folder:
            hub_api.upload_large_folder(**upload_kwargs)
        else:
            hub_api.upload_folder(**upload_kwargs)

        if not hub_api.file_exists(self.repo_id, REPOCARD_NAME, repo_type="dataset", revision=branch):
            card = create_lerobot_dataset_card(
                tags=tags, dataset_info=self.meta.info, license=license, **card_kwargs
            )
            card.push_to_hub(repo_id=self.repo_id, repo_type="dataset", revision=branch)

        if tag_version:
            with contextlib.suppress(RevisionNotFoundError):
                hub_api.delete_tag(self.repo_id, tag=CODEBASE_VERSION, repo_type="dataset")
            hub_api.create_tag(self.repo_id, tag=CODEBASE_VERSION, revision=branch, repo_type="dataset")

    def pull_from_repo(
        self,
        allow_patterns: list[str] | str | None = None,
        ignore_patterns: list[str] | str | None = None,
    ) -> None:
        snapshot_download(
            self.repo_id,
            repo_type="dataset",
            revision=self.revision,
            local_dir=self.root,
            allow_patterns=allow_patterns,
            ignore_patterns=ignore_patterns,
        )

    def download(self, download_videos: bool = True) -> None:
        """Downloads the dataset from the given 'repo_id' at the provided version. If 'episodes' is given, this
        will only download those episodes (selected by their episode_index). If 'episodes' is None, the whole
        dataset will be downloaded. Thanks to the behavior of snapshot_download, if the files are already present
        in 'local_dir', they won't be downloaded again.
        """
        # TODO(rcadene, aliberts): implement faster transfer
        # https://huggingface.co/docs/huggingface_hub/en/guides/download#faster-downloads
        ignore_patterns = None if download_videos else "videos/"
        files = None
        if self.episodes is not None:
            files = self.get_episodes_file_paths()
        self.pull_from_repo(allow_patterns=files, ignore_patterns=ignore_patterns)

    def get_episodes_file_paths(self) -> list[Path]:
        episodes = self.episodes if self.episodes is not None else list(range(self.meta.total_episodes))
        fpaths = [str(self.meta.get_data_file_path(ep_idx)) for ep_idx in episodes]
        if len(self.meta.video_keys) > 0:
            video_files = [
                str(self.meta.get_video_file_path(ep_idx, vid_key))
                for vid_key in self.meta.video_keys
                for ep_idx in episodes
            ]
            fpaths += video_files
        # episodes are stored in the same files, so we return unique paths only
        fpaths = list(set(fpaths))
        return fpaths

    def load_hf_dataset(self) -> datasets.Dataset:
        """hf_dataset contains all the observations, states, actions, rewards, etc."""
        features = get_hf_features_from_features(self.features)
        hf_dataset = load_nested_dataset(self.root / "data", features=features)
        hf_dataset.set_transform(hf_transform_to_torch)
        return hf_dataset

    def _check_cached_episodes_sufficient(self) -> bool:
        """Check if the cached dataset contains all requested episodes."""
        if self.hf_dataset is None or len(self.hf_dataset) == 0:
            return False

        # Get available episode indices from cached dataset
        available_episodes = {
            ep_idx.item() if isinstance(ep_idx, torch.Tensor) else ep_idx
            for ep_idx in self.hf_dataset["episode_index"]
        }

        # Determine requested episodes
        if self.episodes is None:
            # Requesting all episodes - check if we have all episodes from metadata
            requested_episodes = set(range(self.meta.total_episodes))
        else:
            # Requesting specific episodes
            requested_episodes = set(self.episodes)

        # Check if all requested episodes are available in cached data
        return requested_episodes.issubset(available_episodes)

    def create_hf_dataset(self) -> datasets.Dataset:
        features = get_hf_features_from_features(self.features)
        ft_dict = {col: [] for col in features}
        hf_dataset = datasets.Dataset.from_dict(ft_dict, features=features, split="train")
        hf_dataset.set_transform(hf_transform_to_torch)
        return hf_dataset

    @property
    def fps(self) -> int:
        """Frames per second used during data collection."""
        return self.meta.fps

    @property
    def num_frames(self) -> int:
        """Number of frames in selected episodes."""
        return len(self.hf_dataset) if self.hf_dataset is not None else self.meta.total_frames

    @property
    def num_episodes(self) -> int:
        """Number of episodes selected."""
        return len(self.episodes) if self.episodes is not None else self.meta.total_episodes

    @property
    def features(self) -> dict[str, dict]:
        return self.meta.features

    @property
    def hf_features(self) -> datasets.Features:
        """Features of the hf_dataset."""
        if self.hf_dataset is not None:
            return self.hf_dataset.features
        else:
            return get_hf_features_from_features(self.features)

    def _get_query_indices(self, idx: int, ep_idx: int) -> tuple[dict[str, list[int | bool]]]:
        ep = self.meta.episodes[ep_idx]
        ep_start = ep["dataset_from_index"]
        ep_end = ep["dataset_to_index"]
        query_indices = {
            key: [max(ep_start, min(ep_end - 1, idx + delta)) for delta in delta_idx]
            for key, delta_idx in self.delta_indices.items()
        }
        padding = {  # Pad values outside of current episode range
            f"{key}_is_pad": torch.BoolTensor(
                [(idx + delta < ep_start) | (idx + delta >= ep_end) for delta in delta_idx]
            )
            for key, delta_idx in self.delta_indices.items()
        }
        return query_indices, padding

    def _get_query_timestamps(
        self,
        current_ts: float,
        query_indices: dict[str, list[int]] | None = None,
    ) -> dict[str, list[float]]:
        query_timestamps = {}
        for key in self.meta.video_keys:
            if query_indices is not None and key in query_indices:
                timestamps = self.hf_dataset[query_indices[key]]["timestamp"]
                query_timestamps[key] = torch.stack(timestamps).tolist()
            else:
                query_timestamps[key] = [current_ts]

        return query_timestamps

    def _query_hf_dataset(self, query_indices: dict[str, list[int]]) -> dict:
        return {
            key: torch.stack(self.hf_dataset[q_idx][key])
            for key, q_idx in query_indices.items()
            if key not in self.meta.video_keys
        }

    def _query_videos(self, query_timestamps: dict[str, list[float]], ep_idx: int) -> dict[str, torch.Tensor]:
        """Note: When using data workers (e.g. DataLoader with num_workers>0), do not call this function
        in the main process (e.g. by using a second Dataloader with num_workers=0). It will result in a
        Segmentation Fault. This probably happens because a memory reference to the video loader is created in
        the main process and a subprocess fails to access it.
        """
        ep = self.meta.episodes[ep_idx]
        item = {}
        for vid_key, query_ts in query_timestamps.items():
            # Episodes are stored sequentially on a single mp4 to reduce the number of files.
            # Thus we load the start timestamp of the episode on this mp4 and,
            # shift the query timestamp accordingly.
            from_timestamp = ep[f"videos/{vid_key}/from_timestamp"]
            shifted_query_ts = [from_timestamp + ts for ts in query_ts]

            video_path = self.root / self.meta.get_video_file_path(ep_idx, vid_key)
            frames = decode_video_frames(video_path, shifted_query_ts, self.tolerance_s, self.video_backend)
            item[vid_key] = frames.squeeze(0)

        return item

    def _add_padding_keys(self, item: dict, padding: dict[str, list[bool]]) -> dict:
        for key, val in padding.items():
            item[key] = torch.BoolTensor(val)
        return item

    def __len__(self):
        return self.num_frames

    def __getitem__(self, idx) -> dict:
        item = self.hf_dataset[idx]
        ep_idx = item["episode_index"].item()

        query_indices = None
        if self.delta_indices is not None:
            query_indices, padding = self._get_query_indices(idx, ep_idx)
            query_result = self._query_hf_dataset(query_indices)
            item = {**item, **padding}
            for key, val in query_result.items():
                item[key] = val

        if len(self.meta.video_keys) > 0:
            current_ts = item["timestamp"].item()
            query_timestamps = self._get_query_timestamps(current_ts, query_indices)
            video_frames = self._query_videos(query_timestamps, ep_idx)
            item = {**video_frames, **item}

        if self.image_transforms is not None:
            image_keys = self.meta.camera_keys
            for cam in image_keys:
                item[cam] = self.image_transforms(item[cam])

        # Add task as a string
        task_idx = item["task_index"].item()
        item["task"] = self.meta.tasks.iloc[task_idx].name
        return item

    def __repr__(self):
        feature_keys = list(self.features)
        return (
            f"{self.__class__.__name__}({{\n"
            f"    Repository ID: '{self.repo_id}',\n"
            f"    Number of selected episodes: '{self.num_episodes}',\n"
            f"    Number of selected samples: '{self.num_frames}',\n"
            f"    Features: '{feature_keys}',\n"
            "})',\n"
        )

    def create_episode_buffer(self, episode_index: int | None = None) -> dict:
        current_ep_idx = self.meta.total_episodes if episode_index is None else episode_index
        ep_buffer = {}
        # size and task are special cases that are not in self.features
        ep_buffer["size"] = 0
        ep_buffer["task"] = []
        for key in self.features:
            ep_buffer[key] = current_ep_idx if key == "episode_index" else []
        return ep_buffer

    def _get_image_file_path(self, episode_index: int, image_key: str, frame_index: int) -> Path:
        fpath = DEFAULT_IMAGE_PATH.format(
            image_key=image_key, episode_index=episode_index, frame_index=frame_index
        )
        return self.root / fpath

    def _get_image_file_dir(self, episode_index: int, image_key: str) -> Path:
        return self._get_image_file_path(episode_index, image_key, frame_index=0).parent

    def _save_image(self, image: torch.Tensor | np.ndarray | PIL.Image.Image, fpath: Path) -> None:
        if self.image_writer is None:
            if isinstance(image, torch.Tensor):
                image = image.cpu().numpy()
            write_image(image, fpath)
        else:
            self.image_writer.save_image(image=image, fpath=fpath)

    def add_frame(self, frame: dict) -> None:
        """
        This function only adds the frame to the episode_buffer. Apart from images — which are written in a
        temporary directory — nothing is written to disk. To save those frames, the 'save_episode()' method
        then needs to be called.
        """
        # Convert torch to numpy if needed
        for name in frame:
            if isinstance(frame[name], torch.Tensor):
                frame[name] = frame[name].numpy()

        validate_frame(frame, self.features)

        if self.episode_buffer is None:
            self.episode_buffer = self.create_episode_buffer()

        # Automatically add frame_index and timestamp to episode buffer
        frame_index = self.episode_buffer["size"]
        timestamp = frame.pop("timestamp") if "timestamp" in frame else frame_index / self.fps
        self.episode_buffer["frame_index"].append(frame_index)
        self.episode_buffer["timestamp"].append(timestamp)
        self.episode_buffer["task"].append(frame.pop("task"))  # Remove task from frame after processing

        # Add frame features to episode_buffer
        for key in frame:
            if key not in self.features:
                raise ValueError(
                    f"An element of the frame is not in the features. '{key}' not in '{self.features.keys()}'."
                )

            if self.features[key]["dtype"] in ["image", "video"]:
                img_path = self._get_image_file_path(
                    episode_index=self.episode_buffer["episode_index"], image_key=key, frame_index=frame_index
                )
                if frame_index == 0:
                    img_path.parent.mkdir(parents=True, exist_ok=True)
                self._save_image(frame[key], img_path)
                self.episode_buffer[key].append(str(img_path))
            else:
                self.episode_buffer[key].append(frame[key])

        self.episode_buffer["size"] += 1

    def save_episode(self, episode_data: dict | None = None) -> None:
        """
        This will save to disk the current episode in self.episode_buffer.

        Video encoding is handled automatically based on batch_encoding_size:
        - If batch_encoding_size == 1: Videos are encoded immediately after each episode
        - If batch_encoding_size > 1: Videos are encoded in batches.

        Args:
            episode_data (dict | None, optional): Dict containing the episode data to save. If None, this will
                save the current episode in self.episode_buffer, which is filled with 'add_frame'. Defaults to
                None.
        """
        if not episode_data:
            episode_buffer = self.episode_buffer
        else:
            episode_buffer = episode_data

        validate_episode_buffer(episode_buffer, self.meta.total_episodes, self.features)

        # size and task are special cases that won't be added to hf_dataset
        episode_length = episode_buffer.pop("size")
        tasks = episode_buffer.pop("task")
        episode_tasks = list(set(tasks))
        episode_index = episode_buffer["episode_index"]

        episode_buffer["index"] = np.arange(self.meta.total_frames, self.meta.total_frames + episode_length)
        episode_buffer["episode_index"] = np.full((episode_length,), episode_index)

        # Update tasks and task indices with new tasks if any
        self.meta.save_episode_tasks(episode_tasks)

        # Given tasks in natural language, find their corresponding task indices
        episode_buffer["task_index"] = np.array([self.meta.get_task_index(task) for task in tasks])

        for key, ft in self.features.items():
            # index, episode_index, task_index are already processed above, and image and video
            # are processed separately by storing image path and frame info as meta data
            if key in ["index", "episode_index", "task_index"] or ft["dtype"] in ["image", "video"]:
                continue
            episode_buffer[key] = np.stack(episode_buffer[key])

        # Wait for image writer to end, so that episode stats over images can be computed
        self._wait_image_writer()
        ep_stats = compute_episode_stats(episode_buffer, self.features)

        ep_metadata = self._save_episode_data(episode_buffer)
        has_video_keys = len(self.meta.video_keys) > 0
        use_batched_encoding = self.batch_encoding_size > 1

        if has_video_keys and not use_batched_encoding:
            for video_key in self.meta.video_keys:
                ep_metadata.update(self._save_episode_video(video_key, episode_index))

        # `meta.save_episode` need to be executed after encoding the videos
        self.meta.save_episode(episode_index, episode_length, episode_tasks, ep_stats, ep_metadata)

        if has_video_keys and use_batched_encoding:
            # Check if we should trigger batch encoding
            self.episodes_since_last_encoding += 1
            if self.episodes_since_last_encoding == self.batch_encoding_size:
                start_ep = self.num_episodes - self.batch_encoding_size
                end_ep = self.num_episodes
                self._batch_save_episode_video(start_ep, end_ep)
                self.episodes_since_last_encoding = 0

        if not episode_data:
            # Reset episode buffer and clean up temporary images (if not already deleted during video encoding)
            self.clear_episode_buffer(delete_images=len(self.meta.image_keys) > 0)

    def _batch_save_episode_video(self, start_episode: int, end_episode: int | None = None):
        """
        Batch save videos for multiple episodes.

        Args:
            start_episode: Starting episode index (inclusive)
            end_episode: Ending episode index (exclusive). If None, encodes all episodes from start_episode to the current episode.
        """
        if end_episode is None:
            end_episode = self.num_episodes

        logging.info(
            f"Batch encoding {self.batch_encoding_size} videos for episodes {start_episode} to {end_episode - 1}"
        )

        chunk_idx = self.meta.episodes[start_episode]["data/chunk_index"]
        file_idx = self.meta.episodes[start_episode]["data/file_index"]
        episode_df_path = self.root / DEFAULT_EPISODES_PATH.format(chunk_index=chunk_idx, file_index=file_idx)
        episode_df = pd.read_parquet(episode_df_path)

        for ep_idx in range(start_episode, end_episode):
            logging.info(f"Encoding videos for episode {ep_idx}")

            if (
                self.meta.episodes[ep_idx]["data/chunk_index"] != chunk_idx
                or self.meta.episodes[ep_idx]["data/file_index"] != file_idx
            ):
                # The current episode is in a new chunk or file.
                # Save previous episode dataframe and update the Hugging Face dataset by reloading it.
                episode_df.to_parquet(episode_df_path)
                self.meta.episodes = load_episodes(self.root)

                # Load new episode dataframe
                chunk_idx = self.meta.episodes[ep_idx]["data/chunk_index"]
                file_idx = self.meta.episodes[ep_idx]["data/file_index"]
                episode_df_path = self.root / DEFAULT_EPISODES_PATH.format(
                    chunk_index=chunk_idx, file_index=file_idx
                )
                episode_df = pd.read_parquet(episode_df_path)

            # Save the current episode's video metadata to the dataframe
            video_ep_metadata = {}
            for video_key in self.meta.video_keys:
                video_ep_metadata.update(self._save_episode_video(video_key, ep_idx))
            video_ep_metadata.pop("episode_index")
            video_ep_df = pd.DataFrame(video_ep_metadata, index=[ep_idx]).convert_dtypes(
                dtype_backend="pyarrow"
            )  # allows NaN values along with integers

            episode_df = episode_df.combine_first(video_ep_df)
            episode_df.to_parquet(episode_df_path)
            self.meta.episodes = load_episodes(self.root)

    def _save_episode_data(self, episode_buffer: dict) -> dict:
        """Save episode data to a parquet file and update the Hugging Face dataset of frames data.

        This function processes episodes data from a buffer, converts it into a Hugging Face dataset,
        and saves it as a parquet file. It handles both the creation of new parquet files and the
        updating of existing ones based on size constraints. After saving the data, it reloads
        the Hugging Face dataset to ensure it is up-to-date.

        Notes: We both need to update parquet files and HF dataset:
        - `pandas` loads parquet file in RAM
        - `datasets` relies on a memory mapping from pyarrow (no RAM). It either converts parquet files to a pyarrow cache on disk,
          or loads directly from pyarrow cache.
        """
        # Convert buffer into HF Dataset
        ep_dict = {key: episode_buffer[key] for key in self.hf_features}
        ep_dataset = datasets.Dataset.from_dict(ep_dict, features=self.hf_features, split="train")
        ep_dataset = embed_images(ep_dataset)
        ep_size_in_mb = get_hf_dataset_size_in_mb(ep_dataset)
        ep_num_frames = len(ep_dataset)
        df = pd.DataFrame(ep_dataset)

        if self.meta.episodes is None:
            # Initialize indices and frame count for a new dataset made of the first episode data
            chunk_idx, file_idx = 0, 0
            latest_num_frames = 0
        else:
            # Retrieve information from the latest parquet file
            latest_ep = self.meta.episodes[-1]
            chunk_idx = latest_ep["data/chunk_index"]
            file_idx = latest_ep["data/file_index"]

            latest_path = self.root / self.meta.data_path.format(chunk_index=chunk_idx, file_index=file_idx)
            latest_size_in_mb = get_parquet_file_size_in_mb(latest_path)
            latest_num_frames = get_parquet_num_frames(latest_path)

            # Determine if a new parquet file is needed
            if latest_size_in_mb + ep_size_in_mb >= self.meta.data_files_size_in_mb:
                # Size limit is reached, prepare new parquet file
                chunk_idx, file_idx = update_chunk_file_indices(chunk_idx, file_idx, self.meta.chunks_size)
                latest_num_frames = 0
            else:
                # Update the existing parquet file with new rows
                latest_df = pd.read_parquet(latest_path)
                df = pd.concat([latest_df, df], ignore_index=True)

                # Memort optimization
                del latest_df
                gc.collect()

        # Write the resulting dataframe from RAM to disk
        path = self.root / self.meta.data_path.format(chunk_index=chunk_idx, file_index=file_idx)
        path.parent.mkdir(parents=True, exist_ok=True)
        if len(self.meta.image_keys) > 0:
            to_parquet_with_hf_images(df, path)
        else:
            df.to_parquet(path)

<<<<<<< HEAD
        # Update the Hugging Face dataset by reloading it.
        # This process should be fast because only the latest Parquet file has been modified.
        # Therefore, only this file needs to be converted to PyArrow; the rest is loaded from the PyArrow memory-mapped cache.

        # Explicitly delete old dataset to free memory before reloading
        if hasattr(self, "hf_dataset") and self.hf_dataset is not None:
            del self.hf_dataset
            self.hf_dataset = None
            gc.collect()
=======
        if self.hf_dataset is not None:
            # Remove hf dataset cache directory, necessary to avoid cache bloat
            cached_dir = get_hf_dataset_cache_dir(self.hf_dataset)
            if cached_dir is not None:
                shutil.rmtree(cached_dir)
>>>>>>> 3991d6f9

        self.hf_dataset = self.load_hf_dataset()

        metadata = {
            "data/chunk_index": chunk_idx,
            "data/file_index": file_idx,
            "dataset_from_index": latest_num_frames,
            "dataset_to_index": latest_num_frames + ep_num_frames,
        }
        return metadata

    def _save_episode_video(self, video_key: str, episode_index: int):
        # Encode episode frames into a temporary video
        ep_path = self._encode_temporary_episode_video(video_key, episode_index)
        ep_size_in_mb = get_video_size_in_mb(ep_path)
        ep_duration_in_s = get_video_duration_in_s(ep_path)

        if self.meta.episodes is None or (
            f"videos/{video_key}/chunk_index" not in self.meta.episodes.column_names
            or f"videos/{video_key}/file_index" not in self.meta.episodes.column_names
        ):
            # Initialize indices for a new dataset made of the first episode data
            chunk_idx, file_idx = 0, 0
            latest_duration_in_s = 0.0
            new_path = self.root / self.meta.video_path.format(
                video_key=video_key, chunk_index=chunk_idx, file_index=file_idx
            )
            new_path.parent.mkdir(parents=True, exist_ok=True)
            shutil.move(str(ep_path), str(new_path))
        else:
            # Retrieve information from the latest updated video file (possibly several episodes ago)
            latest_ep = self.meta.episodes[episode_index - 1]
            chunk_idx = latest_ep[f"videos/{video_key}/chunk_index"]
            file_idx = latest_ep[f"videos/{video_key}/file_index"]

            latest_path = self.root / self.meta.video_path.format(
                video_key=video_key, chunk_index=chunk_idx, file_index=file_idx
            )
            latest_size_in_mb = get_video_size_in_mb(latest_path)
            latest_duration_in_s = get_video_duration_in_s(latest_path)

            if latest_size_in_mb + ep_size_in_mb >= self.meta.video_files_size_in_mb:
                # Move temporary episode video to a new video file in the dataset
                chunk_idx, file_idx = update_chunk_file_indices(chunk_idx, file_idx, self.meta.chunks_size)
                new_path = self.root / self.meta.video_path.format(
                    video_key=video_key, chunk_index=chunk_idx, file_index=file_idx
                )
                new_path.parent.mkdir(parents=True, exist_ok=True)
                shutil.move(str(ep_path), str(new_path))
                latest_duration_in_s = 0.0
            else:
                # Update latest video file
                concatenate_video_files(
                    [latest_path, ep_path],
                    latest_path,
                )

        # Remove temporary directory
        shutil.rmtree(str(ep_path.parent))

        # Update video info (only needed when first episode is encoded since it reads from episode 0)
        if episode_index == 0:
            self.meta.update_video_info(video_key)
            write_info(self.meta.info, self.meta.root)  # ensure video info always written properly

        metadata = {
            "episode_index": episode_index,
            f"videos/{video_key}/chunk_index": chunk_idx,
            f"videos/{video_key}/file_index": file_idx,
            f"videos/{video_key}/from_timestamp": latest_duration_in_s,
            f"videos/{video_key}/to_timestamp": latest_duration_in_s + ep_duration_in_s,
        }
        return metadata

    def clear_episode_buffer(self, delete_images: bool = True) -> None:
        # Clean up image files for the current episode buffer
        if delete_images:
            # Wait for the async image writer to finish
            if self.image_writer is not None:
                self._wait_image_writer()
            episode_index = self.episode_buffer["episode_index"]
            if isinstance(episode_index, np.ndarray):
                episode_index = episode_index.item() if episode_index.size == 1 else episode_index[0]
            for cam_key in self.meta.camera_keys:
                img_dir = self._get_image_file_dir(episode_index, cam_key)
                if img_dir.is_dir():
                    shutil.rmtree(img_dir)

        # Reset the buffer
        self.episode_buffer = self.create_episode_buffer()

    def start_image_writer(self, num_processes: int = 0, num_threads: int = 4) -> None:
        if isinstance(self.image_writer, AsyncImageWriter):
            logging.warning(
                "You are starting a new AsyncImageWriter that is replacing an already existing one in the dataset."
            )

        self.image_writer = AsyncImageWriter(
            num_processes=num_processes,
            num_threads=num_threads,
        )

    def stop_image_writer(self) -> None:
        """
        Whenever wrapping this dataset inside a parallelized DataLoader, this needs to be called first to
        remove the image_writer in order for the LeRobotDataset object to be pickleable and parallelized.
        """
        if self.image_writer is not None:
            self.image_writer.stop()
            self.image_writer = None

    def _wait_image_writer(self) -> None:
        """Wait for asynchronous image writer to finish."""
        if self.image_writer is not None:
            self.image_writer.wait_until_done()

    def _encode_temporary_episode_video(self, video_key: str, episode_index: int) -> dict:
        """
        Use ffmpeg to convert frames stored as png into mp4 videos.
        Note: `encode_video_frames` is a blocking call. Making it asynchronous shouldn't speedup encoding,
        since video encoding with ffmpeg is already using multithreading.
        """
        temp_path = Path(tempfile.mkdtemp(dir=self.root)) / f"{video_key}_{episode_index:03d}.mp4"
        img_dir = self._get_image_file_dir(episode_index, video_key)
        encode_video_frames(img_dir, temp_path, self.fps, overwrite=True)
        shutil.rmtree(img_dir)
        return temp_path

    @classmethod
    def create(
        cls,
        repo_id: str,
        fps: int,
        features: dict,
        root: str | Path | None = None,
        robot_type: str | None = None,
        use_videos: bool = True,
        tolerance_s: float = 1e-4,
        image_writer_processes: int = 0,
        image_writer_threads: int = 0,
        video_backend: str | None = None,
        batch_encoding_size: int = 1,
    ) -> "LeRobotDataset":
        """Create a LeRobot Dataset from scratch in order to record data."""
        obj = cls.__new__(cls)
        obj.meta = LeRobotDatasetMetadata.create(
            repo_id=repo_id,
            fps=fps,
            robot_type=robot_type,
            features=features,
            root=root,
            use_videos=use_videos,
        )
        obj.repo_id = obj.meta.repo_id
        obj.root = obj.meta.root
        obj.revision = None
        obj.tolerance_s = tolerance_s
        obj.image_writer = None
        obj.batch_encoding_size = batch_encoding_size
        obj.episodes_since_last_encoding = 0

        if image_writer_processes or image_writer_threads:
            obj.start_image_writer(image_writer_processes, image_writer_threads)

        # TODO(aliberts, rcadene, alexander-soare): Merge this with OnlineBuffer/DataBuffer
        obj.episode_buffer = obj.create_episode_buffer()

        obj.episodes = None
        obj.hf_dataset = obj.create_hf_dataset()
        obj.image_transforms = None
        obj.delta_timestamps = None
        obj.delta_indices = None
        obj.video_backend = video_backend if video_backend is not None else get_safe_default_codec()
        return obj


class MultiLeRobotDataset(torch.utils.data.Dataset):
    """A dataset consisting of multiple underlying `LeRobotDataset`s.

    The underlying `LeRobotDataset`s are effectively concatenated, and this class adopts much of the API
    structure of `LeRobotDataset`.
    """

    def __init__(
        self,
        repo_ids: list[str],
        root: str | Path | None = None,
        episodes: dict | None = None,
        image_transforms: Callable | None = None,
        delta_timestamps: dict[str, list[float]] | None = None,
        tolerances_s: dict | None = None,
        download_videos: bool = True,
        video_backend: str | None = None,
    ):
        super().__init__()
        self.repo_ids = repo_ids
        self.root = Path(root) if root else HF_LEROBOT_HOME
        self.tolerances_s = tolerances_s if tolerances_s else dict.fromkeys(repo_ids, 0.0001)
        # Construct the underlying datasets passing everything but `transform` and `delta_timestamps` which
        # are handled by this class.
        self._datasets = [
            LeRobotDataset(
                repo_id,
                root=self.root / repo_id,
                episodes=episodes[repo_id] if episodes else None,
                image_transforms=image_transforms,
                delta_timestamps=delta_timestamps,
                tolerance_s=self.tolerances_s[repo_id],
                download_videos=download_videos,
                video_backend=video_backend,
            )
            for repo_id in repo_ids
        ]

        # Disable any data keys that are not common across all of the datasets. Note: we may relax this
        # restriction in future iterations of this class. For now, this is necessary at least for being able
        # to use PyTorch's default DataLoader collate function.
        self.disabled_features = set()
        intersection_features = set(self._datasets[0].features)
        for ds in self._datasets:
            intersection_features.intersection_update(ds.features)
        if len(intersection_features) == 0:
            raise RuntimeError(
                "Multiple datasets were provided but they had no keys common to all of them. "
                "The multi-dataset functionality currently only keeps common keys."
            )
        for repo_id, ds in zip(self.repo_ids, self._datasets, strict=True):
            extra_keys = set(ds.features).difference(intersection_features)
            logging.warning(
                f"keys {extra_keys} of {repo_id} were disabled as they are not contained in all the "
                "other datasets."
            )
            self.disabled_features.update(extra_keys)

        self.image_transforms = image_transforms
        self.delta_timestamps = delta_timestamps
        # TODO(rcadene, aliberts): We should not perform this aggregation for datasets
        # with multiple robots of different ranges. Instead we should have one normalization
        # per robot.
        self.stats = aggregate_stats([dataset.meta.stats for dataset in self._datasets])

    @property
    def repo_id_to_index(self):
        """Return a mapping from dataset repo_id to a dataset index automatically created by this class.

        This index is incorporated as a data key in the dictionary returned by `__getitem__`.
        """
        return {repo_id: i for i, repo_id in enumerate(self.repo_ids)}

    @property
    def repo_index_to_id(self):
        """Return the inverse mapping if repo_id_to_index."""
        return {v: k for k, v in self.repo_id_to_index}

    @property
    def fps(self) -> int:
        """Frames per second used during data collection.

        NOTE: Fow now, this relies on a check in __init__ to make sure all sub-datasets have the same info.
        """
        return self._datasets[0].meta.info["fps"]

    @property
    def video(self) -> bool:
        """Returns True if this dataset loads video frames from mp4 files.

        Returns False if it only loads images from png files.

        NOTE: Fow now, this relies on a check in __init__ to make sure all sub-datasets have the same info.
        """
        return self._datasets[0].meta.info.get("video", False)

    @property
    def features(self) -> datasets.Features:
        features = {}
        for dataset in self._datasets:
            features.update({k: v for k, v in dataset.hf_features.items() if k not in self.disabled_features})
        return features

    @property
    def camera_keys(self) -> list[str]:
        """Keys to access image and video stream from cameras."""
        keys = []
        for key, feats in self.features.items():
            if isinstance(feats, (datasets.Image, VideoFrame)):
                keys.append(key)
        return keys

    @property
    def video_frame_keys(self) -> list[str]:
        """Keys to access video frames that requires to be decoded into images.

        Note: It is empty if the dataset contains images only,
        or equal to `self.cameras` if the dataset contains videos only,
        or can even be a subset of `self.cameras` in a case of a mixed image/video dataset.
        """
        video_frame_keys = []
        for key, feats in self.features.items():
            if isinstance(feats, VideoFrame):
                video_frame_keys.append(key)
        return video_frame_keys

    @property
    def num_frames(self) -> int:
        """Number of samples/frames."""
        return sum(d.num_frames for d in self._datasets)

    @property
    def num_episodes(self) -> int:
        """Number of episodes."""
        return sum(d.num_episodes for d in self._datasets)

    @property
    def tolerance_s(self) -> float:
        """Tolerance in seconds used to discard loaded frames when their timestamps
        are not close enough from the requested frames. It is only used when `delta_timestamps`
        is provided or when loading video frames from mp4 files.
        """
        # 1e-4 to account for possible numerical error
        return 1 / self.fps - 1e-4

    def __len__(self):
        return self.num_frames

    def __getitem__(self, idx: int) -> dict[str, torch.Tensor]:
        if idx >= len(self):
            raise IndexError(f"Index {idx} out of bounds.")
        # Determine which dataset to get an item from based on the index.
        start_idx = 0
        dataset_idx = 0
        for dataset in self._datasets:
            if idx >= start_idx + dataset.num_frames:
                start_idx += dataset.num_frames
                dataset_idx += 1
                continue
            break
        else:
            raise AssertionError("We expect the loop to break out as long as the index is within bounds.")
        item = self._datasets[dataset_idx][idx - start_idx]
        item["dataset_index"] = torch.tensor(dataset_idx)
        for data_key in self.disabled_features:
            if data_key in item:
                del item[data_key]

        return item

    def __repr__(self):
        return (
            f"{self.__class__.__name__}(\n"
            f"  Repository IDs: '{self.repo_ids}',\n"
            f"  Number of Samples: {self.num_frames},\n"
            f"  Number of Episodes: {self.num_episodes},\n"
            f"  Type: {'video (.mp4)' if self.video else 'image (.png)'},\n"
            f"  Recorded Frames per Second: {self.fps},\n"
            f"  Camera Keys: {self.camera_keys},\n"
            f"  Video Frame Keys: {self.video_frame_keys if self.video else 'N/A'},\n"
            f"  Transformations: {self.image_transforms},\n"
            f")"
        )<|MERGE_RESOLUTION|>--- conflicted
+++ resolved
@@ -320,23 +320,11 @@
         path.parent.mkdir(parents=True, exist_ok=True)
         df.to_parquet(path, index=False)
 
-<<<<<<< HEAD
-        # Update the Hugging Face dataset by reloading it.
-        # This process should be fast because only the latest Parquet file has been modified.
-        # Therefore, only this file needs to be converted to PyArrow; the rest is loaded from the PyArrow memory-mapped cache.
-
-        # Explicitly delete old dataset to free memory before reloading
-        if hasattr(self, "episodes") and self.episodes is not None:
-            del self.episodes
-            self.episodes = None
-            gc.collect()
-=======
         if self.episodes is not None:
             # Remove the episodes cache directory, necessary to avoid cache bloat
             cached_dir = get_hf_dataset_cache_dir(self.episodes)
             if cached_dir is not None:
                 shutil.rmtree(cached_dir)
->>>>>>> 3991d6f9
 
         self.episodes = load_episodes(self.root)
 
@@ -1159,23 +1147,11 @@
         else:
             df.to_parquet(path)
 
-<<<<<<< HEAD
-        # Update the Hugging Face dataset by reloading it.
-        # This process should be fast because only the latest Parquet file has been modified.
-        # Therefore, only this file needs to be converted to PyArrow; the rest is loaded from the PyArrow memory-mapped cache.
-
-        # Explicitly delete old dataset to free memory before reloading
-        if hasattr(self, "hf_dataset") and self.hf_dataset is not None:
-            del self.hf_dataset
-            self.hf_dataset = None
-            gc.collect()
-=======
         if self.hf_dataset is not None:
             # Remove hf dataset cache directory, necessary to avoid cache bloat
             cached_dir = get_hf_dataset_cache_dir(self.hf_dataset)
             if cached_dir is not None:
                 shutil.rmtree(cached_dir)
->>>>>>> 3991d6f9
 
         self.hf_dataset = self.load_hf_dataset()
 
