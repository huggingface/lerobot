--- conflicted
+++ resolved
@@ -307,14 +307,9 @@
                 current_offset += src_duration
                 continue
 
-<<<<<<< HEAD
             # Check file sizes before appending
             src_size = get_file_size_in_mb(src_path)
             dst_size = get_file_size_in_mb(dst_path)
-=======
-            src_size = get_video_size_in_mb(src_path)
-            dst_size = get_video_size_in_mb(dst_path)
->>>>>>> b8f7e401
 
             if dst_size + src_size >= video_files_size_in_mb:
                 # Rotate to a new file, this source becomes start of new destination
