# Copyright 2024 The HuggingFace Inc. team. All rights reserved.
#
# Licensed under the Apache License, Version 2.0 (the "License");
# you may not use this file except in compliance with the License.
# You may obtain a copy of the License at
#
#     http://www.apache.org/licenses/LICENSE-2.0
#
# Unless required by applicable law or agreed to in writing, software
# distributed under the License is distributed on an "AS IS" BASIS,
# WITHOUT WARRANTIES OR CONDITIONS OF ANY KIND, either express or implied.
# See the License for the specific language governing permissions and
# limitations under the License.

import logging
from pprint import pformat
from typing import Any, cast

from lerobot.robots import RobotConfig

from .robot import Robot


def make_robot_from_config(config: RobotConfig) -> Robot:
    if config.type == "koch_follower":
        from .koch_follower import KochFollower, KochFollowerConfig

        return KochFollower(cast(KochFollowerConfig,config))
    elif config.type == "so100_follower":
        from .so100_follower import SO100Follower, SO100FollowerConfig

        return SO100Follower(cast(SO100FollowerConfig,config))
    elif config.type == "so100_follower_end_effector":
        from .so100_follower import SO100FollowerEndEffector, SO100FollowerEndEffectorConfig

        return SO100FollowerEndEffector(cast(SO100FollowerEndEffectorConfig, config))
    elif config.type == "so101_follower":
        from .so101_follower import SO101Follower, SO101FollowerConfig

        return SO101Follower(cast(SO101FollowerConfig, config))
    elif config.type == "lekiwi":
        from .lekiwi import LeKiwi, LeKiwiConfig

        return LeKiwi(cast(LeKiwiConfig, config))
    elif config.type == "stretch3":
        from .stretch3 import Stretch3Robot, Stretch3RobotConfig

        return Stretch3Robot(cast(Stretch3RobotConfig, config))
    elif config.type == "viperx":
        from .viperx import ViperX, ViperXConfig

        return ViperX(cast(ViperXConfig, config))
    elif config.type == "hope_jr_hand":
        from .hope_jr import HopeJrHand, HopeJrHandConfig

        return HopeJrHand(cast(HopeJrHandConfig, config))
    elif config.type == "hope_jr_arm":
        from .hope_jr import HopeJrArm, HopeJrArmConfig

        return HopeJrArm(cast(HopeJrArmConfig, config))
    elif config.type == "bi_so100_follower":
        from .bi_so100_follower import BiSO100Follower, BiSO100FollowerConfig

<<<<<<< HEAD
        return BiSO100Follower(cast(BiSO100FollowerConfig, config))
=======
        return BiSO100Follower(config)
    elif config.type == "reachy2":
        from .reachy2 import Reachy2Robot

        return Reachy2Robot(config)
>>>>>>> 6a3d5703
    elif config.type == "mock_robot":
        from tests.mocks.mock_robot import MockRobot, MockRobotConfig

        return MockRobot(cast(MockRobotConfig, config))
    else:
        raise ValueError(config.type)


def ensure_safe_goal_position(
    goal_present_pos: dict[str, tuple[float, float]], max_relative_target: float | dict[str, float]
) -> dict[str, float]:
    """Caps relative action target magnitude for safety."""

    if isinstance(max_relative_target, float):
        diff_cap = dict.fromkeys(goal_present_pos, max_relative_target)
    elif isinstance(max_relative_target, dict):
        if not set(goal_present_pos) == set(max_relative_target):
            raise ValueError("max_relative_target keys must match those of goal_present_pos.")
        diff_cap = max_relative_target
    else:
        raise TypeError(max_relative_target)

    warnings_dict = {}
    safe_goal_positions = {}
    for key, (goal_pos, present_pos) in goal_present_pos.items():
        diff = goal_pos - present_pos
        max_diff = diff_cap[key]
        safe_diff = min(diff, max_diff)
        safe_diff = max(safe_diff, -max_diff)
        safe_goal_pos = present_pos + safe_diff
        safe_goal_positions[key] = safe_goal_pos
        if abs(safe_goal_pos - goal_pos) > 1e-4:
            warnings_dict[key] = {
                "original goal_pos": goal_pos,
                "safe goal_pos": safe_goal_pos,
            }

    if warnings_dict:
        logging.warning(
            "Relative goal position magnitude had to be clamped to be safe.\n"
            f"{pformat(warnings_dict, indent=4)}"
        )

    return safe_goal_positions<|MERGE_RESOLUTION|>--- conflicted
+++ resolved
@@ -61,15 +61,12 @@
     elif config.type == "bi_so100_follower":
         from .bi_so100_follower import BiSO100Follower, BiSO100FollowerConfig
 
-<<<<<<< HEAD
+<
         return BiSO100Follower(cast(BiSO100FollowerConfig, config))
-=======
-        return BiSO100Follower(config)
     elif config.type == "reachy2":
         from .reachy2 import Reachy2Robot
 
         return Reachy2Robot(config)
->>>>>>> 6a3d5703
     elif config.type == "mock_robot":
         from tests.mocks.mock_robot import MockRobot, MockRobotConfig
 
