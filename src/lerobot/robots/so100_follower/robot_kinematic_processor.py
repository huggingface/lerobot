--- conflicted
+++ resolved
@@ -219,19 +219,6 @@
         self._last_pos = None
         self._last_twist = None
 
-<<<<<<< HEAD
-    def transform_features(self, features: dict[str, PolicyFeature]) -> dict[str, PolicyFeature]:
-        # Because this is last step we specify the dataset features of this step that we want to be stored in the dataset
-        features["action.ee.x"] = (PolicyFeature(type=FeatureType.ACTION, shape=(1,)),)
-        features["action.ee.y"] = (PolicyFeature(type=FeatureType.ACTION, shape=(1,)),)
-        features["action.ee.z"] = (PolicyFeature(type=FeatureType.ACTION, shape=(1,)),)
-        features["action.ee.wx"] = (PolicyFeature(type=FeatureType.ACTION, shape=(1,)),)
-        features["action.ee.wy"] = (PolicyFeature(type=FeatureType.ACTION, shape=(1,)),)
-        features["action.ee.wz"] = (PolicyFeature(type=FeatureType.ACTION, shape=(1,)),)
-        return features
-
-=======
->>>>>>> 9e4f8a17
 
 @ProcessorStepRegistry.register("inverse_kinematics_ee_to_joints")
 @dataclass
@@ -307,24 +294,11 @@
         return transition
 
     def transform_features(self, features: dict[str, PolicyFeature]) -> dict[str, PolicyFeature]:
-<<<<<<< HEAD
-        # We specify the dataset features of this step that we want to be stored in the dataset
-        features["action.ee.x"] = (PolicyFeature(type=FeatureType.ACTION, shape=(1,)),)
-        features["action.ee.y"] = (PolicyFeature(type=FeatureType.ACTION, shape=(1,)),)
-        features["action.ee.z"] = (PolicyFeature(type=FeatureType.ACTION, shape=(1,)),)
-        features["action.ee.wx"] = (PolicyFeature(type=FeatureType.ACTION, shape=(1,)),)
-        features["action.ee.wy"] = (PolicyFeature(type=FeatureType.ACTION, shape=(1,)),)
-        features["action.ee.wz"] = (PolicyFeature(type=FeatureType.ACTION, shape=(1,)),)
-
         features["observation.state.gripper.pos"] = (PolicyFeature(type=FeatureType.ACTION, shape=(1,)),)
         features["action.gripper.pos"] = (PolicyFeature(type=FeatureType.ACTION, shape=(1,)),)
-=======
-        features["observation.state.gripper.pos"] = float
-        features["action.gripper.pos"] = float
         for name in self.motor_names:
-            features[f"action.{name}.pos"] = float
-
->>>>>>> 9e4f8a17
+            features[f"action.{name}.pos"] = (PolicyFeature(type=FeatureType.ACTION, shape=(1,)),)
+
         return features
 
     def reset(self):
@@ -396,14 +370,8 @@
         return transition
 
     def transform_features(self, features: dict[str, PolicyFeature]) -> dict[str, PolicyFeature]:
-<<<<<<< HEAD
-        # We specify the dataset features of this step that we want to be stored in the dataset
-        features["observation.state.gripper.pos"] = (PolicyFeature(type=FeatureType.ACTION, shape=(1,)),)
+        features.pop("action.gripper", None)
         features["action.gripper.pos"] = (PolicyFeature(type=FeatureType.ACTION, shape=(1,)),)
-=======
-        features.pop("action.gripper", None)
-        features["action.gripper.pos"] = float
->>>>>>> 9e4f8a17
         return features
 
 
