--- conflicted
+++ resolved
@@ -104,15 +104,9 @@
         # self.configure()
         logger.info(f"{self} connected.")
 
-<<<<<<< HEAD
     @property
     def is_calibrated(self) -> bool:
         return self.bus.is_calibrated
-=======
-    # @property
-    # def is_calibrated(self) -> bool:
-    #     return self.bus.is_calibrated
->>>>>>> cc1d2e16
 
     def calibrate(self) -> None:
         if self.calibration:
@@ -124,43 +118,49 @@
                 logger.info(f"Writing calibration file associated with the id {self.id} to the motors")
                 self.bus.write_calibration(self.calibration)
                 return
+    def calibrate(self) -> None:
+        if self.calibration:
+            # self.calibration is not empty here
+            user_input = input(
+                f"Press ENTER to use provided calibration file associated with the id {self.id}, or type 'c' and press ENTER to run calibration: "
+            )
+            if user_input.strip().lower() != "c":
+                logger.info(f"Writing calibration file associated with the id {self.id} to the motors")
+                self.bus.write_calibration(self.calibration)
+                return
 
         logger.info(f"\nRunning calibration of {self}")
         self.bus.disable_torque()
-<<<<<<< HEAD
         # for motor in self.bus.motors:
             # self.bus.write("Operating_Mode", motor, OperatingMode.POSITION.value)
 
         # input(f"Move {self} to the middle of its range of motion and press ENTER....")
         # homing_offsets = self.bus.set_half_turn_homings()
-=======
-        for motor in self.bus.motors:
-            self.bus.write("Operating_Mode", motor, OperatingMode.POSITION.value)
-
-        input(f"Move {self} to the middle of its range of motion and press ENTER....")
-        homing_offsets = self.bus.set_half_turn_homings()
->>>>>>> cc1d2e16
 
         print(
             "Move all joints sequentially through their entire ranges "
             "of motion.\nRecording positions. Press ENTER to stop..."
         )
         range_mins, range_maxes = self.bus.record_ranges_of_motion()
+        print(
+            "Move all joints sequentially through their entire ranges "
+            "of motion.\nRecording positions. Press ENTER to stop..."
+        )
+        range_mins, range_maxes = self.bus.record_ranges_of_motion()
 
         self.calibration = {}
         for motor, m in self.bus.motors.items():
             self.calibration[motor] = MotorCalibration(
                 id=m.id,
                 drive_mode=0,
-<<<<<<< HEAD
                 # homing_offset=homing_offsets[motor],
-=======
-                homing_offset=homing_offsets[motor],
->>>>>>> cc1d2e16
                 range_min=range_mins[motor],
                 range_max=range_maxes[motor],
             )
 
+        self.bus.write_calibration(self.calibration)
+        self._save_calibration()
+        print("Calibration saved to", self.calibration_fpath)
         self.bus.write_calibration(self.calibration)
         self._save_calibration()
         print("Calibration saved to", self.calibration_fpath)
