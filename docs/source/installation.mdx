--- conflicted
+++ resolved
@@ -15,25 +15,6 @@
 conda create -y -n lerobot python=3.10
 ```
 
-<<<<<<< HEAD
-Now restart the shell by running:
-<hfoptions id="shell_restart">
-<hfoption id="Linux">
-
-```bash
-source ~/.bashrc
-```
-</hfoption>
-<hfoption id="Mac">
-
-```bash
-source ~/.zshrc
-```
-</hfoption>
-</hfoptions>
-
-=======
->>>>>>> ac5a9b90
 Then activate your conda environment, you have to do this each time you open a shell to use lerobot:
 ```bash
 conda activate lerobot
@@ -82,27 +63,7 @@
 pip install -e ".[feetech]" # or "[dynamixel]" for example
 ```
 
-<<<<<<< HEAD
-## Motor SDK
-For Koch v1.1 install the Dynamixel SDK, for SO100/SO101/Moss install the Feetech SDK.
-
-<hfoptions id="install motors">
-<hfoption id="Feetech">
-```bash
-pip install -e ".[feetech]"
-```
-</hfoption>
-<hfoption id="Dynamixel">
-```bash
-pip install -e ".[dynamixel]"
-```
-</hfoption>
-</hfoptions>
-
-## W&B
-=======
 ### Experiment Tracking
->>>>>>> ac5a9b90
 To use [Weights and Biases](https://docs.wandb.ai/quickstart) for experiment tracking, log in with
 ```bash
 wandb login
