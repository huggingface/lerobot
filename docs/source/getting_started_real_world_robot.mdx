--- conflicted
+++ resolved
@@ -7,21 +7,6 @@
 2. How to train a policy using your data and prepare it for evaluation.
 3. How to evaluate your policy and visualize the results.
 
-<<<<<<< HEAD
-By following these steps, you'll be able to replicate tasks, such as picking up a Lego block and placing it in a bin with a high success rate, as shown in [this video](https://x.com/RemiCadene/status/1814680760592572934).
-
-This tutorial isn’t tied to a specific robot: we walk you through the commands and API snippets you can adapt for any supported platform.
-
-During data collection, you’ll use a “teloperation” device, such as a leader arm or keyboard to teleoperate the robot and record its motion trajectories.
-
-Once you’ve gathered enough trajectories, you’ll train a neural network to imitate these trajectories and deploy the trained model so your robot can perform the task autonomously.
-
-If you run into any issues at any point, jump into our [Discord community](https://discord.com/invite/s3KuuzsPFb) for support.
-
-## Set up and Calibrate
-
-If you haven't yet set up and calibrated your robot and teleop device, please do so by following the robot-specific tutorial.
-=======
 By following these steps, you'll be able to replicate tasks, such as picking up a Lego block and placing it in a bin with a high success rate, as shown in the video below.
 
 <details>
@@ -36,11 +21,19 @@
 </details>
 
 This tutorial isn’t tied to a specific robot: we walk you through the commands and API snippets you can adapt for any supported platform.
->>>>>>> ac5a9b90
 
 During data collection, you’ll use a “teloperation” device, such as a leader arm or keyboard to teleoperate the robot and record its motion trajectories.
 
-<<<<<<< HEAD
+Once you’ve gathered enough trajectories, you’ll train a neural network to imitate these trajectories and deploy the trained model so your robot can perform the task autonomously.
+
+If you run into any issues at any point, jump into our [Discord community](https://discord.com/invite/s3KuuzsPFb) for support.
+
+## Set up and Calibrate
+
+If you haven't yet set up and calibrated your robot and teleop device, please do so by following the robot-specific tutorial.
+
+## Teleoperate
+
 In this example, we’ll demonstrate how to teleoperate the SO101 robot. For each command, we also provide a corresponding API example.
 
 <hfoptions id="teleoperate_so101">
@@ -49,7 +42,6 @@
 python -m lerobot.teleoperate \
     --robot.type=so101_follower \
     --robot.port=/dev/tty.usbmodem58760431541 \
-    --robot.cameras="{}" \
     --robot.id=my_red_robot_arm \
     --teleop.type=so101_leader \
     --teleop.port=/dev/tty.usbmodem58760431551 \
@@ -142,195 +134,6 @@
 ```
 </hfoption>
 </hfoptions>
-
-## Teleoperate LeKiwi
-
-> [!TIP]
-> If you're using a Mac, you might need to give Terminal permission to access your keyboard for teleoperation. Go to System Preferences > Security & Privacy > Input Monitoring and check the box for Terminal.
-
-TODO(pepijn): modify these commands with new API, and explain you can also map the arms to a keyboard with the new API now
-
-To teleoperate, SSH into your Raspberry Pi, and run `conda activate lerobot` and this script:
-```bash
-python -m lerobot.common.robots.lekiwi.lekiwi_host
-```
-
-Then on your laptop, also run `conda activate lerobot` and this command or API example:
-
-<hfoptions id="teleoperate_lekiwi">
-<hfoption id="Command">
-```bash
-python examples/robots/lekiwi_client_app.py
-```
-</hfoption>
-<hfoption id="API example">
-```python
-from lerobot.common.robots.lekiwi.config_lekiwi import LeKiwiClientConfig
-from lerobot.common.robots.lekiwi.lekiwi_client import LeKiwiClient
-from lerobot.common.teleoperators.keyboard import KeyboardTeleop, KeyboardTeleopConfig
-from lerobot.common.teleoperators.so100_leader import SO100Leader, SO100LeaderConfig
-
-leader_arm_config = SO100LeaderConfig(port="/dev/tty.usbmodem58760433331")
-leader_arm = SO100Leader(leader_arm_config)
-
-keyboard_config = KeyboardTeleopConfig()
-keyboard = KeyboardTeleop(keyboard_config)
-
-robot_config = LeKiwiClientConfig(remote_ip="172.18.134.136", id="lekiwi")
-robot = LeKiwiClient(robot_config)
-
-leader_arm.connect()
-keyboard.connect()
-robot.connect()
-
-while True:
-    arm_action = leader_arm.get_action()
-    base_action = keyboard.get_action()
-    action_sent = robot.send_action(arm_action | base_action)
-    observation = robot.get_observation()
-```
-</hfoption>
-</hfoptions>
-=======
-Once you’ve gathered enough trajectories, you’ll train a neural network to imitate these trajectories and deploy the trained model so your robot can perform the task autonomously.
-
-If you run into any issues at any point, jump into our [Discord community](https://discord.com/invite/s3KuuzsPFb) for support.
-
-## Set up and Calibrate
-
-If you haven't yet set up and calibrated your robot and teleop device, please do so by following the robot-specific tutorial.
-
-## Teleoperate
-
-In this example, we’ll demonstrate how to teleoperate the SO101 robot. For each command, we also provide a corresponding API example.
-
-<hfoptions id="teleoperate_so101">
-<hfoption id="Command">
-```bash
-python -m lerobot.teleoperate \
-    --robot.type=so101_follower \
-    --robot.port=/dev/tty.usbmodem58760431541 \
-    --robot.id=my_red_robot_arm \
-    --teleop.type=so101_leader \
-    --teleop.port=/dev/tty.usbmodem58760431551 \
-    --teleop.id=my_blue_leader_arm
-```
-</hfoption>
-<hfoption id="API example">
-```python
-from lerobot.common.teleoperators.so101_leader import SO101LeaderConfig, SO101Leader
-from lerobot.common.robots.so101_follower import SO101FollowerConfig, SO101Follower
-
-robot_config = SO101FollowerConfig(
-    port="/dev/tty.usbmodem58760431541",
-    id="my_red_robot_arm",
-)
-
-teleop_config = SO101LeaderConfig(
-    port="/dev/tty.usbmodem58760431551",
-    id="my_blue_leader_arm",
-)
-
-robot = SO101Follower(robot_config)
-teleop_device = SO101Leader(teleop_config)
-robot.connect()
-teleop_device.connect()
-
-while True:
-    action = teleop_device.get_action()
-    robot.send_action(action)
-```
-</hfoption>
-</hfoptions>
-
-The teleoperate command will automatically:
-1. Identify any missing calibrations and initiate the calibration procedure.
-2. Connect the robot and teleop device and start teleoperation.
-
-## Cameras
-
-To add cameras to your setup, follow this [Guide](./cameras#setup-cameras).
->>>>>>> ac5a9b90
-
-> **NOTE:** To visualize the data, enable `--control.display_data=true`. This streams the data using `rerun`. For the `--control.type=remote_robot` you will also need to set `--control.viewer_ip` and `--control.viewer_port`
-
-<<<<<<< HEAD
-You should see on your laptop something like this: ```[INFO] Connected to remote robot at tcp://172.17.133.91:5555 and video stream at tcp://172.17.133.91:5556.``` Now you can move the leader arm and use the keyboard (w,a,s,d) to drive forward, left, backwards, right. And use (z,x) to turn left or turn right. You can use (r,f) to increase and decrease the speed of the mobile robot. There are three speed modes, see the table below:
-
-| Speed Mode | Linear Speed (m/s) | Rotation Speed (deg/s) |
-| ---------- | ------------------ | ---------------------- |
-| Fast       | 0.4                | 90                     |
-| Medium     | 0.25               | 60                     |
-| Slow       | 0.1                | 30                     |
-
-
-| Key | Action         |
-| --- | -------------- |
-| W   | Move forward   |
-| A   | Move left      |
-| S   | Move backward  |
-| D   | Move right     |
-| Z   | Turn left      |
-| X   | Turn right     |
-| R   | Increase speed |
-| F   | Decrease speed |
-
-> [!TIP]
->  If you use a different keyboard, you can change the keys for each command in the [`LeKiwiConfig`](../lerobot/common/robot_devices/robots/configs.py).
-
-### Wired version
-If you have the **wired** LeKiwi version, please run all commands on your laptop.
-=======
-With `rerun`, you can teleoperate again while simultaneously visualizing the camera feeds and joint positions. In this example, we’re using the Koch arm.
-
-<hfoptions id="teleoperate_koch_camera">
-<hfoption id="Command">
-```bash
-python -m lerobot.teleoperate \
-    --robot.type=koch_follower \
-    --robot.port=/dev/tty.usbmodem58760431541 \
-    --robot.id=my_koch_robot \
-    --robot.cameras="{ front: {type: opencv, index_or_path: 0, width: 1920, height: 1080, fps: 30}}" \
-    --teleop.type=koch_leader \
-    --teleop.port=/dev/tty.usbmodem58760431551 \
-    --teleop.id=my_koch_teleop \
-    --display_data=true
-```
-</hfoption>
-<hfoption id="API example">
-```python
-from lerobot.common.cameras.opencv.configuration_opencv import OpenCVCameraConfig
-from lerobot.common.teleoperators.koch_leader import KochLeaderConfig, KochLeader
-from lerobot.common.robots.koch_follower import KochFollowerConfig, KochFollower
-
-camera_config = {
-    "front": OpenCVCameraConfig(index_or_path=0, width=1920, height=1080, fps=30)
-}
-
-robot_config = KochFollowerConfig(
-    port="/dev/tty.usbmodem585A0076841",
-    id="my_red_robot_arm",
-    cameras=camera_config
-)
-
-teleop_config = KochLeaderConfig(
-    port="/dev/tty.usbmodem58760431551",
-    id="my_blue_leader_arm",
-)
-
-robot = KochFollower(robot_config)
-teleop_device = KochLeader(teleop_config)
-robot.connect()
-teleop_device.connect()
-
-while True:
-    observation = robot.get_observation()
-    action = teleop_device.get_action()
-    robot.send_action(action)
-```
-</hfoption>
-</hfoptions>
->>>>>>> ac5a9b90
 
 ## Record a dataset
 
@@ -366,11 +169,7 @@
 ```
 
 #### Dataset upload
-<<<<<<< HEAD
-Locally, your dataset is stored in this folder: `~/.cache/huggingface/lerobot/{repo-id}` (e.g. `data/cadene/so101_test`). At the end of data recording, your dataset will be uploaded on your Hugging Face page (e.g. https://huggingface.co/datasets/cadene/so101_test) that you can obtain by running:
-=======
 Locally, your dataset is stored in this folder: `~/.cache/huggingface/lerobot/{repo-id}`. At the end of data recording, your dataset will be uploaded on your Hugging Face page (e.g. https://huggingface.co/datasets/cadene/so101_test) that you can obtain by running:
->>>>>>> ac5a9b90
 ```bash
 echo https://huggingface.co/datasets/${HF_USER}/so101_test
 ```
@@ -394,12 +193,6 @@
 
 ##### 3. Recording Parameters
 Set the flow of data recording using command-line arguments:
-<<<<<<< HEAD
-- `--warmup_time_s=10`
-  Number of seconds before starting data collection (default: **10 seconds**).
-  Allows devices to warm up and synchronize.
-=======
->>>>>>> ac5a9b90
 - `--dataset.episode_time_s=60`
   Duration of each data recording episode (default: **60 seconds**).
 - `--dataset.reset_time_s=60`
@@ -507,23 +300,6 @@
 
 ## Evaluate your policy
 
-<<<<<<< HEAD
-TODO(pepijn): modify this command further
-
-You can use the `record` script from [`lerobot/record.py`](https://github.com/huggingface/lerobot/blob/main/lerobot/record.py) but with a policy checkpoint as input. For instance, run this command to record 10 evaluation episodes:
-```bash
-python -m lerobot.record \
-    --robot.type=so101_follower \
-    --robot.port=/dev/tty.usbmodem585A0076841 \
-    --robot.id=my_red_robot_arm \
-    --robot.cameras="{ front: {type: opencv, index_or_path: 0, width: 1920, height: 1080, fps: 30}}" \
-    --teleop.type=so101_leader \
-    --teleop.port=/dev/tty.usbmodem58760431551 \
-    --teleop.id=my_blue_leader_arm \
-    --display_data=true \
-    --dataset.repo_id=aliberts/eval_act \
-    --policy.checkpoint_path=outputs/train/act_so101_test/checkpoints/last/pretrained_model \
-=======
 You can use the `record` script from [`lerobot/record.py`](https://github.com/huggingface/lerobot/blob/main/lerobot/record.py) but with a policy checkpoint as input. For instance, run this command to record 10 evaluation episodes:
 ```bash
 python -m lerobot.record  \
@@ -538,7 +314,6 @@
   --dataset.repo_id=$HF_USER/eval_lego_${EPOCHREALTIME/[^0-9]/} \
   --dataset.single_task="Put lego brick into the transparent box" \
   --policy.path=${HF_USER}/act_johns_arm
->>>>>>> ac5a9b90
 ```
 
 As you can see, it's almost the same command as previously used to record your training dataset. Two things changed:
