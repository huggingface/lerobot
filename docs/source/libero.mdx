# LIBERO

**LIBERO** is a benchmark designed to study **lifelong robot learning**. The idea is that robots won’t just be pretrained once in a factory, they’ll need to keep learning and adapting with their human users over time. This ongoing adaptation is called **lifelong learning in decision making (LLDM)**, and it’s a key step toward building robots that become truly personalized helpers.

- 📄 [LIBERO paper](https://arxiv.org/abs/2306.03310)
- 💻 [Original LIBERO repo](https://github.com/Lifelong-Robot-Learning/LIBERO)

To make progress on this challenge, LIBERO provides a set of standardized tasks that focus on **knowledge transfer**: how well a robot can apply what it has already learned to new situations. By evaluating on LIBERO, different algorithms can be compared fairly and researchers can build on each other’s work.

LIBERO includes **five task suites**:

- **LIBERO-Spatial (`libero_spatial`)** – tasks that require reasoning about spatial relations.
- **LIBERO-Object (`libero_object`)** – tasks centered on manipulating different objects.
- **LIBERO-Goal (`libero_goal`)** – goal-conditioned tasks where the robot must adapt to changing targets.
- **LIBERO-90 (`libero_90`)** – 90 short-horizon tasks from the LIBERO-100 collection.
- **LIBERO-Long (`libero_10`)** – 10 long-horizon tasks from the LIBERO-100 collection.

Together, these suites cover **130 tasks**, ranging from simple object manipulations to complex multi-step scenarios. LIBERO is meant to grow over time, and to serve as a shared benchmark where the community can test and improve lifelong learning algorithms.

![An overview of the LIBERO benchmark](https://libero-project.github.io/assets/img/libero/fig1.png)

## Evaluating with LIBERO

At **LeRobot**, we ported [LIBERO](https://github.com/Lifelong-Robot-Learning/LIBERO) into our framework and used it mainly to **evaluate [SmolVLA](https://huggingface.co/docs/lerobot/en/smolvla)**, our lightweight Vision-Language-Action model.

LIBERO is now part of our **multi-eval supported simulation**, meaning you can benchmark your policies either on a **single suite of tasks** or across **multiple suites at once** with just a flag.

To Install LIBERO, after following LeRobot official instructions, just do:
`pip install -e ".[libero]"`

### Single-suite evaluation

Evaluate a policy on one LIBERO suite:

```bash
lerobot-eval \
  --policy.path="your-policy-id" \
  --env.type=libero \
  --env.task=libero_object \
  --eval.batch_size=2 \
  --eval.n_episodes=3
```

- `--env.task` picks the suite (`libero_object`, `libero_spatial`, etc.).
- `--eval.batch_size` controls how many environments run in parallel.
- `--eval.n_episodes` sets how many episodes to run in total.

---

### Multi-suite evaluation

Benchmark a policy across multiple suites at once:

```bash
lerobot-eval \
  --policy.path="your-policy-id" \
  --env.type=libero \
  --env.task=libero_object,libero_spatial \
  --eval.batch_size=1 \
  --eval.n_episodes=2
```

- Pass a comma-separated list to `--env.task` for multi-suite evaluation.

### Policy inputs and outputs

When using LIBERO through LeRobot, policies interact with the environment via **observations** and **actions**:

- **Observations**
  - `observation.state` – proprioceptive features (agent state).
  - `observation.images.image` – main camera view (`agentview_image`).
  - `observation.images.image2` – wrist camera view (`robot0_eye_in_hand_image`).

  ⚠️ **Note:** LeRobot enforces the `.images.*` prefix for any multi-modal visual features. Always ensure that your policy config `input_features` use the same naming keys, and that your dataset metadata keys follow this convention during evaluation.
  If your data contains different keys, you must rename the observations to match what the policy expects, since naming keys are encoded inside the normalization statistics layer.
  This will be fixed with the upcoming Pipeline PR.

- **Actions**
  - Continuous control values in a `Box(-1, 1, shape=(7,))` space.

We also provide a notebook for quick testing:
Training with LIBERO

## Training with LIBERO

When training on LIBERO tasks, make sure your dataset parquet and metadata keys follow the LeRobot convention.

The environment expects:

- `observation.state` → 8-dim agent state
- `observation.images.image` → main camera (`agentview_image`)
- `observation.images.image2` → wrist camera (`robot0_eye_in_hand_image`)

⚠️ Cleaning the dataset upfront is **cleaner and more efficient** than remapping keys inside the code.
To avoid potential mismatches and key errors, we provide a **preprocessed LIBERO dataset** that is fully compatible with the current LeRobot codebase and requires no additional manipulation:
👉 [HuggingFaceVLA/libero](https://huggingface.co/datasets/HuggingFaceVLA/libero)

For reference, here is the **original dataset** published by Physical Intelligence:
👉 [physical-intelligence/libero](https://huggingface.co/datasets/physical-intelligence/libero)

---

### Example training command

```bash
lerobot-train \
  --policy.type=smolvla \
  --policy.repo_id=${HF_USER}/libero-test \
  --policy.load_vlm_weights=true \
  --dataset.repo_id=HuggingFaceVLA/libero \
  --env.type=libero \
  --env.task=libero_10 \
  --output_dir=./outputs/ \
  --steps=100000 \
  --batch_size=4 \
  --eval.batch_size=1 \
  --eval.n_episodes=1 \
  --eval_freq=1000 \
```

---

### Note on rendering

LeRobot uses MuJoCo for simulation. You need to set the rendering backend before training or evaluation:

- `export MUJOCO_GL=egl` → for headless servers (e.g. HPC, cloud)

<<<<<<< HEAD
## Reproducing π₀ and π₀.₅ results

We reproduce the results of π₀ and π₀.₅ on the LIBERO benchmark using the LeRobot implementation. We take the Physical Intelligence LIBERO base models (`pi0_libero` and `pi05_libero`) and finetune them for an additional 6k steps in bfloat16, with batch size of 256 on 8 H100 GPUs using the [HuggingFace LIBERO dataset](https://huggingface.co/datasets/HuggingFaceVLA/libero).

The finetuned models can be found here:

- **π₀ LIBERO**: [lerobot/pi0_libero](https://huggingface.co/lerobot/pi0_libero)
- **π₀.₅ LIBERO**: [lerobot/pi05_libero](https://huggingface.co/lerobot/pi05_libero)

We then evaluate the finetuned models using the LeRobot LIBERO implementation, by running the following command:
=======
## Reproducing π₀.₅ results

We reproduce the results of π₀.₅ on the LIBERO benchmark using the LeRobot implementation. We take the Physical Intelligence LIBERO base model (`pi05_libero`) and finetune for an additional 6k steps in bfloat16, with batch size of 256 on 8 H100 GPUs using the [HuggingFace LIBERO dataset](https://huggingface.co/datasets/HuggingFaceVLA/libero).

The finetuned model can be found here:

- **π₀.₅ LIBERO**: [lerobot/pi05_libero_finetuned](https://huggingface.co/lerobot/pi05_libero_finetuned)

We then evaluate the finetuned model using the LeRobot LIBERO implementation, by running the following command:
>>>>>>> 6f5bb4d4

```bash
python src/lerobot/scripts/eval.py \
  --output_dir=/logs/ \
  --env.type=libero \
  --env.task=libero_spatial,libero_object,libero_goal,libero_10 \
  --eval.batch_size=1 \
<<<<<<< HEAD
  --eval.n_episodes=5 \
  --policy.path=lerobot/pi05_libero \
=======
  --eval.n_episodes=10 \
  --policy.path=pi05_libero_finetuned \
>>>>>>> 6f5bb4d4
  --policy.n_action_steps=10 \
  --output_dir=./eval_logs/ \
  --env.max_parallel_tasks=1
```

**Note:** We set `n_action_steps=10`, similar to the original OpenPI implementation.

### Results

We obtain the following results on the LIBERO benchmark:

<<<<<<< HEAD
| Model    | LIBERO Spatial | LIBERO Object | LIBERO Goal | LIBERO 10 | Average |
| -------- | -------------- | ------------- | ----------- | --------- | ------- |
| **π₀**   | x              | x             | x           | x         | **x**   |
| **π₀.₅** | 97.0           | 99.0          | 98.0        | 96.0      | **x**   |

These results are consistent with the original results reported by Physical Intelligence:

| Model    | LIBERO Spatial | LIBERO Object | LIBERO Goal | LIBERO 10 | Average   |
| -------- | -------------- | ------------- | ----------- | --------- | --------- |
| **π₀**   | 96.8           | 98.8          | 95.8        | 85.2      | **94.15** |
=======
| Model    | LIBERO Spatial | LIBERO Object | LIBERO Goal | LIBERO 10 | Average  |
| -------- | -------------- | ------------- | ----------- | --------- | -------- |
| **π₀.₅** | 97.0           | 99.0          | 98.0        | 96.0      | **97.5** |

These results are consistent with the original [results](https://github.com/Physical-Intelligence/openpi/tree/main/examples/libero#results) reported by Physical Intelligence:

| Model    | LIBERO Spatial | LIBERO Object | LIBERO Goal | LIBERO 10 | Average   |
| -------- | -------------- | ------------- | ----------- | --------- | --------- |
>>>>>>> 6f5bb4d4
| **π₀.₅** | 98.8           | 98.2          | 98.0        | 92.4      | **96.85** |<|MERGE_RESOLUTION|>--- conflicted
+++ resolved
@@ -126,18 +126,6 @@
 
 - `export MUJOCO_GL=egl` → for headless servers (e.g. HPC, cloud)
 
-<<<<<<< HEAD
-## Reproducing π₀ and π₀.₅ results
-
-We reproduce the results of π₀ and π₀.₅ on the LIBERO benchmark using the LeRobot implementation. We take the Physical Intelligence LIBERO base models (`pi0_libero` and `pi05_libero`) and finetune them for an additional 6k steps in bfloat16, with batch size of 256 on 8 H100 GPUs using the [HuggingFace LIBERO dataset](https://huggingface.co/datasets/HuggingFaceVLA/libero).
-
-The finetuned models can be found here:
-
-- **π₀ LIBERO**: [lerobot/pi0_libero](https://huggingface.co/lerobot/pi0_libero)
-- **π₀.₅ LIBERO**: [lerobot/pi05_libero](https://huggingface.co/lerobot/pi05_libero)
-
-We then evaluate the finetuned models using the LeRobot LIBERO implementation, by running the following command:
-=======
 ## Reproducing π₀.₅ results
 
 We reproduce the results of π₀.₅ on the LIBERO benchmark using the LeRobot implementation. We take the Physical Intelligence LIBERO base model (`pi05_libero`) and finetune for an additional 6k steps in bfloat16, with batch size of 256 on 8 H100 GPUs using the [HuggingFace LIBERO dataset](https://huggingface.co/datasets/HuggingFaceVLA/libero).
@@ -147,7 +135,6 @@
 - **π₀.₅ LIBERO**: [lerobot/pi05_libero_finetuned](https://huggingface.co/lerobot/pi05_libero_finetuned)
 
 We then evaluate the finetuned model using the LeRobot LIBERO implementation, by running the following command:
->>>>>>> 6f5bb4d4
 
 ```bash
 python src/lerobot/scripts/eval.py \
@@ -155,13 +142,8 @@
   --env.type=libero \
   --env.task=libero_spatial,libero_object,libero_goal,libero_10 \
   --eval.batch_size=1 \
-<<<<<<< HEAD
-  --eval.n_episodes=5 \
-  --policy.path=lerobot/pi05_libero \
-=======
   --eval.n_episodes=10 \
   --policy.path=pi05_libero_finetuned \
->>>>>>> 6f5bb4d4
   --policy.n_action_steps=10 \
   --output_dir=./eval_logs/ \
   --env.max_parallel_tasks=1
@@ -173,18 +155,6 @@
 
 We obtain the following results on the LIBERO benchmark:
 
-<<<<<<< HEAD
-| Model    | LIBERO Spatial | LIBERO Object | LIBERO Goal | LIBERO 10 | Average |
-| -------- | -------------- | ------------- | ----------- | --------- | ------- |
-| **π₀**   | x              | x             | x           | x         | **x**   |
-| **π₀.₅** | 97.0           | 99.0          | 98.0        | 96.0      | **x**   |
-
-These results are consistent with the original results reported by Physical Intelligence:
-
-| Model    | LIBERO Spatial | LIBERO Object | LIBERO Goal | LIBERO 10 | Average   |
-| -------- | -------------- | ------------- | ----------- | --------- | --------- |
-| **π₀**   | 96.8           | 98.8          | 95.8        | 85.2      | **94.15** |
-=======
 | Model    | LIBERO Spatial | LIBERO Object | LIBERO Goal | LIBERO 10 | Average  |
 | -------- | -------------- | ------------- | ----------- | --------- | -------- |
 | **π₀.₅** | 97.0           | 99.0          | 98.0        | 96.0      | **97.5** |
@@ -193,5 +163,4 @@
 
 | Model    | LIBERO Spatial | LIBERO Object | LIBERO Goal | LIBERO 10 | Average   |
 | -------- | -------------- | ------------- | ----------- | --------- | --------- |
->>>>>>> 6f5bb4d4
 | **π₀.₅** | 98.8           | 98.2          | 98.0        | 92.4      | **96.85** |