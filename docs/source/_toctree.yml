- sections:
  - local: index
    title: LeRobot
  - local: installation
    title: Installation
  title: Get started
- sections:
  - local: il_robots
    title: Imitation Learning for Robots
  - local: il_sim
    title: Imitation Learning in Sim
  - local: cameras
    title: Cameras
  - local: integrate_hardware
    title: Bring Your Own Hardware
  - local: hilserl
    title: Train a Robot with RL
  - local: hilserl_sim
    title: Train RL in Simulation
  - local: async
    title: Use Async Inference
  title: "Tutorials"
- sections:
  - local: lerobot-dataset-v3
    title: Using LeRobotDataset
  - local: porting_datasets_v3
    title: Porting Large Datasets
  title: "Datasets"
- sections:
  - local: smolvla
<<<<<<< HEAD
    title: SmolVLA
  - local: pi0
    title: π₀ (Pi0)
  - local: pi05
    title: π₀.₅ (Pi05)
=======
    title: Finetune SmolVLA
  - local: libero
    title: Using Libero
>>>>>>> 664c00b5
  title: "Policies"

- sections:
  - local: introduction_processors
    title: Introduction to Robot Processors
  - local: debug_processor_pipeline
    title: Debug your processor pipeline
  - local: implement_your_own_processor
    title: Implement your own processor
  - local: processors_robots_teleop
    title: Processors for Robots and Teleoperators
  title: "Robot Processors"
- sections:
  - local: so101
    title: SO-101
  - local: so100
    title: SO-100
  - local: koch
    title: Koch v1.1
  - local: lekiwi
    title: LeKiwi
  - local: hope_jr
    title: Hope Jr
  - local: reachy2
    title: Reachy 2
  title: "Robots"
- sections:
  - local: phone_teleop
    title: Phone
  title: "Teleoperators"
- sections:
  - local: notebooks
    title: Notebooks
  - local: feetech
    title: Updating Feetech Firmware
  title: "Resources"
- sections:
  - local: contributing
    title: Contribute to LeRobot
  - local: backwardcomp
    title: Backward compatibility
  title: "About"<|MERGE_RESOLUTION|>--- conflicted
+++ resolved
@@ -28,19 +28,14 @@
   title: "Datasets"
 - sections:
   - local: smolvla
-<<<<<<< HEAD
     title: SmolVLA
   - local: pi0
     title: π₀ (Pi0)
   - local: pi05
     title: π₀.₅ (Pi05)
-=======
-    title: Finetune SmolVLA
   - local: libero
     title: Using Libero
->>>>>>> 664c00b5
   title: "Policies"
-
 - sections:
   - local: introduction_processors
     title: Introduction to Robot Processors
