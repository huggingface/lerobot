--- conflicted
+++ resolved
@@ -19,15 +19,12 @@
     title: Train RL in Simulation
   - local: async
     title: Use Async Inference
-<<<<<<< HEAD
   title: "Tutorials"
 - sections:
   - local: lerobot-dataset-v3
     title: Using LeRobotDataset
-=======
   - local: libero
     title: Using Libero
->>>>>>> 0d1e57f0
   - local: porting_datasets_v3
     title: Porting Large Datasets
   title: "Datasets"
