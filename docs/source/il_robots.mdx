# Imitation Learning on Real-World Robots

This tutorial will explain how to train a neural network to control a real robot autonomously.

**You'll learn:**

1. How to record and visualize your dataset.
2. How to train a policy using your data and prepare it for evaluation.
3. How to evaluate your policy and visualize the results.

By following these steps, you'll be able to replicate tasks, such as picking up a Lego block and placing it in a bin with a high success rate, as shown in the video below.

<details>
<summary><strong>Video: pickup lego block task</strong></summary>

<div class="video-container">
  <video controls width="600">
    <source
      src="https://huggingface.co/datasets/huggingface/documentation-images/resolve/main/lerobot/lerobot_task.mp4"
      type="video/mp4"
    />
  </video>
</div>

</details>

This tutorial isn’t tied to a specific robot: we walk you through the commands and API snippets you can adapt for any supported platform.

During data collection, you’ll use a “teloperation” device, such as a leader arm or keyboard to teleoperate the robot and record its motion trajectories.

Once you’ve gathered enough trajectories, you’ll train a neural network to imitate these trajectories and deploy the trained model so your robot can perform the task autonomously.

If you run into any issues at any point, jump into our [Discord community](https://discord.com/invite/s3KuuzsPFb) for support.

## Set up and Calibrate

If you haven't yet set up and calibrated your robot and teleop device, please do so by following the robot-specific tutorial.

## Teleoperate

In this example, we’ll demonstrate how to teleoperate the SO101 robot. For each command, we also provide a corresponding API example.

Note that the `id` associated with a robot is used to store the calibration file. It's important to use the same `id` when teleoperating, recording, and evaluating when using the same setup.

<hfoptions id="teleoperate_so101">
<hfoption id="Command">
```bash
python -m lerobot.teleoperate \
    --robot.type=so101_follower \
    --robot.port=/dev/tty.usbmodem58760431541 \
    --robot.id=my_awesome_follower_arm \
    --teleop.type=so101_leader \
    --teleop.port=/dev/tty.usbmodem58760431551 \
    --teleop.id=my_awesome_leader_arm
```
</hfoption>
<hfoption id="API example">

<!-- prettier-ignore-start -->
```python
from lerobot.teleoperators.so101_leader import SO101LeaderConfig, SO101Leader
from lerobot.robots.so101_follower import SO101FollowerConfig, SO101Follower

robot_config = SO101FollowerConfig(
    port="/dev/tty.usbmodem58760431541",
    id="my_red_robot_arm",
)

teleop_config = SO101LeaderConfig(
    port="/dev/tty.usbmodem58760431551",
    id="my_blue_leader_arm",
)

robot = SO101Follower(robot_config)
teleop_device = SO101Leader(teleop_config)
robot.connect()
teleop_device.connect()

while True:
    action = teleop_device.get_action()
    robot.send_action(action)
```
<!-- prettier-ignore-end -->

</hfoption>
</hfoptions>

The teleoperate command will automatically:

1. Identify any missing calibrations and initiate the calibration procedure.
2. Connect the robot and teleop device and start teleoperation.

## Cameras

To add cameras to your setup, follow this [Guide](./cameras#setup-cameras).

## Teleoperate with cameras

With `rerun`, you can teleoperate again while simultaneously visualizing the camera feeds and joint positions. In this example, we’re using the Koch arm.

<hfoptions id="teleoperate_koch_camera">
<hfoption id="Command">
```bash
python -m lerobot.teleoperate \
    --robot.type=koch_follower \
    --robot.port=/dev/tty.usbmodem58760431541 \
    --robot.id=my_awesome_follower_arm \
    --robot.cameras="{ front: {type: opencv, index_or_path: 0, width: 1920, height: 1080, fps: 30}}" \
    --teleop.type=koch_leader \
    --teleop.port=/dev/tty.usbmodem58760431551 \
    --teleop.id=my_awesome_leader_arm \
    --display_data=true
```
</hfoption>
<hfoption id="API example">

<!-- prettier-ignore-start -->
```python
from lerobot.cameras.opencv.configuration_opencv import OpenCVCameraConfig
from lerobot.teleoperators.koch_leader import KochLeaderConfig, KochLeader
from lerobot.robots.koch_follower import KochFollowerConfig, KochFollower

camera_config = {
    "front": OpenCVCameraConfig(index_or_path=0, width=1920, height=1080, fps=30)
}

robot_config = KochFollowerConfig(
    port="/dev/tty.usbmodem585A0076841",
    id="my_red_robot_arm",
    cameras=camera_config
)

teleop_config = KochLeaderConfig(
    port="/dev/tty.usbmodem58760431551",
    id="my_blue_leader_arm",
)

robot = KochFollower(robot_config)
teleop_device = KochLeader(teleop_config)
robot.connect()
teleop_device.connect()

while True:
    observation = robot.get_observation()
    action = teleop_device.get_action()
    robot.send_action(action)
```
<!-- prettier-ignore-end -->

</hfoption>
</hfoptions>

## Record a dataset

Once you're familiar with teleoperation, you can record your first dataset.

We use the Hugging Face hub features for uploading your dataset. If you haven't previously used the Hub, make sure you can login via the cli using a write-access token, this token can be generated from the [Hugging Face settings](https://huggingface.co/settings/tokens).

Add your token to the CLI by running this command:

```bash
huggingface-cli login --token ${HUGGINGFACE_TOKEN} --add-to-git-credential
```

Then store your Hugging Face repository name in a variable:

```bash
HF_USER=$(huggingface-cli whoami | head -n 1)
echo $HF_USER
```

Now you can record a dataset. To record 5 episodes and upload your dataset to the hub, adapt the code below for your robot and execute the command or API example.

<hfoptions id="record">
<hfoption id="Command">
```bash
python -m lerobot.record \
    --robot.type=so101_follower \
    --robot.port=/dev/tty.usbmodem585A0076841 \
    --robot.id=my_awesome_follower_arm \
    --robot.cameras="{ front: {type: opencv, index_or_path: 0, width: 1920, height: 1080, fps: 30}}" \
    --teleop.type=so101_leader \
    --teleop.port=/dev/tty.usbmodem58760431551 \
    --teleop.id=my_awesome_leader_arm \
    --display_data=true \
    --dataset.repo_id=${HF_USER}/record-test \
    --dataset.num_episodes=5 \
    --dataset.single_task="Grab the black cube"
```
</hfoption>
<hfoption id="API example">

<!-- prettier-ignore-start -->
```python
from lerobot.cameras.opencv.configuration_opencv import OpenCVCameraConfig
from lerobot.datasets.lerobot_dataset import LeRobotDataset
from lerobot.datasets.utils import hw_to_dataset_features
from lerobot.robots.so100_follower import SO100Follower, SO100FollowerConfig
from lerobot.teleoperators.so100_leader.config_so100_leader import SO100LeaderConfig
from lerobot.teleoperators.so100_leader.so100_leader import SO100Leader
from lerobot.utils.control_utils import init_keyboard_listener
from lerobot.utils.utils import log_say
from lerobot.utils.visualization_utils import _init_rerun
from lerobot.record import record_loop

NUM_EPISODES = 5
FPS = 30
EPISODE_TIME_SEC = 60
RESET_TIME_SEC = 10
TASK_DESCRIPTION = "My task description"

# Create the robot and teleoperator configurations
camera_config = {"front": OpenCVCameraConfig(index_or_path=0, width=640, height=480, fps=FPS)}
robot_config = SO100FollowerConfig(
    port="/dev/tty.usbmodem58760434471", id="my_awesome_follower_arm", cameras=camera_config
)
teleop_config = SO100LeaderConfig(port="/dev/tty.usbmodem585A0077581", id="my_awesome_leader_arm")

# Initialize the robot and teleoperator
robot = SO100Follower(robot_config)
teleop = SO100Leader(teleop_config)

# Configure the dataset features
action_features = hw_to_dataset_features(robot.action_features, "action")
obs_features = hw_to_dataset_features(robot.observation_features, "observation")
dataset_features = {**action_features, **obs_features}

# Create the dataset
dataset = LeRobotDataset.create(
    repo_id="<hf_username>/<dataset_repo_id>",
    fps=FPS,
    features=dataset_features,
    robot_type=robot.name,
    use_videos=True,
    image_writer_threads=4,
)

# Initialize the keyboard listener and rerun visualization
_, events = init_keyboard_listener()
_init_rerun(session_name="recording")

# Connect the robot and teleoperator
robot.connect()
teleop.connect()

episode_idx = 0
while episode_idx < NUM_EPISODES and not events["stop_recording"]:
    log_say(f"Recording episode {episode_idx + 1} of {NUM_EPISODES}")

    record_loop(
        robot=robot,
        events=events,
        fps=FPS,
        teleop=teleop,
        dataset=dataset,
        control_time_s=EPISODE_TIME_SEC,
        single_task=TASK_DESCRIPTION,
        display_data=True,
    )

    # Reset the environment if not stopping or re-recording
    if not events["stop_recording"] and (episode_idx < NUM_EPISODES - 1 or events["rerecord_episode"]):
        log_say("Reset the environment")
        record_loop(
            robot=robot,
            events=events,
            fps=FPS,
            teleop=teleop,
            control_time_s=RESET_TIME_SEC,
            single_task=TASK_DESCRIPTION,
            display_data=True,
        )

    if events["rerecord_episode"]:
        log_say("Re-recording episode")
        events["rerecord_episode"] = False
        events["exit_early"] = False
        dataset.clear_episode_buffer()
        continue

    dataset.save_episode()
    episode_idx += 1

# Clean up
log_say("Stop recording")
robot.disconnect()
teleop.disconnect()
dataset.push_to_hub()
```
<!-- prettier-ignore-end -->

</hfoption>
</hfoptions>

#### Dataset upload

Locally, your dataset is stored in this folder: `~/.cache/huggingface/lerobot/{repo-id}`. At the end of data recording, your dataset will be uploaded on your Hugging Face page (e.g. https://huggingface.co/datasets/cadene/so101_test) that you can obtain by running:

```bash
echo https://huggingface.co/datasets/${HF_USER}/so101_test
```

Your dataset will be automatically tagged with `LeRobot` for the community to find it easily, and you can also add custom tags (in this case `tutorial` for example).

You can look for other LeRobot datasets on the hub by searching for `LeRobot` [tags](https://huggingface.co/datasets?other=LeRobot).

You can also push your local dataset to the Hub manually, running:

```bash
huggingface-cli upload ${HF_USER}/record-test ~/.cache/huggingface/lerobot/{repo-id} --repo-type dataset
```

#### Record function

The `record` function provides a suite of tools for capturing and managing data during robot operation:

##### 1. Data Storage

- Data is stored using the `LeRobotDataset` format and is stored on disk during recording.
- By default, the dataset is pushed to your Hugging Face page after recording.
  - To disable uploading, use `--dataset.push_to_hub=False`.

##### 2. Checkpointing and Resuming

- Checkpoints are automatically created during recording.
- If an issue occurs, you can resume by re-running the same command with `--resume=true`.
- To start recording from scratch, **manually delete** the dataset directory.

##### 3. Recording Parameters

Set the flow of data recording using command-line arguments:

- `--dataset.episode_time_s=60`
  Duration of each data recording episode (default: **60 seconds**).
- `--dataset.reset_time_s=60`
  Duration for resetting the environment after each episode (default: **60 seconds**).
- `--dataset.num_episodes=50`
  Total number of episodes to record (default: **50**).

##### 4. Keyboard Controls During Recording

Control the data recording flow using keyboard shortcuts:

- Press **Right Arrow (`→`)**: Early stop the current episode or reset time and move to the next.
- Press **Left Arrow (`←`)**: Cancel the current episode and re-record it.
- Press **Escape (`ESC`)**: Immediately stop the session, encode videos, and upload the dataset.

#### Tips for gathering data

Once you're comfortable with data recording, you can create a larger dataset for training. A good starting task is grasping an object at different locations and placing it in a bin. We suggest recording at least 50 episodes, with 10 episodes per location. Keep the cameras fixed and maintain consistent grasping behavior throughout the recordings. Also make sure the object you are manipulating is visible on the camera's. A good rule of thumb is you should be able to do the task yourself by only looking at the camera images.

In the following sections, you’ll train your neural network. After achieving reliable grasping performance, you can start introducing more variations during data collection, such as additional grasp locations, different grasping techniques, and altering camera positions.

Avoid adding too much variation too quickly, as it may hinder your results.

If you want to dive deeper into this important topic, you can check out the [blog post](https://huggingface.co/blog/lerobot-datasets#what-makes-a-good-dataset) we wrote on what makes a good dataset.

#### Troubleshooting:

- On Linux, if the left and right arrow keys and escape key don't have any effect during data recording, make sure you've set the `$DISPLAY` environment variable. See [pynput limitations](https://pynput.readthedocs.io/en/latest/limitations.html#linux).

## Visualize a dataset

If you uploaded your dataset to the hub with `--control.push_to_hub=true`, you can [visualize your dataset online](https://huggingface.co/spaces/lerobot/visualize_dataset) by copy pasting your repo id given by:

```bash
echo ${HF_USER}/so101_test
```

## Replay an episode

A useful feature is the `replay` function, which allows you to replay any episode that you've recorded or episodes from any dataset out there. This function helps you test the repeatability of your robot's actions and assess transferability across robots of the same model.

You can replay the first episode on your robot with either the command below or with the API example:

<hfoptions id="replay">
<hfoption id="Command">
```bash
python -m lerobot.replay \
    --robot.type=so101_follower \
    --robot.port=/dev/tty.usbmodem58760431541 \
    --robot.id=my_awesome_follower_arm \
    --dataset.repo_id=${HF_USER}/record-test \
    --dataset.episode=0 # choose the episode you want to replay
```
</hfoption>
<hfoption id="API example">

<!-- prettier-ignore-start -->
```python
import time

from lerobot.datasets.lerobot_dataset import LeRobotDataset
from lerobot.robots.so100_follower.config_so100_follower import SO100FollowerConfig
from lerobot.robots.so100_follower.so100_follower import SO100Follower
from lerobot.utils.robot_utils import busy_wait
from lerobot.utils.utils import log_say

episode_idx = 0

robot_config = SO100FollowerConfig(port="/dev/tty.usbmodem58760434471", id="my_awesome_follower_arm")

robot = SO100Follower(robot_config)
robot.connect()

dataset = LeRobotDataset("<hf_username>/<dataset_repo_id>", episodes=[episode_idx])
actions = dataset.hf_dataset.select_columns("action")

log_say(f"Replaying episode {episode_idx}")
for idx in range(dataset.num_frames):
    t0 = time.perf_counter()

    action = {
        name: float(actions[idx]["action"][i]) for i, name in enumerate(dataset.features["action"]["names"])
    }
    robot.send_action(action)

    busy_wait(1.0 / dataset.fps - (time.perf_counter() - t0))

robot.disconnect()
```
<!-- prettier-ignore-end -->

</hfoption>
</hfoptions>

Your robot should replicate movements similar to those you recorded. For example, check out [this video](https://x.com/RemiCadene/status/1793654950905680090) where we use `replay` on a Aloha robot from [Trossen Robotics](https://www.trossenrobotics.com).

## Train a policy

<<<<<<< HEAD
To train a policy to control your robot, use the [`python lerobot/scripts/train.py`](https://github.com/huggingface/lerobot/blob/main/lerobot/scripts/train.py) script. A few arguments are required. Here is an example command:
=======
To train a policy to control your robot, use the [`python -m lerobot.scripts.train`](../src/lerobot/scripts/train.py) script. A few arguments are required. Here is an example command:

>>>>>>> dacd1d7f
```bash
python -m lerobot.scripts.train \
  --dataset.repo_id=${HF_USER}/so101_test \
  --policy.type=act \
  --output_dir=outputs/train/act_so101_test \
  --job_name=act_so101_test \
  --policy.device=cuda \
  --wandb.enable=true \
  --policy.repo_id=${HF_USER}/my_policy
```

Let's explain the command:

1. We provided the dataset as argument with `--dataset.repo_id=${HF_USER}/so101_test`.
<<<<<<< HEAD
2. We provided the policy with `policy.type=act`. This loads configurations from [`configuration_act.py`](https://github.com/huggingface/lerobot/blob/main/lerobot/common/policies/act/configuration_act.py). Importantly, this policy will automatically adapt to the number of motor states, motor actions and cameras of your robot (e.g. `laptop` and `phone`) which have been saved in your dataset.
4. We provided `policy.device=cuda` since we are training on a Nvidia GPU, but you could use `policy.device=mps` to train on Apple silicon.
5. We provided `wandb.enable=true` to use [Weights and Biases](https://docs.wandb.ai/quickstart) for visualizing training plots. This is optional but if you use it, make sure you are logged in by running `wandb login`.
=======
2. We provided the policy with `policy.type=act`. This loads configurations from [`configuration_act.py`](../src/lerobot/policies/act/configuration_act.py). Importantly, this policy will automatically adapt to the number of motor states, motor actions and cameras of your robot (e.g. `laptop` and `phone`) which have been saved in your dataset.
3. We provided `policy.device=cuda` since we are training on a Nvidia GPU, but you could use `policy.device=mps` to train on Apple silicon.
4. We provided `wandb.enable=true` to use [Weights and Biases](https://docs.wandb.ai/quickstart) for visualizing training plots. This is optional but if you use it, make sure you are logged in by running `wandb login`.
>>>>>>> dacd1d7f

Training should take several hours. You will find checkpoints in `outputs/train/act_so101_test/checkpoints`.

To resume training from a checkpoint, below is an example command to resume from `last` checkpoint of the `act_so101_test` policy:

```bash
python -m lerobot.scripts.train \
  --config_path=outputs/train/act_so101_test/checkpoints/last/pretrained_model/train_config.json \
  --resume=true
```

If you do not want to push your model to the hub after training use `--policy.push_to_hub=false`.

Additionally you can provide extra `tags` or specify a `license` for your model or make the model repo `private` by adding this: `--policy.private=true --policy.tags=\[ppo,rl\] --policy.license=mit`

#### Train using Collab

If your local computer doesn't have a powerful GPU you could utilize Google Collab to train your model by following the [ACT training notebook](./notebooks#training-act).

#### Upload policy checkpoints

Once training is done, upload the latest checkpoint with:

```bash
huggingface-cli upload ${HF_USER}/act_so101_test \
  outputs/train/act_so101_test/checkpoints/last/pretrained_model
```

You can also upload intermediate checkpoints with:

```bash
CKPT=010000
huggingface-cli upload ${HF_USER}/act_so101_test${CKPT} \
  outputs/train/act_so101_test/checkpoints/${CKPT}/pretrained_model
```

## Run inference and evaluate your policy

You can use the `record` script from [`lerobot/record.py`](https://github.com/huggingface/lerobot/blob/main/src/lerobot/record.py) with a policy checkpoint as input, to run inference and evaluate your policy. For instance, run this command or API example to run inference and record 10 evaluation episodes:

<hfoptions id="eval">
<hfoption id="Command">
```bash
python -m lerobot.record  \
  --robot.type=so100_follower \
  --robot.port=/dev/ttyACM1 \
  --robot.cameras="{ up: {type: opencv, index_or_path: /dev/video10, width: 640, height: 480, fps: 30}, side: {type: intelrealsense, serial_number_or_name: 233522074606, width: 640, height: 480, fps: 30}}" \
  --robot.id=my_awesome_follower_arm \
  --display_data=false \
  --dataset.repo_id=${HF_USER}/eval_so100 \
  --dataset.single_task="Put lego brick into the transparent box" \
  # <- Teleop optional if you want to teleoperate in between episodes \
  # --teleop.type=so100_leader \
  # --teleop.port=/dev/ttyACM0 \
  # --teleop.id=my_awesome_leader_arm \
  --policy.path=${HF_USER}/my_policy
```
</hfoption>
<hfoption id="API example">

<!-- prettier-ignore-start -->
```python
from lerobot.cameras.opencv.configuration_opencv import OpenCVCameraConfig
from lerobot.datasets.lerobot_dataset import LeRobotDataset
from lerobot.datasets.utils import hw_to_dataset_features
from lerobot.policies.act.modeling_act import ACTPolicy
from lerobot.robots.so100_follower.config_so100_follower import SO100FollowerConfig
from lerobot.robots.so100_follower.so100_follower import SO100Follower
from lerobot.utils.control_utils import init_keyboard_listener
from lerobot.utils.utils import log_say
from lerobot.utils.visualization_utils import _init_rerun
from lerobot.record import record_loop

NUM_EPISODES = 5
FPS = 30
EPISODE_TIME_SEC = 60
TASK_DESCRIPTION = "My task description"

# Create the robot configuration
camera_config = {"front": OpenCVCameraConfig(index_or_path=0, width=640, height=480, fps=FPS)}
robot_config = SO100FollowerConfig(
    port="/dev/tty.usbmodem58760434471", id="my_awesome_follower_arm", cameras=camera_config
)

# Initialize the robot
robot = SO100Follower(robot_config)

# Initialize the policy
policy = ACTPolicy.from_pretrained("<hf_username>/<my_policy_repo_id>")

# Configure the dataset features
action_features = hw_to_dataset_features(robot.action_features, "action")
obs_features = hw_to_dataset_features(robot.observation_features, "observation")
dataset_features = {**action_features, **obs_features}

# Create the dataset
dataset = LeRobotDataset.create(
    repo_id="<hf_username>/eval_<dataset_repo_id>",
    fps=FPS,
    features=dataset_features,
    robot_type=robot.name,
    use_videos=True,
    image_writer_threads=4,
)

# Initialize the keyboard listener and rerun visualization
_, events = init_keyboard_listener()
_init_rerun(session_name="recording")

# Connect the robot
robot.connect()

for episode_idx in range(NUM_EPISODES):
    log_say(f"Running inference, recording eval episode {episode_idx + 1} of {NUM_EPISODES}")

    # Run the policy inference loop
    record_loop(
        robot=robot,
        events=events,
        fps=FPS,
        policy=policy,
        dataset=dataset,
        control_time_s=EPISODE_TIME_SEC,
        single_task=TASK_DESCRIPTION,
        display_data=True,
    )

    dataset.save_episode()

# Clean up
robot.disconnect()
dataset.push_to_hub()
```
<!-- prettier-ignore-end -->

</hfoption>
</hfoptions>

As you can see, it's almost the same command as previously used to record your training dataset. Two things changed:

1. There is an additional `--control.policy.path` argument which indicates the path to your policy checkpoint with (e.g. `outputs/train/eval_act_so101_test/checkpoints/last/pretrained_model`). You can also use the model repository if you uploaded a model checkpoint to the hub (e.g. `${HF_USER}/act_so101_test`).
2. The name of dataset begins by `eval` to reflect that you are running inference (e.g. `${HF_USER}/eval_act_so101_test`).<|MERGE_RESOLUTION|>--- conflicted
+++ resolved
@@ -428,12 +428,8 @@
 
 ## Train a policy
 
-<<<<<<< HEAD
-To train a policy to control your robot, use the [`python lerobot/scripts/train.py`](https://github.com/huggingface/lerobot/blob/main/lerobot/scripts/train.py) script. A few arguments are required. Here is an example command:
-=======
-To train a policy to control your robot, use the [`python -m lerobot.scripts.train`](../src/lerobot/scripts/train.py) script. A few arguments are required. Here is an example command:
-
->>>>>>> dacd1d7f
+To train a policy to control your robot, use the [`python -m lerobot.scripts.train`](https://github.com/huggingface/lerobot/blob/main/src/lerobot/scripts/train.py) script. A few arguments are required. Here is an example command:
+
 ```bash
 python -m lerobot.scripts.train \
   --dataset.repo_id=${HF_USER}/so101_test \
@@ -448,15 +444,9 @@
 Let's explain the command:
 
 1. We provided the dataset as argument with `--dataset.repo_id=${HF_USER}/so101_test`.
-<<<<<<< HEAD
-2. We provided the policy with `policy.type=act`. This loads configurations from [`configuration_act.py`](https://github.com/huggingface/lerobot/blob/main/lerobot/common/policies/act/configuration_act.py). Importantly, this policy will automatically adapt to the number of motor states, motor actions and cameras of your robot (e.g. `laptop` and `phone`) which have been saved in your dataset.
-4. We provided `policy.device=cuda` since we are training on a Nvidia GPU, but you could use `policy.device=mps` to train on Apple silicon.
-5. We provided `wandb.enable=true` to use [Weights and Biases](https://docs.wandb.ai/quickstart) for visualizing training plots. This is optional but if you use it, make sure you are logged in by running `wandb login`.
-=======
-2. We provided the policy with `policy.type=act`. This loads configurations from [`configuration_act.py`](../src/lerobot/policies/act/configuration_act.py). Importantly, this policy will automatically adapt to the number of motor states, motor actions and cameras of your robot (e.g. `laptop` and `phone`) which have been saved in your dataset.
+2. We provided the policy with `policy.type=act`. This loads configurations from [`configuration_act.py`](https://github.com/huggingface/lerobot/blob/main/src/lerobot/policies/act/configuration_act.py). Importantly, this policy will automatically adapt to the number of motor states, motor actions and cameras of your robot (e.g. `laptop` and `phone`) which have been saved in your dataset.
 3. We provided `policy.device=cuda` since we are training on a Nvidia GPU, but you could use `policy.device=mps` to train on Apple silicon.
 4. We provided `wandb.enable=true` to use [Weights and Biases](https://docs.wandb.ai/quickstart) for visualizing training plots. This is optional but if you use it, make sure you are logged in by running `wandb login`.
->>>>>>> dacd1d7f
 
 Training should take several hours. You will find checkpoints in `outputs/train/act_so101_test/checkpoints`.
 
