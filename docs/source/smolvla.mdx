--- conflicted
+++ resolved
@@ -19,8 +19,9 @@
 conda create -n smolvlaenv python=3.10 -y
 conda activate smolvlaenv
 pip install -e ".[smolvla]"
-conda install -c conda-forge ffmpeg=7.1.1 -y  # correct ffmpeg only installs with conda as of now
+conda install ffmpeg -c conda-forge # correct ffmpeg only installs with conda as of now
 ```
+
 Try installing using this command if you encounter the errors related to `ffmpeg`.
 
 `conda install ffmpeg=7.1.1 -c conda-forge`
@@ -57,14 +58,9 @@
   --steps=20000  # trains for 10% of our total training budget for adaptation to your usecase
 ```
 
-<<<<<<< HEAD
 Again, there is no perfect recipe for the finetuning.
 
 For a complete overview of the options for finetuning, run
-=======
-Again, there is no perfect recipe for training, and you should totally experiment with different hyper-parameters to find the best configuration for your own use case!
-For a complete overview of the options, run:
->>>>>>> 7c42b2b2
 ```
 python lerobot/scripts/train.py --help
 ```
