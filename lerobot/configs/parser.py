--- conflicted
+++ resolved
@@ -1,6 +1,3 @@
-<<<<<<< HEAD
-import importlib
-=======
 # Copyright 2024 The HuggingFace Inc. team. All rights reserved.
 #
 # Licensed under the Apache License, Version 2.0 (the "License");
@@ -14,7 +11,7 @@
 # WITHOUT WARRANTIES OR CONDITIONS OF ANY KIND, either express or implied.
 # See the License for the specific language governing permissions and
 # limitations under the License.
->>>>>>> 074f0ac8
+import importlib
 import inspect
 import pkgutil
 import sys
