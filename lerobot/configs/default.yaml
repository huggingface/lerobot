defaults:
  - _self_
  - env: pusht
  - policy: diffusion

hydra:
  run:
    # Set `dir` to where you would like to save all of the run outputs. If you run another training session
    # with the same value for `dir` its contents will be overwritten unless you set `resume` to true.
    dir: outputs/train/${now:%Y-%m-%d}/${now:%H-%M-%S}_${env.name}_${policy.name}_${hydra.job.name}
  job:
    name: default

# Set `resume` to true to resume a previous run. In order for this to work, you will need to make sure
# `hydra.run.dir` is the directory of an existing run with at least one checkpoint in it.
# Note that when resuming a run, the default behavior is to use the configuration from the checkpoint,
# regardless of what's provided with the training command at the time of resumption.
resume: false
device: cuda  # cpu
# `use_amp` determines whether to use Automatic Mixed Precision (AMP) for training and evaluation. With AMP,
# automatic gradient scaling is used.
use_amp: false
# `seed` is used for training (eg: model initialization, dataset shuffling)
# AND for the evaluation environments.
seed: ???
# You may provide a list of datasets here. `train.py` creates them all and concatenates them. Note: only data
# keys common between the datasets are kept. Each dataset gets and additional transform that inserts the
# "dataset_index" into the returned item. The index mapping is made according to the order in which the
# datsets are provided.
dataset_repo_id: lerobot/pusht
video_backend: pyav

training:
  offline_steps: ???
  # NOTE: `online_steps` is not implemented yet. It's here as a placeholder.
  online_steps: ???
  online_steps_between_rollouts: ???
  online_sampling_ratio: 0.5
  # `online_env_seed` is used for environments for online training data rollouts.
  online_env_seed: ???
  eval_freq: ???
  save_freq: ???
  log_freq: 250
  save_checkpoint: true
  num_workers: 4
  batch_size: ???
<<<<<<< HEAD
  # `dataset_use_cache` indicates whether to cache all dataset items as Tensors in RAM. Potentially useful for
  # faster data loading with datasets small enough to fit in memory. If you wish to use dataloader workers,
  # remember to set `dataloader_persistent_workers to True.
  dataset_use_cache: false
  dataloader_persistent_workers: false
=======
  image_transforms:
  # These transforms are all using standard torchvision.transforms.v2
  # You can find out how these transformations affect images here:
  # https://pytorch.org/vision/0.18/auto_examples/transforms/plot_transforms_illustrations.html
  # We use a custom RandomSubsetApply container to sample them.
  # For each transform, the following parameters are available:
  #   weight: This represents the multinomial probability (with no replacement)
  #           used for sampling the transform. If the sum of the weights is not 1,
  #           they will be normalized.
  #   min_max: Lower & upper bound respectively used for sampling the transform's parameter
  #           (following uniform distribution) when it's applied.
    # Set this flag to `true` to enable transforms during training
    enable: false
    # This is the maximum number of transforms (sampled from these below) that will be applied to each frame.
    # It's an integer in the interval [1, number of available transforms].
    max_num_transforms: 3
    # By default, transforms are applied in Torchvision's suggested order (shown below).
    # Set this to True to apply them in a random order.
    random_order: false
    brightness:
      weight: 1
      min_max: [0.8, 1.2]
    contrast:
      weight: 1
      min_max: [0.8, 1.2]
    saturation:
      weight: 1
      min_max: [0.5, 1.5]
    hue:
      weight: 1
      min_max: [-0.05, 0.05]
    sharpness:
      weight: 1
      min_max: [0.8, 1.2]
>>>>>>> 2abef3be

eval:
  n_episodes: 1
  # `batch_size` specifies the number of environments to use in a gym.vector.VectorEnv.
  batch_size: 1
  # `use_async_envs` specifies whether to use asynchronous environments (multiprocessing).
  use_async_envs: false

wandb:
  enable: false
  # Set to true to disable saving an artifact despite save_checkpoint == True
  disable_artifact: false
  project: lerobot
  notes: ""<|MERGE_RESOLUTION|>--- conflicted
+++ resolved
@@ -44,13 +44,11 @@
   save_checkpoint: true
   num_workers: 4
   batch_size: ???
-<<<<<<< HEAD
   # `dataset_use_cache` indicates whether to cache all dataset items as Tensors in RAM. Potentially useful for
   # faster data loading with datasets small enough to fit in memory. If you wish to use dataloader workers,
   # remember to set `dataloader_persistent_workers to True.
   dataset_use_cache: false
   dataloader_persistent_workers: false
-=======
   image_transforms:
   # These transforms are all using standard torchvision.transforms.v2
   # You can find out how these transformations affect images here:
@@ -85,7 +83,6 @@
     sharpness:
       weight: 1
       min_max: [0.8, 1.2]
->>>>>>> 2abef3be
 
 eval:
   n_episodes: 1
