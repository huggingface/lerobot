--- conflicted
+++ resolved
@@ -176,13 +176,9 @@
 
         cli_args = kwargs.pop("cli_args", [])
         with draccus.config_type("json"):
-<<<<<<< HEAD
-            return draccus.parse(cls, config_file, args=cli_args)
-=======
             return draccus.parse(cls, config_file, args=cli_args)
 
 
 @dataclass(kw_only=True)
 class TrainRLServerPipelineConfig(TrainPipelineConfig):
-    dataset: DatasetConfig | None = None  # NOTE: In RL, we don't need an offline dataset
->>>>>>> 483be9aa
+    dataset: DatasetConfig | None = None  # NOTE: In RL, we don't need an offline dataset