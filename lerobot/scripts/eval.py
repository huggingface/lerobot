--- conflicted
+++ resolved
@@ -240,13 +240,11 @@
     if max_episodes_rendered > 0 and not videos_dir:
         raise ValueError("If max_episodes_rendered > 0, videos_dir must be provided.")
 
-<<<<<<< HEAD
-    assert isinstance(policy, PreTrainedPolicy)
-=======
     if not isinstance(policy, PreTrainedPolicy):
-        raise ValueError(policy)
-
->>>>>>> 43e079f7
+        raise ValueError(
+            f"Policy of type 'PreTrainedPolicy' is expected, but type '{type(policy)}' was provided."
+        )
+
     start = time.time()
     policy.eval()
 
