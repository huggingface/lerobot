--- conflicted
+++ resolved
@@ -70,7 +70,7 @@
 from lerobot.common.policies.policy_protocol import Policy
 from lerobot.common.policies.utils import get_device_from_parameters
 from lerobot.common.utils.io_utils import write_video
-from lerobot.common.utils.utils import init_hydra_config, init_logging, set_global_seed
+from lerobot.common.utils.utils import get_safe_torch_device, init_hydra_config, init_logging, set_global_seed
 
 
 def rollout(
@@ -481,12 +481,6 @@
 
     if accelerator:
         policy = accelerator.prepare_model(policy)
-<<<<<<< HEAD
-    with torch.no_grad():
-        info = eval_policy(
-            env,
-            policy if accelerator is None else accelerator.unwrap_model(policy),
-=======
 
     policy.to(device)
 
@@ -494,7 +488,6 @@
         info = eval_policy(
             env,
             policy if accelerator is None else accelerator.unwrap_model(policy, keep_fp32_wrapper=True),
->>>>>>> 0c16fbdb
             hydra_cfg.eval.n_episodes,
             max_episodes_rendered=10,
             videos_dir=Path(out_dir) / "videos",
