--- conflicted
+++ resolved
@@ -267,12 +267,7 @@
         ds_meta = dataset.meta
     policy = make_policy(
         cfg=cfg.policy,
-<<<<<<< HEAD
-        device=device,
         ds_meta=ds_meta,
-=======
-        ds_meta=dataset.meta,
->>>>>>> 32fffd4b
     )
 
     logging.info("Creating optimizer and scheduler")
