# Copyright 2024 The HuggingFace Inc. team. All rights reserved.
#
# Licensed under the Apache License, Version 2.0 (the "License");
# you may not use this file except in compliance with the License.
# You may obtain a copy of the License at
#
#     http://www.apache.org/licenses/LICENSE-2.0
#
# Unless required by applicable law or agreed to in writing, software
# distributed under the License is distributed on an "AS IS" BASIS,
# WITHOUT WARRANTIES OR CONDITIONS OF ANY KIND, either express or implied.
# See the License for the specific language governing permissions and
# limitations under the License.

from dataclasses import dataclass
from pathlib import Path

from ..configs import CameraConfig, ColorMode, Cv2Rotation


@CameraConfig.register_subclass("opencv")
@dataclass
class OpenCVCameraConfig(CameraConfig):
    """Configuration class for OpenCV-based camera devices or video files.

    This class provides configuration options for cameras accessed through OpenCV,
    supporting both physical camera devices and video files. It includes settings
    for resolution, frame rate, color mode, and image rotation.

    Example configurations:
    ```python
    # Basic configurations
    OpenCVCameraConfig(0, 30, 1280, 720)   # 1280x720 @ 30FPS
    OpenCVCameraConfig(/dev/video4, 60, 640, 480)   # 640x480 @ 60FPS

    # Advanced configurations
    OpenCVCameraConfig(128422271347, 30, 640, 480, rotation=Cv2Rotation.ROTATE_90)     # With 90° rotation
    ```

    Attributes:
        index_or_path: Either an integer representing the camera device index,
                      or a Path object pointing to a video file.
        fps: Requested frames per second for the color stream.
        width: Requested frame width in pixels for the color stream.
        height: Requested frame height in pixels for the color stream.
        color_mode: Color mode for image output (RGB or BGR). Defaults to RGB.
<<<<<<< HEAD
        channels: Number of color channels (currently only 3 is supported).
=======
>>>>>>> 65ad0650
        rotation: Image rotation setting (0°, 90°, 180°, or 270°). Defaults to no rotation.

    Note:
        - Only 3-channel color output (RGB/BGR) is currently supported.
    """

    index_or_path: int | Path
    color_mode: ColorMode = ColorMode.RGB
<<<<<<< HEAD
    channels: int = 3  # NOTE(Steven): Why is this a config?
=======
>>>>>>> 65ad0650
    rotation: Cv2Rotation = Cv2Rotation.NO_ROTATION

    def __post_init__(self):
        if self.color_mode not in (ColorMode.RGB, ColorMode.BGR):
            raise ValueError(
                f"`color_mode` is expected to be {ColorMode.RGB.value} or {ColorMode.BGR.value}, but {self.color_mode} is provided."
            )

        if self.rotation not in (
            Cv2Rotation.NO_ROTATION,
            Cv2Rotation.ROTATE_90,
            Cv2Rotation.ROTATE_180,
            Cv2Rotation.ROTATE_270,
        ):
            raise ValueError(
                f"`rotation` is expected to be in {(Cv2Rotation.NO_ROTATION, Cv2Rotation.ROTATE_90, Cv2Rotation.ROTATE_180, Cv2Rotation.ROTATE_270)}, but {self.rotation} is provided."
<<<<<<< HEAD
            )

        if self.channels != 3:
            raise NotImplementedError(f"Unsupported number of channels: {self.channels}")
=======
            )
>>>>>>> 65ad0650
<|MERGE_RESOLUTION|>--- conflicted
+++ resolved
@@ -44,10 +44,6 @@
         width: Requested frame width in pixels for the color stream.
         height: Requested frame height in pixels for the color stream.
         color_mode: Color mode for image output (RGB or BGR). Defaults to RGB.
-<<<<<<< HEAD
-        channels: Number of color channels (currently only 3 is supported).
-=======
->>>>>>> 65ad0650
         rotation: Image rotation setting (0°, 90°, 180°, or 270°). Defaults to no rotation.
 
     Note:
@@ -56,10 +52,6 @@
 
     index_or_path: int | Path
     color_mode: ColorMode = ColorMode.RGB
-<<<<<<< HEAD
-    channels: int = 3  # NOTE(Steven): Why is this a config?
-=======
->>>>>>> 65ad0650
     rotation: Cv2Rotation = Cv2Rotation.NO_ROTATION
 
     def __post_init__(self):
@@ -76,11 +68,4 @@
         ):
             raise ValueError(
                 f"`rotation` is expected to be in {(Cv2Rotation.NO_ROTATION, Cv2Rotation.ROTATE_90, Cv2Rotation.ROTATE_180, Cv2Rotation.ROTATE_270)}, but {self.rotation} is provided."
-<<<<<<< HEAD
-            )
-
-        if self.channels != 3:
-            raise NotImplementedError(f"Unsupported number of channels: {self.channels}")
-=======
-            )
->>>>>>> 65ad0650
+            )