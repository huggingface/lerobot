# Copyright 2024 The HuggingFace Inc. team. All rights reserved.
#
# Licensed under the Apache License, Version 2.0 (the "License");
# you may not use this file except in compliance with the License.
# You may obtain a copy of the License at
#
#     http://www.apache.org/licenses/LICENSE-2.0
#
# Unless required by applicable law or agreed to in writing, software
# distributed under the License is distributed on an "AS IS" BASIS,
# WITHOUT WARRANTIES OR CONDITIONS OF ANY KIND, either express or implied.
# See the License for the specific language governing permissions and
# limitations under the License.

"""
Provides the OpenCVCamera class for capturing frames from cameras using OpenCV.
"""

<<<<<<< HEAD
import contextlib
import logging
import math
import platform
import queue
import time
from pathlib import Path
from threading import Event, Thread
=======
import logging
import math
import platform
import time
from pathlib import Path
from threading import Event, Lock, Thread
>>>>>>> ac5a9b90
from typing import Any, Dict, List

import cv2
import numpy as np

from lerobot.common.errors import DeviceAlreadyConnectedError, DeviceNotConnectedError

from ..camera import Camera
from ..utils import get_cv2_backend, get_cv2_rotation
from .configuration_opencv import ColorMode, OpenCVCameraConfig

# NOTE(Steven): The maximum opencv device index depends on your operating system. For instance,
# if you have 3 cameras, they should be associated to index 0, 1, and 2. This is the case
# on MacOS. However, on Ubuntu, the indices are different like 6, 16, 23.
# When you change the USB port or reboot the computer, the operating system might
# treat the same cameras as new devices. Thus we select a higher bound to search indices.
MAX_OPENCV_INDEX = 60

logger = logging.getLogger(__name__)


class OpenCVCamera(Camera):
    """
    Manages camera interactions using OpenCV for efficient frame recording.

    This class provides a high-level interface to connect to, configure, and read
    frames from cameras compatible with OpenCV's VideoCapture. It supports both
    synchronous and asynchronous frame reading.

    An OpenCVCamera instance requires a camera index (e.g., 0) or a device path
    (e.g., '/dev/video0' on Linux). Camera indices can be unstable across reboots
    or port changes, especially on Linux. Use the provided utility script to find
    available camera indices or paths:
    ```bash
    python -m lerobot.find_cameras opencv
    ```

    The camera's default settings (FPS, resolution, color mode) are used unless
    overridden in the configuration.
<<<<<<< HEAD

    Example:
        ```python
        from lerobot.common.cameras.opencv import OpenCVCamera
        from lerobot.common.cameras.configuration_opencv import OpenCVCameraConfig, ColorMode, Cv2Rotation

        # Basic usage with camera index 0
        config = OpenCVCameraConfig(index_or_path=0)
        camera = OpenCVCamera(config)
        camera.connect()

        # Read 1 frame synchronously
        color_image = camera.read()
        print(color_image.shape)

        # Read 1 frame asynchronously
        async_image = camera.async_read()

        # When done, properly disconnect the camera using
        camera.disconnect()

=======

    Example:
        ```python
        from lerobot.common.cameras.opencv import OpenCVCamera
        from lerobot.common.cameras.configuration_opencv import OpenCVCameraConfig, ColorMode, Cv2Rotation

        # Basic usage with camera index 0
        config = OpenCVCameraConfig(index_or_path=0)
        camera = OpenCVCamera(config)
        camera.connect()

        # Read 1 frame synchronously
        color_image = camera.read()
        print(color_image.shape)

        # Read 1 frame asynchronously
        async_image = camera.async_read()

        # When done, properly disconnect the camera using
        camera.disconnect()

>>>>>>> ac5a9b90
        # Example with custom settings
        custom_config = OpenCVCameraConfig(
            index_or_path='/dev/video0', # Or use an index
            fps=30,
            width=1280,
            height=720,
            color_mode=ColorMode.RGB,
            rotation=Cv2Rotation.ROTATE_90
        )
        custom_camera = OpenCVCamera(custom_config)
        # ... connect, read, disconnect ...
        ```
    """

    def __init__(self, config: OpenCVCameraConfig):
        """
        Initializes the OpenCVCamera instance.

        Args:
            config: The configuration settings for the camera.
        """
        super().__init__(config)

        self.config = config
        self.index_or_path = config.index_or_path

        self.fps = config.fps
        self.color_mode = config.color_mode
        self.warmup_s = config.warmup_s

        self.videocapture: cv2.VideoCapture | None = None

        self.thread: Thread | None = None
        self.stop_event: Event | None = None
<<<<<<< HEAD
        self.frame_queue: queue.Queue = queue.Queue(maxsize=1)
=======
        self.frame_lock: Lock = Lock()
        self.latest_frame: np.ndarray | None = None
        self.new_frame_event: Event = Event()
>>>>>>> ac5a9b90

        self.rotation: int | None = get_cv2_rotation(config.rotation)
        self.backend: int = get_cv2_backend()

        if self.height and self.width:
            if self.rotation in [cv2.ROTATE_90_CLOCKWISE, cv2.ROTATE_90_COUNTERCLOCKWISE]:
                self.capture_width, self.capture_height = self.height, self.width
            else:
                self.capture_width, self.capture_height = self.width, self.height

    def __str__(self) -> str:
        return f"{self.__class__.__name__}({self.index_or_path})"

    @property
    def is_connected(self) -> bool:
        """Checks if the camera is currently connected and opened."""
        return isinstance(self.videocapture, cv2.VideoCapture) and self.videocapture.isOpened()

    def connect(self, warmup: bool = True):
        """
        Connects to the OpenCV camera specified in the configuration.

        Initializes the OpenCV VideoCapture object, sets desired camera properties
        (FPS, width, height), and performs initial checks.

        Raises:
            DeviceAlreadyConnectedError: If the camera is already connected.
            ConnectionError: If the specified camera index/path is not found or the camera is found but fails to open.
            RuntimeError: If the camera opens but fails to apply requested FPS/resolution settings.
        """
        if self.is_connected:
            raise DeviceAlreadyConnectedError(f"{self} is already connected.")

        # Use 1 thread for OpenCV operations to avoid potential conflicts or
        # blocking in multi-threaded applications, especially during data collection.
        cv2.setNumThreads(1)

        self.videocapture = cv2.VideoCapture(self.index_or_path, self.backend)

        if not self.videocapture.isOpened():
            self.videocapture.release()
            self.videocapture = None
            raise ConnectionError(
                f"Failed to open {self}."
                f"Run `python -m lerobot.find_cameras opencv` to find available cameras."
            )

        self._configure_capture_settings()

        if warmup:
            start_time = time.time()
            while time.time() - start_time < self.warmup_s:
                self.read()
                time.sleep(0.1)

<<<<<<< HEAD
        logger.debug(f"{self} connected.")
=======
        logger.info(f"{self} connected.")
>>>>>>> ac5a9b90

    def _configure_capture_settings(self) -> None:
        """
        Applies the specified FPS, width, and height settings to the connected camera.

        This method attempts to set the camera properties via OpenCV. It checks if
        the camera successfully applied the settings and raises an error if not.

        Args:
            fps: The desired frames per second. If None, the setting is skipped.
            width: The desired capture width. If None, the setting is skipped.
            height: The desired capture height. If None, the setting is skipped.

        Raises:
            RuntimeError: If the camera fails to set any of the specified properties
                          to the requested value.
            DeviceNotConnectedError: If the camera is not connected when attempting
                                     to configure settings.
        """
        if not self.is_connected:
            raise DeviceNotConnectedError(f"Cannot configure settings for {self} as it is not connected.")

        if self.fps is None:
            self.fps = self.videocapture.get(cv2.CAP_PROP_FPS)
        else:
            self._validate_fps()

        default_width = int(round(self.videocapture.get(cv2.CAP_PROP_FRAME_WIDTH)))
        default_height = int(round(self.videocapture.get(cv2.CAP_PROP_FRAME_HEIGHT)))

        if self.width is None or self.height is None:
            if self.rotation in [cv2.ROTATE_90_CLOCKWISE, cv2.ROTATE_90_COUNTERCLOCKWISE]:
                self.width, self.height = default_height, default_width
                self.capture_width, self.capture_height = default_width, default_height
            else:
                self.width, self.height = default_width, default_height
                self.capture_width, self.capture_height = default_width, default_height
        else:
            self._validate_width_and_height()

    def _validate_fps(self) -> None:
        """Validates and sets the camera's frames per second (FPS)."""

        success = self.videocapture.set(cv2.CAP_PROP_FPS, float(self.fps))
        actual_fps = self.videocapture.get(cv2.CAP_PROP_FPS)
        # Use math.isclose for robust float comparison
        if not success or not math.isclose(self.fps, actual_fps, rel_tol=1e-3):
            raise RuntimeError(f"{self} failed to set fps={self.fps} ({actual_fps=}).")

    def _validate_width_and_height(self) -> None:
        """Validates and sets the camera's frame capture width and height."""

        success = self.videocapture.set(cv2.CAP_PROP_FRAME_WIDTH, float(self.capture_width))
        actual_width = int(round(self.videocapture.get(cv2.CAP_PROP_FRAME_WIDTH)))
        if not success or self.capture_width != actual_width:
            raise RuntimeError(f"{self} failed to set capture_width={self.capture_width} ({actual_width=}).")

        success = self.videocapture.set(cv2.CAP_PROP_FRAME_HEIGHT, float(self.capture_height))
        actual_height = int(round(self.videocapture.get(cv2.CAP_PROP_FRAME_HEIGHT)))
        if not success or self.capture_height != actual_height:
            raise RuntimeError(
                f"{self} failed to set capture_height={self.capture_height} ({actual_height})."
            )

    @staticmethod
    def find_cameras() -> List[Dict[str, Any]]:
        """
        Detects available OpenCV cameras connected to the system.

        On Linux, it scans '/dev/video*' paths. On other systems (like macOS, Windows),
        it checks indices from 0 up to `MAX_OPENCV_INDEX`.

        Returns:
            List[Dict[str, Any]]: A list of dictionaries,
            where each dictionary contains 'type', 'id' (port index or path),
            and the default profile properties (width, height, fps, format).
        """
        found_cameras_info = []

        if platform.system() == "Linux":
            possible_paths = sorted(Path("/dev").glob("video*"), key=lambda p: p.name)
            targets_to_scan = [str(p) for p in possible_paths]
        else:
            targets_to_scan = list(range(MAX_OPENCV_INDEX))

        for target in targets_to_scan:
            camera = cv2.VideoCapture(target)
            if camera.isOpened():
                default_width = int(camera.get(cv2.CAP_PROP_FRAME_WIDTH))
                default_height = int(camera.get(cv2.CAP_PROP_FRAME_HEIGHT))
                default_fps = camera.get(cv2.CAP_PROP_FPS)
                default_format = camera.get(cv2.CAP_PROP_FORMAT)
                camera_info = {
                    "name": f"OpenCV Camera @ {target}",
                    "type": "OpenCV",
                    "id": target,
                    "backend_api": camera.getBackendName(),
                    "default_stream_profile": {
                        "format": default_format,
                        "width": default_width,
                        "height": default_height,
                        "fps": default_fps,
                    },
                }

                found_cameras_info.append(camera_info)
                camera.release()

        return found_cameras_info

    def read(self, color_mode: ColorMode | None = None) -> np.ndarray:
        """
        Reads a single frame synchronously from the camera.

        This is a blocking call. It waits for the next available frame from the
        camera hardware via OpenCV.

        Args:
            color_mode (Optional[ColorMode]): If specified, overrides the default
                color mode (`self.color_mode`) for this read operation (e.g.,
                request RGB even if default is BGR).

        Returns:
            np.ndarray: The captured frame as a NumPy array in the format
                       (height, width, channels), using the specified or default
                       color mode and applying any configured rotation.

        Raises:
            DeviceNotConnectedError: If the camera is not connected.
            RuntimeError: If reading the frame from the camera fails or if the
                          received frame dimensions don't match expectations before rotation.
            ValueError: If an invalid `color_mode` is requested.
        """
        if not self.is_connected:
            raise DeviceNotConnectedError(f"{self} is not connected.")

        start_time = time.perf_counter()

        ret, frame = self.videocapture.read()
<<<<<<< HEAD

        if not ret or frame is None:
            raise RuntimeError(f"{self} read failed (status={ret}).")

        # Post-process the frame (color conversion, dimension check, rotation)
        processed_frame = self._postprocess_image(frame, color_mode)

        read_duration_ms = (time.perf_counter() - start_time) * 1e3
        logger.debug(f"{self} read took: {read_duration_ms:.1f}ms")

=======

        if not ret or frame is None:
            raise RuntimeError(f"{self} read failed (status={ret}).")

        processed_frame = self._postprocess_image(frame, color_mode)

        read_duration_ms = (time.perf_counter() - start_time) * 1e3
        logger.debug(f"{self} read took: {read_duration_ms:.1f}ms")

>>>>>>> ac5a9b90
        return processed_frame

    def _postprocess_image(self, image: np.ndarray, color_mode: ColorMode | None = None) -> np.ndarray:
        """
        Applies color conversion, dimension validation, and rotation to a raw frame.

        Args:
            image (np.ndarray): The raw image frame (expected BGR format from OpenCV).
            color_mode (Optional[ColorMode]): The target color mode (RGB or BGR). If None,
                                             uses the instance's default `self.color_mode`.

        Returns:
            np.ndarray: The processed image frame.

        Raises:
            ValueError: If the requested `color_mode` is invalid.
            RuntimeError: If the raw frame dimensions do not match the configured
                          `width` and `height`.
        """
        requested_color_mode = self.color_mode if color_mode is None else color_mode

        if requested_color_mode not in (ColorMode.RGB, ColorMode.BGR):
            raise ValueError(
                f"Invalid color mode '{requested_color_mode}'. Expected {ColorMode.RGB} or {ColorMode.BGR}."
            )

        h, w, c = image.shape

        if h != self.capture_height or w != self.capture_width:
            raise RuntimeError(
                f"{self} frame width={w} or height={h} do not match configured width={self.capture_width} or height={self.capture_height}."
            )

        if c != 3:
            raise RuntimeError(f"{self} frame channels={c} do not match expected 3 channels (RGB/BGR).")

        processed_image = image
        if requested_color_mode == ColorMode.RGB:
            processed_image = cv2.cvtColor(image, cv2.COLOR_BGR2RGB)

        if self.rotation in [cv2.ROTATE_90_CLOCKWISE, cv2.ROTATE_90_COUNTERCLOCKWISE]:
            processed_image = cv2.rotate(processed_image, self.rotation)

        return processed_image
<<<<<<< HEAD

    def _read_loop(self):
        """
        Internal loop run by the background thread for asynchronous reading.

        Continuously reads frames from the camera using the synchronous `read()`
        method and places the latest frame into the `frame_queue`. It overwrites
        any previous frame in the queue.
=======

    def _read_loop(self):
        """
        Internal loop run by the background thread for asynchronous reading.

        On each iteration:
        1. Reads a color frame
        2. Stores result in latest_frame (thread-safe)
        3. Sets new_frame_event to notify listeners

        Stops on DeviceNotConnectedError, logs other errors and continues.
>>>>>>> ac5a9b90
        """
        while not self.stop_event.is_set():
            try:
                color_image = self.read()

<<<<<<< HEAD
                with contextlib.suppress(queue.Empty):
                    _ = self.frame_queue.get_nowait()
                self.frame_queue.put(color_image)
=======
                with self.frame_lock:
                    self.latest_frame = color_image
                self.new_frame_event.set()
>>>>>>> ac5a9b90

            except DeviceNotConnectedError:
                break
            except Exception as e:
                logger.warning(f"Error reading frame in background thread for {self}: {e}")
<<<<<<< HEAD

    def _start_read_thread(self) -> None:
        """Starts or restarts the background read thread if it's not running."""
        if self.thread is not None and self.thread.is_alive():
            self.thread.join(timeout=0.1)
        if self.stop_event is not None:
            self.stop_event.set()

        self.stop_event = Event()
        self.thread = Thread(target=self._read_loop, args=(), name=f"{self}_read_loop")
        self.thread.daemon = True
        self.thread.start()

    def _stop_read_thread(self) -> None:
        """Signals the background read thread to stop and waits for it to join."""
        if self.stop_event is not None:
            self.stop_event.set()

        if self.thread is not None and self.thread.is_alive():
            self.thread.join(timeout=2.0)

        self.thread = None
        self.stop_event = None

    def async_read(self, timeout_ms: float = 2000) -> np.ndarray:
        """
        Reads the latest available frame asynchronously.

        This method retrieves the most recent frame captured by the background
        read thread. It does not block waiting for the camera hardware directly,
        only waits for a frame to appear in the internal queue up to the specified
        timeout.

        Args:
            timeout_ms (float): Maximum time in milliseconds to wait for a frame
                to become available in the queue. Defaults to 2000ms (2 seconds).

        Returns:
            np.ndarray: The latest captured frame as a NumPy array in the format
                       (height, width, channels), processed according to configuration.

        Raises:
            DeviceNotConnectedError: If the camera is not connected.
            TimeoutError: If no frame becomes available within the specified timeout.
            RuntimeError: If an unexpected error occurs while retrieving from the queue.
        """
        if not self.is_connected:
            raise DeviceNotConnectedError(f"{self} is not connected.")

        if self.thread is None or not self.thread.is_alive():
            self._start_read_thread()

        try:
            return self.frame_queue.get(timeout=timeout_ms / 1000.0)
        except queue.Empty as e:
            thread_alive = self.thread is not None and self.thread.is_alive()
            raise TimeoutError(
                f"Timed out waiting for frame from camera {self} after {timeout_ms} ms. "
                f"Read thread alive: {thread_alive}."
            ) from e
        except Exception as e:
            logger.exception(f"Unexpected error getting frame from queue for {self}: {e}")
            raise RuntimeError(f"Error getting frame from queue for camera {self.index_or_path}: {e}") from e

=======

    def _start_read_thread(self) -> None:
        """Starts or restarts the background read thread if it's not running."""
        if self.thread is not None and self.thread.is_alive():
            self.thread.join(timeout=0.1)
        if self.stop_event is not None:
            self.stop_event.set()

        self.stop_event = Event()
        self.thread = Thread(target=self._read_loop, args=(), name=f"{self}_read_loop")
        self.thread.daemon = True
        self.thread.start()

    def _stop_read_thread(self) -> None:
        """Signals the background read thread to stop and waits for it to join."""
        if self.stop_event is not None:
            self.stop_event.set()

        if self.thread is not None and self.thread.is_alive():
            self.thread.join(timeout=2.0)

        self.thread = None
        self.stop_event = None

    def async_read(self, timeout_ms: float = 200) -> np.ndarray:
        """
        Reads the latest available frame asynchronously.

        This method retrieves the most recent frame captured by the background
        read thread. It does not block waiting for the camera hardware directly,
        but may wait up to timeout_ms for the background thread to provide a frame.

        Args:
            timeout_ms (float): Maximum time in milliseconds to wait for a frame
                to become available. Defaults to 200ms (0.2 seconds).

        Returns:
            np.ndarray: The latest captured frame as a NumPy array in the format
                       (height, width, channels), processed according to configuration.

        Raises:
            DeviceNotConnectedError: If the camera is not connected.
            TimeoutError: If no frame becomes available within the specified timeout.
            RuntimeError: If an unexpected error occurs.
        """
        if not self.is_connected:
            raise DeviceNotConnectedError(f"{self} is not connected.")

        if self.thread is None or not self.thread.is_alive():
            self._start_read_thread()

        if not self.new_frame_event.wait(timeout=timeout_ms / 1000.0):
            thread_alive = self.thread is not None and self.thread.is_alive()
            raise TimeoutError(
                f"Timed out waiting for frame from camera {self} after {timeout_ms} ms. "
                f"Read thread alive: {thread_alive}."
            )

        with self.frame_lock:
            frame = self.latest_frame
            self.new_frame_event.clear()

        if frame is None:
            raise RuntimeError(f"Internal error: Event set but no frame available for {self}.")

        return frame

>>>>>>> ac5a9b90
    def disconnect(self):
        """
        Disconnects from the camera and cleans up resources.

        Stops the background read thread (if running) and releases the OpenCV
        VideoCapture object.

        Raises:
            DeviceNotConnectedError: If the camera is already disconnected.
        """
        if not self.is_connected and self.thread is None:
            raise DeviceNotConnectedError(f"{self} not connected.")

        if self.thread is not None:
            self._stop_read_thread()

        if self.videocapture is not None:
            self.videocapture.release()
            self.videocapture = None

        logger.info(f"{self} disconnected.")<|MERGE_RESOLUTION|>--- conflicted
+++ resolved
@@ -16,23 +16,12 @@
 Provides the OpenCVCamera class for capturing frames from cameras using OpenCV.
 """
 
-<<<<<<< HEAD
-import contextlib
-import logging
-import math
-import platform
-import queue
-import time
-from pathlib import Path
-from threading import Event, Thread
-=======
 import logging
 import math
 import platform
 import time
 from pathlib import Path
 from threading import Event, Lock, Thread
->>>>>>> ac5a9b90
 from typing import Any, Dict, List
 
 import cv2
@@ -72,7 +61,6 @@
 
     The camera's default settings (FPS, resolution, color mode) are used unless
     overridden in the configuration.
-<<<<<<< HEAD
 
     Example:
         ```python
@@ -94,29 +82,6 @@
         # When done, properly disconnect the camera using
         camera.disconnect()
 
-=======
-
-    Example:
-        ```python
-        from lerobot.common.cameras.opencv import OpenCVCamera
-        from lerobot.common.cameras.configuration_opencv import OpenCVCameraConfig, ColorMode, Cv2Rotation
-
-        # Basic usage with camera index 0
-        config = OpenCVCameraConfig(index_or_path=0)
-        camera = OpenCVCamera(config)
-        camera.connect()
-
-        # Read 1 frame synchronously
-        color_image = camera.read()
-        print(color_image.shape)
-
-        # Read 1 frame asynchronously
-        async_image = camera.async_read()
-
-        # When done, properly disconnect the camera using
-        camera.disconnect()
-
->>>>>>> ac5a9b90
         # Example with custom settings
         custom_config = OpenCVCameraConfig(
             index_or_path='/dev/video0', # Or use an index
@@ -151,13 +116,9 @@
 
         self.thread: Thread | None = None
         self.stop_event: Event | None = None
-<<<<<<< HEAD
-        self.frame_queue: queue.Queue = queue.Queue(maxsize=1)
-=======
         self.frame_lock: Lock = Lock()
         self.latest_frame: np.ndarray | None = None
         self.new_frame_event: Event = Event()
->>>>>>> ac5a9b90
 
         self.rotation: int | None = get_cv2_rotation(config.rotation)
         self.backend: int = get_cv2_backend()
@@ -213,11 +174,7 @@
                 self.read()
                 time.sleep(0.1)
 
-<<<<<<< HEAD
-        logger.debug(f"{self} connected.")
-=======
         logger.info(f"{self} connected.")
->>>>>>> ac5a9b90
 
     def _configure_capture_settings(self) -> None:
         """
@@ -357,28 +314,15 @@
         start_time = time.perf_counter()
 
         ret, frame = self.videocapture.read()
-<<<<<<< HEAD
 
         if not ret or frame is None:
             raise RuntimeError(f"{self} read failed (status={ret}).")
 
-        # Post-process the frame (color conversion, dimension check, rotation)
         processed_frame = self._postprocess_image(frame, color_mode)
 
         read_duration_ms = (time.perf_counter() - start_time) * 1e3
         logger.debug(f"{self} read took: {read_duration_ms:.1f}ms")
 
-=======
-
-        if not ret or frame is None:
-            raise RuntimeError(f"{self} read failed (status={ret}).")
-
-        processed_frame = self._postprocess_image(frame, color_mode)
-
-        read_duration_ms = (time.perf_counter() - start_time) * 1e3
-        logger.debug(f"{self} read took: {read_duration_ms:.1f}ms")
-
->>>>>>> ac5a9b90
         return processed_frame
 
     def _postprocess_image(self, image: np.ndarray, color_mode: ColorMode | None = None) -> np.ndarray:
@@ -423,16 +367,6 @@
             processed_image = cv2.rotate(processed_image, self.rotation)
 
         return processed_image
-<<<<<<< HEAD
-
-    def _read_loop(self):
-        """
-        Internal loop run by the background thread for asynchronous reading.
-
-        Continuously reads frames from the camera using the synchronous `read()`
-        method and places the latest frame into the `frame_queue`. It overwrites
-        any previous frame in the queue.
-=======
 
     def _read_loop(self):
         """
@@ -444,27 +378,19 @@
         3. Sets new_frame_event to notify listeners
 
         Stops on DeviceNotConnectedError, logs other errors and continues.
->>>>>>> ac5a9b90
         """
         while not self.stop_event.is_set():
             try:
                 color_image = self.read()
 
-<<<<<<< HEAD
-                with contextlib.suppress(queue.Empty):
-                    _ = self.frame_queue.get_nowait()
-                self.frame_queue.put(color_image)
-=======
                 with self.frame_lock:
                     self.latest_frame = color_image
                 self.new_frame_event.set()
->>>>>>> ac5a9b90
 
             except DeviceNotConnectedError:
                 break
             except Exception as e:
                 logger.warning(f"Error reading frame in background thread for {self}: {e}")
-<<<<<<< HEAD
 
     def _start_read_thread(self) -> None:
         """Starts or restarts the background read thread if it's not running."""
@@ -489,71 +415,6 @@
         self.thread = None
         self.stop_event = None
 
-    def async_read(self, timeout_ms: float = 2000) -> np.ndarray:
-        """
-        Reads the latest available frame asynchronously.
-
-        This method retrieves the most recent frame captured by the background
-        read thread. It does not block waiting for the camera hardware directly,
-        only waits for a frame to appear in the internal queue up to the specified
-        timeout.
-
-        Args:
-            timeout_ms (float): Maximum time in milliseconds to wait for a frame
-                to become available in the queue. Defaults to 2000ms (2 seconds).
-
-        Returns:
-            np.ndarray: The latest captured frame as a NumPy array in the format
-                       (height, width, channels), processed according to configuration.
-
-        Raises:
-            DeviceNotConnectedError: If the camera is not connected.
-            TimeoutError: If no frame becomes available within the specified timeout.
-            RuntimeError: If an unexpected error occurs while retrieving from the queue.
-        """
-        if not self.is_connected:
-            raise DeviceNotConnectedError(f"{self} is not connected.")
-
-        if self.thread is None or not self.thread.is_alive():
-            self._start_read_thread()
-
-        try:
-            return self.frame_queue.get(timeout=timeout_ms / 1000.0)
-        except queue.Empty as e:
-            thread_alive = self.thread is not None and self.thread.is_alive()
-            raise TimeoutError(
-                f"Timed out waiting for frame from camera {self} after {timeout_ms} ms. "
-                f"Read thread alive: {thread_alive}."
-            ) from e
-        except Exception as e:
-            logger.exception(f"Unexpected error getting frame from queue for {self}: {e}")
-            raise RuntimeError(f"Error getting frame from queue for camera {self.index_or_path}: {e}") from e
-
-=======
-
-    def _start_read_thread(self) -> None:
-        """Starts or restarts the background read thread if it's not running."""
-        if self.thread is not None and self.thread.is_alive():
-            self.thread.join(timeout=0.1)
-        if self.stop_event is not None:
-            self.stop_event.set()
-
-        self.stop_event = Event()
-        self.thread = Thread(target=self._read_loop, args=(), name=f"{self}_read_loop")
-        self.thread.daemon = True
-        self.thread.start()
-
-    def _stop_read_thread(self) -> None:
-        """Signals the background read thread to stop and waits for it to join."""
-        if self.stop_event is not None:
-            self.stop_event.set()
-
-        if self.thread is not None and self.thread.is_alive():
-            self.thread.join(timeout=2.0)
-
-        self.thread = None
-        self.stop_event = None
-
     def async_read(self, timeout_ms: float = 200) -> np.ndarray:
         """
         Reads the latest available frame asynchronously.
@@ -597,7 +458,6 @@
 
         return frame
 
->>>>>>> ac5a9b90
     def disconnect(self):
         """
         Disconnects from the camera and cleans up resources.
