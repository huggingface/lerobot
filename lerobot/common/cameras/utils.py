--- conflicted
+++ resolved
@@ -18,12 +18,6 @@
 from pathlib import Path
 from typing import TypeAlias
 
-<<<<<<< HEAD
-import numpy as np
-from PIL import Image
-
-=======
->>>>>>> ac5a9b90
 from .camera import Camera
 from .configs import CameraConfig, Cv2Rotation
 
@@ -68,15 +62,4 @@
     if platform.system() == "Windows":
         return cv2.CAP_AVFOUNDATION
     else:
-<<<<<<< HEAD
-        return cv2.CAP_ANY
-
-
-def save_image(img_array: np.ndarray, camera_index: int, frame_index: int, images_dir: Path):
-    img = Image.fromarray(img_array)
-    path = images_dir / f"camera_{camera_index:02d}_frame_{frame_index:06d}.png"
-    path.parent.mkdir(parents=True, exist_ok=True)
-    img.save(str(path), quality=100)
-=======
-        return cv2.CAP_ANY
->>>>>>> ac5a9b90
+        return cv2.CAP_ANY