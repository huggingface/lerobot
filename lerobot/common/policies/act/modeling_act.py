--- conflicted
+++ resolved
@@ -106,11 +106,8 @@
         batch = self.normalize_inputs(batch)
         if len(self.expected_image_keys) > 0:
             batch["observation.images"] = torch.stack([batch[k] for k in self.expected_image_keys], dim=-4)
-<<<<<<< HEAD
         if len(self.expected_state_keys) > 0:
             batch["observation.states"] = torch.concat([batch[k] for k in self.expected_state_keys], dim=-1)
-=======
->>>>>>> 461d5472
 
         # If we are doing temporal ensembling, do online updates where we keep track of the number of actions
         # we are ensembling over.
@@ -136,7 +133,6 @@
     def forward(self, batch: dict[str, Tensor]) -> dict[str, Tensor]:
         """Run the batch through the model and compute the loss for training or validation."""
         batch = self.normalize_inputs(batch)
-<<<<<<< HEAD
         batch_size = batch["action"].shape[0]
         if len(self.expected_image_keys) > 0:
             batch["observation.images"] = torch.stack([batch[k] for k in self.expected_image_keys], dim=-4)
@@ -144,10 +140,6 @@
              batch["observation.states"] = torch.concat(
                 [batch[k].reshape(batch_size, -1) for k in self.expected_state_keys], dim=-1
             )
-=======
-        if len(self.expected_image_keys) > 0:
-            batch["observation.images"] = torch.stack([batch[k] for k in self.expected_image_keys], dim=-4)
->>>>>>> 461d5472
         batch = self.normalize_targets(batch)
         actions_hat, (mu_hat, log_sigma_x2_hat) = self.model(batch)
 
@@ -303,7 +295,6 @@
         self.config = config
         # BERT style VAE encoder with input tokens [cls, robot_state, *action_sequence].
         # The cls token forms parameters of the latent's distribution (like this [*means, *log_variances]).
-<<<<<<< HEAD
 
         # If any keys with the prefix "observation.state" are present in the input_shapes, we will use the use state information
         expected_state_keys = [k for k in config.input_shapes if k.startswith("observation.state")]
@@ -311,10 +302,6 @@
 
         self.use_images = any(k.startswith("observation.image") for k in config.input_shapes)
         self.use_robot_state = any(k.startswith("observation.image") for k in config.input_shapes)
-=======
-        self.use_robot_state = "observation.state" in config.input_shapes
-        self.use_images = any(k.startswith("observation.image") for k in config.input_shapes)
->>>>>>> 461d5472
         self.use_env_state = "observation.environment_state" in config.input_shapes
         if self.config.use_vae:
             self.vae_encoder = ACTEncoder(config)
@@ -405,12 +392,7 @@
 
         `batch` should have the following structure:
         {
-<<<<<<< HEAD
             "observation.states": (B, state_dim) batch of robot states.
-=======
-            "observation.state" (optional): (B, state_dim) batch of robot states.
-
->>>>>>> 461d5472
             "observation.images": (B, n_cameras, C, H, W) batch of images.
                 AND/OR
             "observation.environment_state": (B, env_dim) batch of environment states.
@@ -441,11 +423,7 @@
                 self.vae_encoder_cls_embed.weight, "1 d -> b 1 d", b=batch_size
             )  # (B, 1, D)
             if self.use_robot_state:
-<<<<<<< HEAD
                 robot_state_embed = self.vae_encoder_robot_state_input_proj(batch["observation.states"])
-=======
-                robot_state_embed = self.vae_encoder_robot_state_input_proj(batch["observation.state"])
->>>>>>> 461d5472
                 robot_state_embed = robot_state_embed.unsqueeze(1)  # (B, 1, D)
             action_embed = self.vae_encoder_action_input_proj(batch["action"])  # (B, S, D)
 
