#!/usr/bin/env python

# Copyright 2024 The HuggingFace Inc. team. All rights reserved.
#
# Licensed under the Apache License, Version 2.0 (the "License");
# you may not use this file except in compliance with the License.
# You may obtain a copy of the License at
#
#     http://www.apache.org/licenses/LICENSE-2.0
#
# Unless required by applicable law or agreed to in writing, software
# distributed under the License is distributed on an "AS IS" BASIS,
# WITHOUT WARRANTIES OR CONDITIONS OF ANY KIND, either express or implied.
# See the License for the specific language governing permissions and
# limitations under the License.

import logging

import torch
from torch import nn

from lerobot.common.datasets.lerobot_dataset import LeRobotDatasetMetadata
from lerobot.common.datasets.utils import dataset_to_policy_features
from lerobot.common.envs.configs import EnvConfig
from lerobot.common.envs.utils import env_to_policy_features
from lerobot.common.policies.act.configuration_act import ACTConfig
from lerobot.common.policies.diffusion.configuration_diffusion import DiffusionConfig
<<<<<<< HEAD
from lerobot.common.policies.pi0.configuration_pi0 import PI0Config
=======
>>>>>>> 43e079f7
from lerobot.common.policies.pretrained import PreTrainedPolicy
from lerobot.common.policies.tdmpc.configuration_tdmpc import TDMPCConfig
from lerobot.common.policies.vqbet.configuration_vqbet import VQBeTConfig
from lerobot.configs.policies import PreTrainedConfig
from lerobot.configs.types import FeatureType


def get_policy_class(name: str) -> PreTrainedPolicy:
    """Get the policy's class and config class given a name (matching the policy class' `name` attribute)."""
    if name == "tdmpc":
        from lerobot.common.policies.tdmpc.modeling_tdmpc import TDMPCPolicy

        return TDMPCPolicy
    elif name == "diffusion":
        from lerobot.common.policies.diffusion.modeling_diffusion import DiffusionPolicy

        return DiffusionPolicy
    elif name == "act":
        from lerobot.common.policies.act.modeling_act import ACTPolicy

        return ACTPolicy
    elif name == "vqbet":
        from lerobot.common.policies.vqbet.modeling_vqbet import VQBeTPolicy

        return VQBeTPolicy
<<<<<<< HEAD
    elif name == "pi0":
        from lerobot.common.policies.pi0.modeling_pi0 import PI0Policy

        return PI0Policy
=======
>>>>>>> 43e079f7
    else:
        raise NotImplementedError(f"Policy with name {name} is not implemented.")


def make_policy_config(policy_type: str, **kwargs) -> PreTrainedConfig:
    if policy_type == "tdmpc":
        return TDMPCConfig(**kwargs)
    elif policy_type == "diffusion":
        return DiffusionConfig(**kwargs)
    elif policy_type == "act":
        return ACTConfig(**kwargs)
    elif policy_type == "vqbet":
        return VQBeTConfig(**kwargs)
<<<<<<< HEAD
    elif policy_type == "pi0":
        return PI0Config(**kwargs)
=======
>>>>>>> 43e079f7
    else:
        raise ValueError(f"Policy type '{policy_type}' is not available.")


def make_policy(
    cfg: PreTrainedConfig,
    device: str | torch.device,
    ds_meta: LeRobotDatasetMetadata | None = None,
    env_cfg: EnvConfig | None = None,
) -> PreTrainedPolicy:
    """Make an instance of a policy class.

    This function exists because (for now) we need to parse features from either a dataset or an environment
    in order to properly dimension and instantiate a policy for that dataset or environment.

    Args:
        cfg (PreTrainedConfig): The config of the policy to make. If `pretrained_path` is set, the policy will
            be loaded with the weights from that path.
        device (str): the device to load the policy onto.
        ds_meta (LeRobotDatasetMetadata | None, optional): Dataset metadata to take input/output shapes and
            statistics to use for (un)normalization of inputs/outputs in the policy. Defaults to None.
        env_cfg (EnvConfig | None, optional): The config of a gym environment to parse features from. Must be
            provided if ds_meta is not. Defaults to None.

    Raises:
        ValueError: Either ds_meta or env and env_cfg must be provided.
        NotImplementedError: if the policy.type is 'vqbet' and the device 'mps' (due to an incompatibility)

    Returns:
        PreTrainedPolicy: _description_
    """
    if bool(ds_meta) == bool(env_cfg):
        raise ValueError("Either one of a dataset metadata or a sim env must be provided.")

    # NOTE: Currently, if you try to run vqbet with mps backend, you'll get this error.
    # TODO(aliberts, rcadene): Implement a check_backend_compatibility in policies?
    # NotImplementedError: The operator 'aten::unique_dim' is not currently implemented for the MPS device. If
    # you want this op to be added in priority during the prototype phase of this feature, please comment on
    # https://github.com/pytorch/pytorch/issues/77764. As a temporary fix, you can set the environment
    # variable `PYTORCH_ENABLE_MPS_FALLBACK=1` to use the CPU as a fallback for this op. WARNING: this will be
    # slower than running natively on MPS.
    if cfg.type == "vqbet" and str(device) == "mps":
        raise NotImplementedError(
            "Current implementation of VQBeT does not support `mps` backend. "
            "Please use `cpu` or `cuda` backend."
        )

    policy_cls = get_policy_class(cfg.type)

    kwargs = {}
    if ds_meta is not None:
        features = dataset_to_policy_features(ds_meta.features)
        kwargs["dataset_stats"] = ds_meta.stats
    else:
        if not cfg.pretrained_path:
            logging.warning(
                "You are instantiating a policy from scratch and its features are parsed from an environment "
                "rather than a dataset. Normalization modules inside the policy will have infinite values "
                "by default without stats from a dataset."
            )
        features = env_to_policy_features(env_cfg)

    cfg.output_features = {key: ft for key, ft in features.items() if ft.type is FeatureType.ACTION}
    cfg.input_features = {key: ft for key, ft in features.items() if key not in cfg.output_features}
    kwargs["config"] = cfg

    if cfg.pretrained_path:
        # Load a pretrained policy and override the config if needed (for example, if there are inference-time
        # hyperparameters that we want to vary).
        kwargs["pretrained_name_or_path"] = cfg.pretrained_path
        policy = policy_cls.from_pretrained(**kwargs)
    else:
        # Make a fresh policy.
        policy = policy_cls(**kwargs)

    policy.to(device)
    assert isinstance(policy, nn.Module)

    return policy<|MERGE_RESOLUTION|>--- conflicted
+++ resolved
@@ -25,10 +25,7 @@
 from lerobot.common.envs.utils import env_to_policy_features
 from lerobot.common.policies.act.configuration_act import ACTConfig
 from lerobot.common.policies.diffusion.configuration_diffusion import DiffusionConfig
-<<<<<<< HEAD
 from lerobot.common.policies.pi0.configuration_pi0 import PI0Config
-=======
->>>>>>> 43e079f7
 from lerobot.common.policies.pretrained import PreTrainedPolicy
 from lerobot.common.policies.tdmpc.configuration_tdmpc import TDMPCConfig
 from lerobot.common.policies.vqbet.configuration_vqbet import VQBeTConfig
@@ -54,13 +51,10 @@
         from lerobot.common.policies.vqbet.modeling_vqbet import VQBeTPolicy
 
         return VQBeTPolicy
-<<<<<<< HEAD
     elif name == "pi0":
         from lerobot.common.policies.pi0.modeling_pi0 import PI0Policy
 
         return PI0Policy
-=======
->>>>>>> 43e079f7
     else:
         raise NotImplementedError(f"Policy with name {name} is not implemented.")
 
@@ -74,11 +68,8 @@
         return ACTConfig(**kwargs)
     elif policy_type == "vqbet":
         return VQBeTConfig(**kwargs)
-<<<<<<< HEAD
     elif policy_type == "pi0":
         return PI0Config(**kwargs)
-=======
->>>>>>> 43e079f7
     else:
         raise ValueError(f"Policy type '{policy_type}' is not available.")
 
@@ -157,4 +148,6 @@
     policy.to(device)
     assert isinstance(policy, nn.Module)
 
+    # policy = torch.compile(policy, mode="reduce-overhead")
+
     return policy