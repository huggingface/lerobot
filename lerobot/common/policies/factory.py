--- conflicted
+++ resolved
@@ -19,15 +19,11 @@
 
 from lerobot.common.datasets.lerobot_dataset import LeRobotDatasetMetadata
 from lerobot.common.envs.configs import EnvConfig
-<<<<<<< HEAD
 from lerobot.common.policies.act.configuration_act import ACTConfig
 from lerobot.common.policies.diffusion.configuration_diffusion import DiffusionConfig
 from lerobot.common.policies.policy_protocol import Policy
 from lerobot.common.policies.tdmpc.configuration_tdmpc import TDMPCConfig
 from lerobot.common.policies.vqbet.configuration_vqbet import VQBeTConfig
-=======
-from lerobot.common.policies.policy_protocol import Policy
->>>>>>> 06b604bb
 from lerobot.configs.policies import PretrainedConfig
 
 
@@ -72,30 +68,10 @@
     ds_meta: LeRobotDatasetMetadata | None = None,
     env: gym.Env | None = None,
     env_cfg: EnvConfig | None = None,
-<<<<<<< HEAD
-    pretrained_policy_path: str | None = None,
-=======
->>>>>>> 06b604bb
 ) -> Policy:
     """Make an instance of a policy class.
 
     Args:
-<<<<<<< HEAD
-        cfg (PretrainedConfig): A PretrainedConfig instance (see scripts). When `pretrained_policy_path` is
-            provided, only `cfg.policy.type` is used while everything else is ignored.
-        ds_meta (LeRobotDatasetMetadata): Dataset metadata to take input/output shapes and statistics to use
-            for (un)normalization of inputs/outputs in the policy.
-        pretrained_policy_path: Either the repo ID of a model hosted on the Hub or a path to a
-            directory containing weights saved using `Policy.save_pretrained`. Note that hyperparameters,
-    """
-    has_dataset = ds_meta is not None
-    has_env = env is not None or env_cfg is not None
-    has_pretrained = pretrained_policy_path is not None
-
-    if not (has_dataset or has_env):
-        raise ValueError("You must provide either a dataset metadata, a simulation environment (or config).")
-    # Note: Currently, if you try to run vqbet with mps backend, you'll get this error.
-=======
         cfg (MainConfig): A MainConfig instance (see scripts). If `pretrained_policy_name_or_path` is
             provided, only `cfg.policy.type` is used while everything else is ignored.
         ds_meta (LeRobotDatasetMetadata): Dataset metadata to take input/output shapes and statistics to use
@@ -109,7 +85,6 @@
 
     # NOTE: Currently, if you try to run vqbet with mps backend, you'll get this error.
     # TODO(aliberts, rcadene): Implement a check_backend_compatibility in policies?
->>>>>>> 06b604bb
     # NotImplementedError: The operator 'aten::unique_dim' is not currently implemented for the MPS device. If
     # you want this op to be added in priority during the prototype phase of this feature, please comment on
     # https://github.com/pytorch/pytorch/issues/77764. As a temporary fix, you can set the environment
@@ -121,31 +96,6 @@
             "Please use `cpu` or `cuda` backend."
         )
 
-<<<<<<< HEAD
-    policy_kwargs = {}
-    if has_dataset:
-        cfg.parse_features_from_dataset(ds_meta)
-        policy_kwargs["dataset_stats"] = ds_meta.stats
-    if has_env:
-        cfg.parse_features_from_env(env, env_cfg)
-    policy_kwargs["config"] = cfg
-
-    policy_cls = get_policy_class(cfg.type)
-    if has_pretrained:
-        policy_kwargs["pretrained_model_name_or_path"] = pretrained_policy_path
-        policy = policy_cls.from_pretrained(**policy_kwargs)
-        # Load a pretrained policy and override the config if needed (for example, if there are inference-time
-        # hyperparameters that we want to vary).
-        # TODO(alexander-soare): This hack makes use of huggingface_hub's tooling to load the policy with,
-        # pretrained weights which are then loaded into a fresh policy with the desired config. This PR in
-        # huggingface_hub should make it possible to avoid the hack:
-        # https://github.com/huggingface/huggingface_hub/pull/2274.
-        # policy = policy_cls(cfg)
-        # policy.load_state_dict(policy_cls.from_pretrained(pretrained_policy_path).state_dict())
-    else:
-        # Make a fresh policy.
-        policy = policy_cls(**policy_kwargs)
-=======
     policy_cls = get_policy_class(cfg.type)
 
     kwargs = {}
@@ -165,7 +115,6 @@
     else:
         # Make a fresh policy.
         policy = policy_cls(**kwargs)
->>>>>>> 06b604bb
 
     policy.to(device)
     assert isinstance(policy, nn.Module)
