--- conflicted
+++ resolved
@@ -56,17 +56,14 @@
         from lerobot.common.policies.pi0.modeling_pi0 import PI0Policy
 
         return PI0Policy
-<<<<<<< HEAD
+    elif name == "pi0fast":
+        from lerobot.common.policies.pi0fast.modeling_pi0fast import PI0FASTPolicy
+
+        return PI0FASTPolicy
     elif name == "dot":
         from lerobot.common.policies.dot.modeling_dot import DOTPolicy
 
         return DOTPolicy
-=======
-    elif name == "pi0fast":
-        from lerobot.common.policies.pi0fast.modeling_pi0fast import PI0FASTPolicy
-
-        return PI0FASTPolicy
->>>>>>> 1c873df5
     else:
         raise NotImplementedError(f"Policy with name {name} is not implemented.")
 
@@ -82,13 +79,10 @@
         return VQBeTConfig(**kwargs)
     elif policy_type == "pi0":
         return PI0Config(**kwargs)
-<<<<<<< HEAD
+    elif policy_type == "pi0fast":
+        return PI0FASTConfig(**kwargs)
     elif policy_type == "dot":
         return DOTConfig(**kwargs)
-=======
-    elif policy_type == "pi0fast":
-        return PI0FASTConfig(**kwargs)
->>>>>>> 1c873df5
     else:
         raise ValueError(f"Policy type '{policy_type}' is not available.")
 
