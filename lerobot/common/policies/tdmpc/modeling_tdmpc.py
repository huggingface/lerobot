#!/usr/bin/env python

# Copyright 2024 Nicklas Hansen, Xiaolong Wang, Hao Su,
# and The HuggingFace Inc. team. All rights reserved.
#
# Licensed under the Apache License, Version 2.0 (the "License");
# you may not use this file except in compliance with the License.
# You may obtain a copy of the License at
#
#     http://www.apache.org/licenses/LICENSE-2.0
#
# Unless required by applicable law or agreed to in writing, software
# distributed under the License is distributed on an "AS IS" BASIS,
# WITHOUT WARRANTIES OR CONDITIONS OF ANY KIND, either express or implied.
# See the License for the specific language governing permissions and
# limitations under the License.
"""Implementation of Finetuning Offline World Models in the Real World.

The comments in this code may sometimes refer to these references:
    TD-MPC paper: Temporal Difference Learning for Model Predictive Control (https://arxiv.org/abs/2203.04955)
    FOWM paper: Finetuning Offline World Models in the Real World (https://arxiv.org/abs/2310.16029)
"""

# ruff: noqa: N806

from collections import deque
from copy import deepcopy
from functools import partial
from typing import Callable

import einops
import numpy as np
import torch
import torch.nn as nn
import torch.nn.functional as F  # noqa: N812
from huggingface_hub import PyTorchModelHubMixin
from torch import Tensor

from lerobot.common.policies.normalize import Normalize, Unnormalize
from lerobot.common.policies.tdmpc.configuration_tdmpc import TDMPCConfig
from lerobot.common.policies.utils import get_device_from_parameters, populate_queues


<<<<<<< HEAD
class TDMPCPolicy(
    nn.Module,
    PyTorchModelHubMixin,
    library_name="lerobot",
    repo_url="https://github.com/huggingface/lerobot",
    docs_url="https://github.com/huggingface/lerobot/",
    tags=["robotics"],
):
=======
class TDMPCPolicy(nn.Module, PyTorchModelHubMixin,
                  library_name="lerobot",
                  repo_url="https://github.com/huggingface/lerobot",
                  tags=["robotics"]):
>>>>>>> 7a101ad5
    """Implementation of TD-MPC learning + inference.

    Please note several warnings for this policy.
        - Evaluation of pretrained weights created with the original FOWM code
            (https://github.com/fyhMer/fowm) works as expected. To be precise: we trained and evaluated a
            model with the FOWM code for the xarm_lift_medium_replay dataset. We ported the weights across
            to LeRobot, and were able to evaluate with the same success metric. BUT, we had to use inter-
            process communication to use the xarm environment from FOWM. This is because our xarm
            environment uses newer dependencies and does not match the environment in FOWM. See
            https://github.com/huggingface/lerobot/pull/103 for implementation details.
        - We have NOT checked that training on LeRobot reproduces the results from FOWM.
        - Nevertheless, we have verified that we can train TD-MPC for PushT. See
          `lerobot/configs/policy/tdmpc_pusht_keypoints.yaml`.
        - Our current xarm datasets were generated using the environment from FOWM. Therefore they do not
          match our xarm environment.
    """

    name = "tdmpc"

    def __init__(
        self, config: TDMPCConfig | None = None, dataset_stats: dict[str, dict[str, Tensor]] | None = None
    ):
        """
        Args:
            config: Policy configuration class instance or None, in which case the default instantiation of
                the configuration class is used.
            dataset_stats: Dataset statistics to be used for normalization. If not passed here, it is expected
                that they will be passed with a call to `load_state_dict` before the policy is used.
        """
        super().__init__()

        if config is None:
            config = TDMPCConfig()
        self.config = config
        self.model = TDMPCTOLD(config)
        self.model_target = deepcopy(self.model)
        for param in self.model_target.parameters():
            param.requires_grad = False

        if config.input_normalization_modes is not None:
            self.normalize_inputs = Normalize(
                config.input_shapes, config.input_normalization_modes, dataset_stats
            )
        else:
            self.normalize_inputs = nn.Identity()
        self.normalize_targets = Normalize(
            config.output_shapes, config.output_normalization_modes, dataset_stats
        )
        self.unnormalize_outputs = Unnormalize(
            config.output_shapes, config.output_normalization_modes, dataset_stats
        )

        image_keys = [k for k in config.input_shapes if k.startswith("observation.image")]
        # Note: This check is covered in the post-init of the config but have a sanity check just in case.
        self._use_image = False
        self._use_env_state = False
        if len(image_keys) > 0:
            assert len(image_keys) == 1
            self._use_image = True
            self.input_image_key = image_keys[0]
        if "observation.environment_state" in config.input_shapes:
            self._use_env_state = True

        self.reset()

    def reset(self):
        """
        Clear observation and action queues. Clear previous means for warm starting of MPPI/CEM. Should be
        called on `env.reset()`
        """
        self._queues = {
            "observation.state": deque(maxlen=1),
            "action": deque(maxlen=max(self.config.n_action_steps, self.config.n_action_repeats)),
        }
        if self._use_image:
            self._queues["observation.image"] = deque(maxlen=1)
        if self._use_env_state:
            self._queues["observation.environment_state"] = deque(maxlen=1)
        # Previous mean obtained from the cross-entropy method (CEM) used during MPC. It is used to warm start
        # CEM for the next step.
        self._prev_mean: torch.Tensor | None = None

    @torch.no_grad()
    def select_action(self, batch: dict[str, Tensor]) -> Tensor:
        """Select a single action given environment observations."""
        batch = self.normalize_inputs(batch)
        if self._use_image:
            batch = dict(batch)  # shallow copy so that adding a key doesn't modify the original
            batch["observation.image"] = batch[self.input_image_key]

        self._queues = populate_queues(self._queues, batch)

        # When the action queue is depleted, populate it again by querying the policy.
        if len(self._queues["action"]) == 0:
            batch = {key: torch.stack(list(self._queues[key]), dim=1) for key in batch}

            # Remove the time dimensions as it is not handled yet.
            for key in batch:
                assert batch[key].shape[1] == 1
                batch[key] = batch[key][:, 0]

            # NOTE: Order of observations matters here.
            encode_keys = []
            if self._use_image:
                encode_keys.append("observation.image")
            if self._use_env_state:
                encode_keys.append("observation.environment_state")
            encode_keys.append("observation.state")
            z = self.model.encode({k: batch[k] for k in encode_keys})
            if self.config.use_mpc:  # noqa: SIM108
                actions = self.plan(z)  # (horizon, batch, action_dim)
            else:
                # Plan with the policy (π) alone. This always returns one action so unsqueeze to get a
                # sequence dimension like in the MPC branch.
                actions = self.model.pi(z).unsqueeze(0)

            actions = torch.clamp(actions, -1, +1)

            actions = self.unnormalize_outputs({"action": actions})["action"]

            if self.config.n_action_repeats > 1:
                for _ in range(self.config.n_action_repeats):
                    self._queues["action"].append(actions[0])
            else:
                # Action queue is (n_action_steps, batch_size, action_dim), so we transpose the action.
                self._queues["action"].extend(actions[: self.config.n_action_steps])

        action = self._queues["action"].popleft()
        return action

    @torch.no_grad()
    def plan(self, z: Tensor) -> Tensor:
        """Plan sequence of actions using TD-MPC inference.

        Args:
            z: (batch, latent_dim,) tensor for the initial state.
        Returns:
            (horizon, batch, action_dim,) tensor for the planned trajectory of actions.
        """
        device = get_device_from_parameters(self)

        batch_size = z.shape[0]

        # Sample Nπ trajectories from the policy.
        pi_actions = torch.empty(
            self.config.horizon,
            self.config.n_pi_samples,
            batch_size,
            self.config.output_shapes["action"][0],
            device=device,
        )
        if self.config.n_pi_samples > 0:
            _z = einops.repeat(z, "b d -> n b d", n=self.config.n_pi_samples)
            for t in range(self.config.horizon):
                # Note: Adding a small amount of noise here doesn't hurt during inference and may even be
                # helpful for CEM.
                pi_actions[t] = self.model.pi(_z, self.config.min_std)
                _z = self.model.latent_dynamics(_z, pi_actions[t])

        # In the CEM loop we will need this for a call to estimate_value with the gaussian sampled
        # trajectories.
        z = einops.repeat(z, "b d -> n b d", n=self.config.n_gaussian_samples + self.config.n_pi_samples)

        # Model Predictive Path Integral (MPPI) with the cross-entropy method (CEM) as the optimization
        # algorithm.
        # The initial mean and standard deviation for the cross-entropy method (CEM).
        mean = torch.zeros(
            self.config.horizon, batch_size, self.config.output_shapes["action"][0], device=device
        )
        # Maybe warm start CEM with the mean from the previous step.
        if self._prev_mean is not None:
            mean[:-1] = self._prev_mean[1:]
        std = self.config.max_std * torch.ones_like(mean)

        for _ in range(self.config.cem_iterations):
            # Randomly sample action trajectories for the gaussian distribution.
            std_normal_noise = torch.randn(
                self.config.horizon,
                self.config.n_gaussian_samples,
                batch_size,
                self.config.output_shapes["action"][0],
                device=std.device,
            )
            gaussian_actions = torch.clamp(mean.unsqueeze(1) + std.unsqueeze(1) * std_normal_noise, -1, 1)

            # Compute elite actions.
            actions = torch.cat([gaussian_actions, pi_actions], dim=1)
            value = self.estimate_value(z, actions).nan_to_num_(0)
            elite_idxs = torch.topk(value, self.config.n_elites, dim=0).indices  # (n_elites, batch)
            elite_value = value.take_along_dim(elite_idxs, dim=0)  # (n_elites, batch)
            # (horizon, n_elites, batch, action_dim)
            elite_actions = actions.take_along_dim(einops.rearrange(elite_idxs, "n b -> 1 n b 1"), dim=1)

            # Update gaussian PDF parameters to be the (weighted) mean and standard deviation of the elites.
            max_value = elite_value.max(0, keepdim=True)[0]  # (1, batch)
            # The weighting is a softmax over trajectory values. Note that this is not the same as the usage
            # of Ω in eqn 4 of the TD-MPC paper. Instead it is the normalized version of it: s = Ω/ΣΩ. This
            # makes the equations: μ = Σ(s⋅Γ), σ = Σ(s⋅(Γ-μ)²).
            score = torch.exp(self.config.elite_weighting_temperature * (elite_value - max_value))
            score /= score.sum(axis=0, keepdim=True)
            # (horizon, batch, action_dim)
            _mean = torch.sum(einops.rearrange(score, "n b -> n b 1") * elite_actions, dim=1)
            _std = torch.sqrt(
                torch.sum(
                    einops.rearrange(score, "n b -> n b 1")
                    * (elite_actions - einops.rearrange(_mean, "h b d -> h 1 b d")) ** 2,
                    dim=1,
                )
            )
            # Update mean with an exponential moving average, and std with a direct replacement.
            mean = (
                self.config.gaussian_mean_momentum * mean + (1 - self.config.gaussian_mean_momentum) * _mean
            )
            std = _std.clamp_(self.config.min_std, self.config.max_std)

        # Keep track of the mean for warm-starting subsequent steps.
        self._prev_mean = mean

        # Randomly select one of the elite actions from the last iteration of MPPI/CEM using the softmax
        # scores from the last iteration.
        actions = elite_actions[:, torch.multinomial(score.T, 1).squeeze(), torch.arange(batch_size)]

        return actions

    @torch.no_grad()
    def estimate_value(self, z: Tensor, actions: Tensor):
        """Estimates the value of a trajectory as per eqn 4 of the FOWM paper.

        Args:
            z: (batch, latent_dim) tensor of initial latent states.
            actions: (horizon, batch, action_dim) tensor of action trajectories.
        Returns:
            (batch,) tensor of values.
        """
        # Initialize return and running discount factor.
        G, running_discount = 0, 1
        # Iterate over the actions in the trajectory to simulate the trajectory using the latent dynamics
        # model. Keep track of return.
        for t in range(actions.shape[0]):
            # We will compute the reward in a moment. First compute the uncertainty regularizer from eqn 4
            # of the FOWM paper.
            if self.config.uncertainty_regularizer_coeff > 0:
                regularization = -(
                    self.config.uncertainty_regularizer_coeff * self.model.Qs(z, actions[t]).std(0)
                )
            else:
                regularization = 0
            # Estimate the next state (latent) and reward.
            z, reward = self.model.latent_dynamics_and_reward(z, actions[t])
            # Update the return and running discount.
            G += running_discount * (reward + regularization)
            running_discount *= self.config.discount
        # Add the estimated value of the final state (using the minimum for a conservative estimate).
        # Do so by predicting the next action, then taking a minimum over the ensemble of state-action value
        # estimators.
        # Note: This small amount of added noise seems to help a bit at inference time as observed by success
        # metrics over 50 episodes of xarm_lift_medium_replay.
        next_action = self.model.pi(z, self.config.min_std)  # (batch, action_dim)
        terminal_values = self.model.Qs(z, next_action)  # (ensemble, batch)
        # Randomly choose 2 of the Qs for terminal value estimation (as in App C. of the FOWM paper).
        if self.config.q_ensemble_size > 2:
            G += (
                running_discount
                * torch.min(terminal_values[torch.randint(0, self.config.q_ensemble_size, size=(2,))], dim=0)[
                    0
                ]
            )
        else:
            G += running_discount * torch.min(terminal_values, dim=0)[0]
        # Finally, also regularize the terminal value.
        if self.config.uncertainty_regularizer_coeff > 0:
            G -= running_discount * self.config.uncertainty_regularizer_coeff * terminal_values.std(0)
        return G

    def forward(self, batch: dict[str, Tensor]) -> dict[str, Tensor | float]:
        """Run the batch through the model and compute the loss.

        Returns a dictionary with loss as a tensor, and other information as native floats.
        """
        device = get_device_from_parameters(self)

        batch = self.normalize_inputs(batch)
        if self._use_image:
            batch = dict(batch)  # shallow copy so that adding a key doesn't modify the original
            batch["observation.image"] = batch[self.input_image_key]
        batch = self.normalize_targets(batch)

        info = {}

        # (b, t) -> (t, b)
        for key in batch:
            if batch[key].ndim > 1:
                batch[key] = batch[key].transpose(1, 0)

        action = batch["action"]  # (t, b, action_dim)
        reward = batch["next.reward"]  # (t, b)
        observations = {k: v for k, v in batch.items() if k.startswith("observation.")}

        # Apply random image augmentations.
        if self._use_image and self.config.max_random_shift_ratio > 0:
            observations["observation.image"] = flatten_forward_unflatten(
                partial(random_shifts_aug, max_random_shift_ratio=self.config.max_random_shift_ratio),
                observations["observation.image"],
            )

        # Get the current observation for predicting trajectories, and all future observations for use in
        # the latent consistency loss and TD loss.
        current_observation, next_observations = {}, {}
        for k in observations:
            current_observation[k] = observations[k][0]
            next_observations[k] = observations[k][1:]
        horizon, batch_size = next_observations[
            "observation.image" if self._use_image else "observation.environment_state"
        ].shape[:2]

        # Run latent rollout using the latent dynamics model and policy model.
        # Note this has shape `horizon+1` because there are `horizon` actions and a current `z`. Each action
        # gives us a next `z`.
        batch_size = batch["index"].shape[0]
        z_preds = torch.empty(horizon + 1, batch_size, self.config.latent_dim, device=device)
        z_preds[0] = self.model.encode(current_observation)
        reward_preds = torch.empty_like(reward, device=device)
        for t in range(horizon):
            z_preds[t + 1], reward_preds[t] = self.model.latent_dynamics_and_reward(z_preds[t], action[t])

        # Compute Q and V value predictions based on the latent rollout.
        q_preds_ensemble = self.model.Qs(z_preds[:-1], action)  # (ensemble, horizon, batch)
        v_preds = self.model.V(z_preds[:-1])
        info.update({"Q": q_preds_ensemble.mean().item(), "V": v_preds.mean().item()})

        # Compute various targets with stopgrad.
        with torch.no_grad():
            # Latent state consistency targets.
            z_targets = self.model_target.encode(next_observations)
            # State-action value targets (or TD targets) as in eqn 3 of the FOWM. Unlike TD-MPC which uses the
            # learned state-action value function in conjunction with the learned policy: Q(z, π(z)), FOWM
            # uses a learned state value function: V(z). This means the TD targets only depend on in-sample
            # actions (not actions estimated by π).
            # Note: Here we do not use self.model_target, but self.model. This is to follow the original code
            # and the FOWM paper.
            q_targets = reward + self.config.discount * self.model.V(self.model.encode(next_observations))
            # From eqn 3 of FOWM. These appear as Q(z, a). Here we call them v_targets to emphasize that we
            # are using them to compute loss for V.
            v_targets = self.model_target.Qs(z_preds[:-1].detach(), action, return_min=True)

        # Compute losses.
        # Exponentially decay the loss weight with respect to the timestep. Steps that are more distant in the
        # future have less impact on the loss. Note: unsqueeze will let us broadcast to (seq, batch).
        temporal_loss_coeffs = torch.pow(
            self.config.temporal_decay_coeff, torch.arange(horizon, device=device)
        ).unsqueeze(-1)
        # Compute consistency loss as MSE loss between latents predicted from the rollout and latents
        # predicted from the (target model's) observation encoder.
        consistency_loss = (
            (
                temporal_loss_coeffs
                * F.mse_loss(z_preds[1:], z_targets, reduction="none").mean(dim=-1)
                # `z_preds` depends on the current observation and the actions.
                * ~batch["observation.state_is_pad"][0]
                * ~batch["action_is_pad"]
                # `z_targets` depends on the next observation.
                * ~batch["observation.state_is_pad"][1:]
            )
            .sum(0)
            .mean()
        )
        # Compute the reward loss as MSE loss between rewards predicted from the rollout and the dataset
        # rewards.
        reward_loss = (
            (
                temporal_loss_coeffs
                * F.mse_loss(reward_preds, reward, reduction="none")
                * ~batch["next.reward_is_pad"]
                # `reward_preds` depends on the current observation and the actions.
                * ~batch["observation.state_is_pad"][0]
                * ~batch["action_is_pad"]
            )
            .sum(0)
            .mean()
        )
        # Compute state-action value loss (TD loss) for all of the Q functions in the ensemble.
        q_value_loss = (
            (
                temporal_loss_coeffs
                * F.mse_loss(
                    q_preds_ensemble,
                    einops.repeat(q_targets, "t b -> e t b", e=q_preds_ensemble.shape[0]),
                    reduction="none",
                ).sum(0)  # sum over ensemble
                # `q_preds_ensemble` depends on the first observation and the actions.
                * ~batch["observation.state_is_pad"][0]
                * ~batch["action_is_pad"]
                # q_targets depends on the reward and the next observations.
                * ~batch["next.reward_is_pad"]
                * ~batch["observation.state_is_pad"][1:]
            )
            .sum(0)
            .mean()
        )
        # Compute state value loss as in eqn 3 of FOWM.
        diff = v_targets - v_preds
        # Expectile loss penalizes:
        #   - `v_preds <  v_targets` with weighting `expectile_weight`
        #   - `v_preds >= v_targets` with weighting `1 - expectile_weight`
        raw_v_value_loss = torch.where(
            diff > 0, self.config.expectile_weight, (1 - self.config.expectile_weight)
        ) * (diff**2)
        v_value_loss = (
            (
                temporal_loss_coeffs
                * raw_v_value_loss
                # `v_targets` depends on the first observation and the actions, as does `v_preds`.
                * ~batch["observation.state_is_pad"][0]
                * ~batch["action_is_pad"]
            )
            .sum(0)
            .mean()
        )

        # Calculate the advantage weighted regression loss for π as detailed in FOWM 3.1.
        # We won't need these gradients again so detach.
        z_preds = z_preds.detach()
        # Use stopgrad for the advantage calculation.
        with torch.no_grad():
            advantage = self.model_target.Qs(z_preds[:-1], action, return_min=True) - self.model.V(
                z_preds[:-1]
            )
            info["advantage"] = advantage[0]
            # (t, b)
            exp_advantage = torch.clamp(torch.exp(advantage * self.config.advantage_scaling), max=100.0)
        action_preds = self.model.pi(z_preds[:-1])  # (t, b, a)
        # Calculate the MSE between the actions and the action predictions.
        # Note: FOWM's original code calculates the log probability (wrt to a unit standard deviation
        # gaussian) and sums over the action dimension. Computing the (negative) log probability amounts to
        # multiplying the MSE by 0.5 and adding a constant offset (the log(2*pi)/2 term, times the action
        # dimension). Here we drop the constant offset as it doesn't change the optimization step, and we drop
        # the 0.5 as we instead make a configuration parameter for it (see below where we compute the total
        # loss).
        mse = F.mse_loss(action_preds, action, reduction="none").sum(-1)  # (t, b)
        # NOTE: The original implementation does not take the sum over the temporal dimension like with the
        # other losses.
        # TODO(alexander-soare): Take the sum over the temporal dimension and check that training still works
        # as well as expected.
        pi_loss = (
            exp_advantage
            * mse
            * temporal_loss_coeffs
            # `action_preds` depends on the first observation and the actions.
            * ~batch["observation.state_is_pad"][0]
            * ~batch["action_is_pad"]
        ).mean()

        loss = (
            self.config.consistency_coeff * consistency_loss
            + self.config.reward_coeff * reward_loss
            + self.config.value_coeff * q_value_loss
            + self.config.value_coeff * v_value_loss
            + self.config.pi_coeff * pi_loss
        )

        info.update(
            {
                "consistency_loss": consistency_loss.item(),
                "reward_loss": reward_loss.item(),
                "Q_value_loss": q_value_loss.item(),
                "V_value_loss": v_value_loss.item(),
                "pi_loss": pi_loss.item(),
                "loss": loss,
                "sum_loss": loss.item() * self.config.horizon,
            }
        )

        # Undo (b, t) -> (t, b).
        for key in batch:
            if batch[key].ndim > 1:
                batch[key] = batch[key].transpose(1, 0)

        return info

    def update(self):
        """Update the target model's parameters with an EMA step."""
        # Note a minor variation with respect to the original FOWM code. Here they do this based on an EMA
        # update frequency parameter which is set to 2 (every 2 steps an update is done). To simplify the code
        # we update every step and adjust the decay parameter `alpha` accordingly (0.99 -> 0.995)
        update_ema_parameters(self.model_target, self.model, self.config.target_model_momentum)


class TDMPCTOLD(nn.Module):
    """Task-Oriented Latent Dynamics (TOLD) model used in TD-MPC."""

    def __init__(self, config: TDMPCConfig):
        super().__init__()
        self.config = config
        self._encoder = TDMPCObservationEncoder(config)
        self._dynamics = nn.Sequential(
            nn.Linear(config.latent_dim + config.output_shapes["action"][0], config.mlp_dim),
            nn.LayerNorm(config.mlp_dim),
            nn.Mish(),
            nn.Linear(config.mlp_dim, config.mlp_dim),
            nn.LayerNorm(config.mlp_dim),
            nn.Mish(),
            nn.Linear(config.mlp_dim, config.latent_dim),
            nn.LayerNorm(config.latent_dim),
            nn.Sigmoid(),
        )
        self._reward = nn.Sequential(
            nn.Linear(config.latent_dim + config.output_shapes["action"][0], config.mlp_dim),
            nn.LayerNorm(config.mlp_dim),
            nn.Mish(),
            nn.Linear(config.mlp_dim, config.mlp_dim),
            nn.LayerNorm(config.mlp_dim),
            nn.Mish(),
            nn.Linear(config.mlp_dim, 1),
        )
        self._pi = nn.Sequential(
            nn.Linear(config.latent_dim, config.mlp_dim),
            nn.LayerNorm(config.mlp_dim),
            nn.Mish(),
            nn.Linear(config.mlp_dim, config.mlp_dim),
            nn.LayerNorm(config.mlp_dim),
            nn.Mish(),
            nn.Linear(config.mlp_dim, config.output_shapes["action"][0]),
        )
        self._Qs = nn.ModuleList(
            [
                nn.Sequential(
                    nn.Linear(config.latent_dim + config.output_shapes["action"][0], config.mlp_dim),
                    nn.LayerNorm(config.mlp_dim),
                    nn.Tanh(),
                    nn.Linear(config.mlp_dim, config.mlp_dim),
                    nn.ELU(),
                    nn.Linear(config.mlp_dim, 1),
                )
                for _ in range(config.q_ensemble_size)
            ]
        )
        self._V = nn.Sequential(
            nn.Linear(config.latent_dim, config.mlp_dim),
            nn.LayerNorm(config.mlp_dim),
            nn.Tanh(),
            nn.Linear(config.mlp_dim, config.mlp_dim),
            nn.ELU(),
            nn.Linear(config.mlp_dim, 1),
        )
        self._init_weights()

    def _init_weights(self):
        """Initialize model weights.

        Orthogonal initialization for all linear and convolutional layers' weights (apart from final layers
        of reward network and Q networks which get zero initialization).
        Zero initialization for all linear and convolutional layers' biases.
        """

        def _apply_fn(m):
            if isinstance(m, nn.Linear):
                nn.init.orthogonal_(m.weight.data)
                if m.bias is not None:
                    nn.init.zeros_(m.bias)
            elif isinstance(m, nn.Conv2d):
                gain = nn.init.calculate_gain("relu")
                nn.init.orthogonal_(m.weight.data, gain)
                if m.bias is not None:
                    nn.init.zeros_(m.bias)

        self.apply(_apply_fn)
        for m in [self._reward, *self._Qs]:
            assert isinstance(
                m[-1], nn.Linear
            ), "Sanity check. The last linear layer needs 0 initialization on weights."
            nn.init.zeros_(m[-1].weight)
            nn.init.zeros_(m[-1].bias)  # this has already been done, but keep this line here for good measure

    def encode(self, obs: dict[str, Tensor]) -> Tensor:
        """Encodes an observation into its latent representation."""
        return self._encoder(obs)

    def latent_dynamics_and_reward(self, z: Tensor, a: Tensor) -> tuple[Tensor, Tensor]:
        """Predict the next state's latent representation and the reward given a current latent and action.

        Args:
            z: (*, latent_dim) tensor for the current state's latent representation.
            a: (*, action_dim) tensor for the action to be applied.
        Returns:
            A tuple containing:
                - (*, latent_dim) tensor for the next state's latent representation.
                - (*,) tensor for the estimated reward.
        """
        x = torch.cat([z, a], dim=-1)
        return self._dynamics(x), self._reward(x).squeeze(-1)

    def latent_dynamics(self, z: Tensor, a: Tensor) -> Tensor:
        """Predict the next state's latent representation given a current latent and action.

        Args:
            z: (*, latent_dim) tensor for the current state's latent representation.
            a: (*, action_dim) tensor for the action to be applied.
        Returns:
            (*, latent_dim) tensor for the next state's latent representation.
        """
        x = torch.cat([z, a], dim=-1)
        return self._dynamics(x)

    def pi(self, z: Tensor, std: float = 0.0) -> Tensor:
        """Samples an action from the learned policy.

        The policy can also have added (truncated) Gaussian noise injected for encouraging exploration when
        generating rollouts for online training.

        Args:
            z: (*, latent_dim) tensor for the current state's latent representation.
            std: The standard deviation of the injected noise.
        Returns:
            (*, action_dim) tensor for the sampled action.
        """
        action = torch.tanh(self._pi(z))
        if std > 0:
            std = torch.ones_like(action) * std
            action += torch.randn_like(action) * std
        return action

    def V(self, z: Tensor) -> Tensor:  # noqa: N802
        """Predict state value (V).

        Args:
            z: (*, latent_dim) tensor for the current state's latent representation.
        Returns:
            (*,) tensor of estimated state values.
        """
        return self._V(z).squeeze(-1)

    def Qs(self, z: Tensor, a: Tensor, return_min: bool = False) -> Tensor:  # noqa: N802
        """Predict state-action value for all of the learned Q functions.

        Args:
            z: (*, latent_dim) tensor for the current state's latent representation.
            a: (*, action_dim) tensor for the action to be applied.
            return_min: Set to true for implementing the detail in App. C of the FOWM paper: randomly select
                2 of the Qs and return the minimum
        Returns:
            (q_ensemble, *) tensor for the value predictions of each learned Q function in the ensemble OR
            (*,) tensor if return_min=True.
        """
        x = torch.cat([z, a], dim=-1)
        if not return_min:
            return torch.stack([q(x).squeeze(-1) for q in self._Qs], dim=0)
        else:
            if len(self._Qs) > 2:  # noqa: SIM108
                Qs = [self._Qs[i] for i in np.random.choice(len(self._Qs), size=2)]
            else:
                Qs = self._Qs
            return torch.stack([q(x).squeeze(-1) for q in Qs], dim=0).min(dim=0)[0]


class TDMPCObservationEncoder(nn.Module):
    """Encode image and/or state vector observations."""

    def __init__(self, config: TDMPCConfig):
        """
        Creates encoders for pixel and/or state modalities.
        TODO(alexander-soare): The original work allows for multiple images by concatenating them along the
            channel dimension. Re-implement this capability.
        """
        super().__init__()
        self.config = config

        if "observation.image" in config.input_shapes:
            self.image_enc_layers = nn.Sequential(
                nn.Conv2d(
                    config.input_shapes["observation.image"][0], config.image_encoder_hidden_dim, 7, stride=2
                ),
                nn.ReLU(),
                nn.Conv2d(config.image_encoder_hidden_dim, config.image_encoder_hidden_dim, 5, stride=2),
                nn.ReLU(),
                nn.Conv2d(config.image_encoder_hidden_dim, config.image_encoder_hidden_dim, 3, stride=2),
                nn.ReLU(),
                nn.Conv2d(config.image_encoder_hidden_dim, config.image_encoder_hidden_dim, 3, stride=2),
                nn.ReLU(),
            )
            dummy_batch = torch.zeros(1, *config.input_shapes["observation.image"])
            with torch.inference_mode():
                out_shape = self.image_enc_layers(dummy_batch).shape[1:]
            self.image_enc_layers.extend(
                nn.Sequential(
                    nn.Flatten(),
                    nn.Linear(np.prod(out_shape), config.latent_dim),
                    nn.LayerNorm(config.latent_dim),
                    nn.Sigmoid(),
                )
            )
        if "observation.state" in config.input_shapes:
            self.state_enc_layers = nn.Sequential(
                nn.Linear(config.input_shapes["observation.state"][0], config.state_encoder_hidden_dim),
                nn.ELU(),
                nn.Linear(config.state_encoder_hidden_dim, config.latent_dim),
                nn.LayerNorm(config.latent_dim),
                nn.Sigmoid(),
            )
        if "observation.environment_state" in config.input_shapes:
            self.env_state_enc_layers = nn.Sequential(
                nn.Linear(
                    config.input_shapes["observation.environment_state"][0], config.state_encoder_hidden_dim
                ),
                nn.ELU(),
                nn.Linear(config.state_encoder_hidden_dim, config.latent_dim),
                nn.LayerNorm(config.latent_dim),
                nn.Sigmoid(),
            )

    def forward(self, obs_dict: dict[str, Tensor]) -> Tensor:
        """Encode the image and/or state vector.

        Each modality is encoded into a feature vector of size (latent_dim,) and then a uniform mean is taken
        over all features.
        """
        feat = []
        # NOTE: Order of observations matters here.
        if "observation.image" in self.config.input_shapes:
            feat.append(flatten_forward_unflatten(self.image_enc_layers, obs_dict["observation.image"]))
        if "observation.environment_state" in self.config.input_shapes:
            feat.append(self.env_state_enc_layers(obs_dict["observation.environment_state"]))
        if "observation.state" in self.config.input_shapes:
            feat.append(self.state_enc_layers(obs_dict["observation.state"]))
        return torch.stack(feat, dim=0).mean(0)


def random_shifts_aug(x: Tensor, max_random_shift_ratio: float) -> Tensor:
    """Randomly shifts images horizontally and vertically.

    Adapted from https://github.com/facebookresearch/drqv2
    """
    b, _, h, w = x.size()
    assert h == w, "non-square images not handled yet"
    pad = int(round(max_random_shift_ratio * h))
    x = F.pad(x, tuple([pad] * 4), "replicate")
    eps = 1.0 / (h + 2 * pad)
    arange = torch.linspace(
        -1.0 + eps,
        1.0 - eps,
        h + 2 * pad,
        device=x.device,
        dtype=torch.float32,
    )[:h]
    arange = einops.repeat(arange, "w -> h w 1", h=h)
    base_grid = torch.cat([arange, arange.transpose(1, 0)], dim=2)
    base_grid = einops.repeat(base_grid, "h w c -> b h w c", b=b)
    # A random shift in units of pixels and within the boundaries of the padding.
    shift = torch.randint(
        0,
        2 * pad + 1,
        size=(b, 1, 1, 2),
        device=x.device,
        dtype=torch.float32,
    )
    shift *= 2.0 / (h + 2 * pad)
    grid = base_grid + shift
    return F.grid_sample(x, grid, padding_mode="zeros", align_corners=False)


def update_ema_parameters(ema_net: nn.Module, net: nn.Module, alpha: float):
    """Update EMA parameters in place with ema_param <- alpha * ema_param + (1 - alpha) * param."""
    for ema_module, module in zip(ema_net.modules(), net.modules(), strict=True):
        for (n_p_ema, p_ema), (n_p, p) in zip(
            ema_module.named_parameters(recurse=False), module.named_parameters(recurse=False), strict=True
        ):
            assert n_p_ema == n_p, "Parameter names don't match for EMA model update"
            if isinstance(p, dict):
                raise RuntimeError("Dict parameter not supported")
            if isinstance(module, nn.modules.batchnorm._BatchNorm) or not p.requires_grad:
                # Copy BatchNorm parameters, and non-trainable parameters directly.
                p_ema.copy_(p.to(dtype=p_ema.dtype).data)
            with torch.no_grad():
                p_ema.mul_(alpha)
                p_ema.add_(p.to(dtype=p_ema.dtype).data, alpha=1 - alpha)


def flatten_forward_unflatten(fn: Callable[[Tensor], Tensor], image_tensor: Tensor) -> Tensor:
    """Helper to temporarily flatten extra dims at the start of the image tensor.

    Args:
        fn: Callable that the image tensor will be passed to. It should accept (B, C, H, W) and return
            (B, *), where * is any number of dimensions.
        image_tensor: An image tensor of shape (**, C, H, W), where ** is any number of dimensions, generally
            different from *.
    Returns:
        A return value from the callable reshaped to (**, *).
    """
    if image_tensor.ndim == 4:
        return fn(image_tensor)
    start_dims = image_tensor.shape[:-3]
    inp = torch.flatten(image_tensor, end_dim=-4)
    flat_out = fn(inp)
    return torch.reshape(flat_out, (*start_dims, *flat_out.shape[1:]))<|MERGE_RESOLUTION|>--- conflicted
+++ resolved
@@ -41,21 +41,13 @@
 from lerobot.common.policies.utils import get_device_from_parameters, populate_queues
 
 
-<<<<<<< HEAD
 class TDMPCPolicy(
     nn.Module,
     PyTorchModelHubMixin,
     library_name="lerobot",
     repo_url="https://github.com/huggingface/lerobot",
-    docs_url="https://github.com/huggingface/lerobot/",
     tags=["robotics"],
 ):
-=======
-class TDMPCPolicy(nn.Module, PyTorchModelHubMixin,
-                  library_name="lerobot",
-                  repo_url="https://github.com/huggingface/lerobot",
-                  tags=["robotics"]):
->>>>>>> 7a101ad5
     """Implementation of TD-MPC learning + inference.
 
     Please note several warnings for this policy.
