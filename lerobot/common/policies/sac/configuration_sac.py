--- conflicted
+++ resolved
@@ -82,43 +82,6 @@
     )
     output_shapes: dict[str, list[int]] = field(
         default_factory=lambda: {
-<<<<<<< HEAD
-            "action": [3],
-        }
-    )
-
-    # Normalization / Unnormalization
-    input_normalization_modes: dict[str, str] = None
-    output_normalization_modes: dict[str, str] = None
-
-    discount = 0.99
-    temperature_init = 1.0
-    num_critics = 2
-    num_subsample_critics = None
-    critic_lr = 1e-3
-    actor_lr = 3e-4
-    temperature_lr = 1e-3
-    critic_target_update_weight = 0.005
-    utd_ratio = 2
-    state_encoder_hidden_dim = 256
-    latent_dim = 256
-    target_entropy = None
-    # backup_entropy = False
-    use_backup_entropy = True
-    critic_network_kwargs = {
-        "hidden_dims": [256, 256],
-        "activate_final": True,
-    }
-    actor_network_kwargs = {
-        "hidden_dims": [256, 256],
-        "activate_final": True,
-    }
-    policy_kwargs = {
-        "use_tanh_squash": True,
-        "log_std_min": -5,
-        "log_std_max": 2,
-    }
-=======
             "action": [2],
         }
     )
@@ -180,5 +143,4 @@
             "log_std_min": -5,
             "log_std_max": 2,
         }
-    )
->>>>>>> b6373867
+    )