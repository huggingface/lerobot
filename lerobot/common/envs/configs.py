--- conflicted
+++ resolved
@@ -260,10 +260,7 @@
     device: str = "cuda"
     push_to_hub: bool = True
     pretrained_policy_name_or_path: Optional[str] = None
-<<<<<<< HEAD
-=======
     # For the reward classifier, to record more positive examples after a success
->>>>>>> d8079587
     number_of_steps_after_success: int = 0
     ############################
 
