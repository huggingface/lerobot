#!/usr/bin/env python

# Copyright 2024 The HuggingFace Inc. team. All rights reserved.
#
# Licensed under the Apache License, Version 2.0 (the "License");
# you may not use this file except in compliance with the License.
# You may obtain a copy of the License at
#
#     http://www.apache.org/licenses/LICENSE-2.0
#
# Unless required by applicable law or agreed to in writing, software
# distributed under the License is distributed on an "AS IS" BASIS,
# WITHOUT WARRANTIES OR CONDITIONS OF ANY KIND, either express or implied.
# See the License for the specific language governing permissions and
# limitations under the License.
import importlib

import gymnasium as gym

from lerobot.common.envs.configs import AlohaEnv, EnvConfig, PushtEnv, XarmEnv

<<<<<<< HEAD

def make_env_config(env_type: str, **kwargs) -> EnvConfig:
    if env_type == "aloha":
        return AlohaEnv(**kwargs)
    elif env_type == "pusht":
        return PushtEnv(**kwargs)
    elif env_type == "xarm":
        return XarmEnv(**kwargs)
    else:
        raise ValueError(f"Policy type '{env_type}' is not available.")


def make_env(cfg: EnvConfig, n_envs: int = 1, use_async_envs: bool = False) -> gym.vector.VectorEnv | None:
    """Makes a gym vector environment according to the evaluation config.
=======
>>>>>>> 638d411c

def make_env_config(env_type: str, **kwargs) -> EnvConfig:
    if env_type == "aloha":
        return AlohaEnv(**kwargs)
    elif env_type == "pusht":
        return PushtEnv(**kwargs)
    elif env_type == "xarm":
        return XarmEnv(**kwargs)
    else:
        raise ValueError(f"Policy type '{env_type}' is not available.")


def make_env(cfg: EnvConfig, n_envs: int = 1, use_async_envs: bool = False) -> gym.vector.VectorEnv | None:
    """Makes a gym vector environment according to the config.

    Args:
        cfg (EnvConfig): the config of the environment to instantiate.
        n_envs (int, optional): The number of parallelized env to return. Defaults to 1.
        use_async_envs (bool, optional): Wether to return an AsyncVectorEnv or a SyncVectorEnv. Defaults to
            False.

    Raises:
        ValueError: if n_envs < 1
        ModuleNotFoundError: If the requested env package is not intalled

    Returns:
        gym.vector.VectorEnv: The parallelized gym.env instance.
    """
<<<<<<< HEAD
    if cfg is None:
        return

=======
>>>>>>> 638d411c
    if n_envs < 1:
        raise ValueError("`n_envs must be at least 1")

    package_name = f"gym_{cfg.type}"

    try:
        importlib.import_module(package_name)
    except ModuleNotFoundError as e:
        print(f"{package_name} is not installed. Please install it with `pip install 'lerobot[{cfg.type}]'`")
        raise e

    gym_handle = f"{package_name}/{cfg.task}"

    # batched version of the env that returns an observation of shape (b, c)
    env_cls = gym.vector.AsyncVectorEnv if use_async_envs else gym.vector.SyncVectorEnv
    env = env_cls(
        [lambda: gym.make(gym_handle, disable_env_checker=True, **cfg.gym_kwargs) for _ in range(n_envs)]
    )

    return env<|MERGE_RESOLUTION|>--- conflicted
+++ resolved
@@ -19,23 +19,6 @@
 
 from lerobot.common.envs.configs import AlohaEnv, EnvConfig, PushtEnv, XarmEnv
 
-<<<<<<< HEAD
-
-def make_env_config(env_type: str, **kwargs) -> EnvConfig:
-    if env_type == "aloha":
-        return AlohaEnv(**kwargs)
-    elif env_type == "pusht":
-        return PushtEnv(**kwargs)
-    elif env_type == "xarm":
-        return XarmEnv(**kwargs)
-    else:
-        raise ValueError(f"Policy type '{env_type}' is not available.")
-
-
-def make_env(cfg: EnvConfig, n_envs: int = 1, use_async_envs: bool = False) -> gym.vector.VectorEnv | None:
-    """Makes a gym vector environment according to the evaluation config.
-=======
->>>>>>> 638d411c
 
 def make_env_config(env_type: str, **kwargs) -> EnvConfig:
     if env_type == "aloha":
@@ -64,12 +47,6 @@
     Returns:
         gym.vector.VectorEnv: The parallelized gym.env instance.
     """
-<<<<<<< HEAD
-    if cfg is None:
-        return
-
-=======
->>>>>>> 638d411c
     if n_envs < 1:
         raise ValueError("`n_envs must be at least 1")
 
