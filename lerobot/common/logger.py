#!/usr/bin/env python

# Copyright 2024 The HuggingFace Inc. team. All rights reserved.
#
# Licensed under the Apache License, Version 2.0 (the "License");
# you may not use this file except in compliance with the License.
# You may obtain a copy of the License at
#
#     http://www.apache.org/licenses/LICENSE-2.0
#
# Unless required by applicable law or agreed to in writing, software
# distributed under the License is distributed on an "AS IS" BASIS,
# WITHOUT WARRANTIES OR CONDITIONS OF ANY KIND, either express or implied.
# See the License for the specific language governing permissions and
# limitations under the License.
"""Borrowed from https://github.com/fyhMer/fowm/blob/main/src/logger.py

# TODO(rcadene, alexander-soare): clean this file
"""

import logging
import os
import re
from dataclasses import asdict
from glob import glob
from pathlib import Path

import draccus
import torch
from huggingface_hub.constants import SAFETENSORS_SINGLE_FILE
<<<<<<< HEAD
from omegaconf import DictConfig, OmegaConf, ListConfig
=======
>>>>>>> 638d411c
from termcolor import colored
from torch.optim import Optimizer
from torch.optim.lr_scheduler import LRScheduler

from lerobot.common.policies.pretrained import PreTrainedPolicy
from lerobot.common.utils.utils import get_global_random_state
from lerobot.configs.train import TrainPipelineConfig
from lerobot.configs.types import FeatureType, NormalizationMode

PRETRAINED_MODEL = "pretrained_model"
TRAINING_STATE = "training_state.pth"


def log_output_dir(out_dir):
    logging.info(colored("Output dir:", "yellow", attrs=["bold"]) + f" {out_dir}")


def cfg_to_group(cfg: TrainPipelineConfig, return_list: bool = False) -> list[str] | str:
    """Return a group name for logging. Optionally returns group name as list."""
    dataset_tag = cfg.dataset_repo_id
    if isinstance(dataset_tag, ListConfig):
        dataset_tag = f"{dataset_tag[0]}_and_more"
    lst = [
<<<<<<< HEAD
        f"policy:{cfg.policy.name}",
        f"dataset:{dataset_tag}",
        f"env:{cfg.env.name}",
=======
        f"policy:{cfg.policy.type}",
        f"dataset:{cfg.dataset.repo_id}",
>>>>>>> 638d411c
        f"seed:{cfg.seed}",
    ]
    if cfg.env is not None:
        lst.append(f"env:{cfg.env.type}")
    return lst if return_list else "-".join(lst)


def get_wandb_run_id_from_filesystem(checkpoint_dir: Path) -> str:
    # Get the WandB run ID.
    paths = glob(str(checkpoint_dir / "../wandb/latest-run/run-*"))
    if len(paths) != 1:
        raise RuntimeError("Couldn't get the previous WandB run ID for run resumption.")
    match = re.search(r"run-([^\.]+).wandb", paths[0].split("/")[-1])
    if match is None:
        raise RuntimeError("Couldn't get the previous WandB run ID for run resumption.")
    wandb_run_id = match.groups(0)[0]
    return wandb_run_id


class Logger:
    """Primary logger object. Logs either locally or using wandb.

    The logger creates the following directory structure:

    provided_log_dir
    ├── checkpoints
    │   ├── specific_checkpoint_name
    │   │   ├── pretrained_model  # Hugging Face pretrained model directory
    │   │   │   ├── ...
    │   │   └── training_state.pth  # optimizer, scheduler, and random states + training step
    |   ├── another_specific_checkpoint_name
    │   │   ├── ...
    |   ├── ...
    │   └── last  # a softlink to the last logged checkpoint
    """

    pretrained_model_dir_name = PRETRAINED_MODEL
    training_state_file_name = TRAINING_STATE

    def __init__(self, cfg: TrainPipelineConfig):
        self._cfg = cfg
        self.log_dir = cfg.output_dir
        self.log_dir.mkdir(parents=True, exist_ok=True)
        self.job_name = cfg.job_name
        self.checkpoints_dir = self.get_checkpoints_dir(self.log_dir)
        self.last_checkpoint_dir = self.get_last_checkpoint_dir(self.log_dir)
        self.last_pretrained_model_dir = self.get_last_pretrained_model_dir(self.log_dir)

        # Set up WandB.
        self._group = cfg_to_group(cfg)
        run_offline = not cfg.wandb.enable or not cfg.wandb.project
        if run_offline:
            logging.info(colored("Logs will be saved locally.", "yellow", attrs=["bold"]))
            self._wandb = None
        else:
            os.environ["WANDB_SILENT"] = "true"
            import wandb

            wandb_run_id = None
            if cfg.resume:
                wandb_run_id = get_wandb_run_id_from_filesystem(self.checkpoints_dir)

            wandb.init(
                id=wandb_run_id,
                project=cfg.wandb.project,
                entity=cfg.wandb.entity,
                name=self.job_name,
                notes=cfg.wandb.notes,
                tags=cfg_to_group(cfg, return_list=True),
                dir=self.log_dir,
                config=asdict(self._cfg),
                # TODO(rcadene): try set to True
                save_code=False,
                # TODO(rcadene): split train and eval, and run async eval with job_type="eval"
                job_type="train_eval",
                resume="must" if cfg.resume else None,
            )
            print(colored("Logs will be synced with wandb.", "blue", attrs=["bold"]))
            logging.info(f"Track this run --> {colored(wandb.run.get_url(), 'yellow', attrs=['bold'])}")
            self._wandb = wandb

    @classmethod
    def get_checkpoints_dir(cls, log_dir: str | Path) -> Path:
        """Given the log directory, get the sub-directory in which checkpoints will be saved."""
        return Path(log_dir) / "checkpoints"

    @classmethod
    def get_last_checkpoint_dir(cls, log_dir: str | Path) -> Path:
        """Given the log directory, get the sub-directory in which the last checkpoint will be saved."""
        return cls.get_checkpoints_dir(log_dir) / "last"

    @classmethod
    def get_last_pretrained_model_dir(cls, log_dir: str | Path) -> Path:
        """
        Given the log directory, get the sub-directory in which the last checkpoint's pretrained weights will
        be saved.
        """
        return cls.get_last_checkpoint_dir(log_dir) / cls.pretrained_model_dir_name

    def save_model(self, save_dir: Path, policy: PreTrainedPolicy, wandb_artifact_name: str | None = None):
        """Save the weights of the Policy model using PyTorchModelHubMixin.

        The weights are saved in a folder called "pretrained_model" under the checkpoint directory.

        Optionally also upload the model to WandB.
        """

        self.checkpoints_dir.mkdir(parents=True, exist_ok=True)
        register_features_types()
        policy.save_pretrained(save_dir)
        # Also save the full config for the env configuration.
        self._cfg.save_pretrained(save_dir)
        if self._wandb and not self._cfg.wandb.disable_artifact:
            # note wandb artifact does not accept ":" or "/" in its name
            artifact = self._wandb.Artifact(wandb_artifact_name, type="model")
            artifact.add_file(save_dir / SAFETENSORS_SINGLE_FILE)
            self._wandb.log_artifact(artifact)
        if self.last_checkpoint_dir.exists():
            os.remove(self.last_checkpoint_dir)

    def save_training_state(
        self,
        save_dir: Path,
        train_step: int,
        optimizer: Optimizer | None = None,
        scheduler: LRScheduler | None = None,
    ):
        """Checkpoint the global training_step, optimizer state, scheduler state, and random state.

        All of these are saved as "training_state.pth" under the checkpoint directory.
        """
        training_state = {}
        training_state["step"] = train_step
        training_state.update(get_global_random_state())
        if optimizer is not None:
            training_state["optimizer"] = optimizer.state_dict()
        if scheduler is not None:
            training_state["scheduler"] = scheduler.state_dict()
        torch.save(training_state, save_dir / self.training_state_file_name)

    def save_checkpoint(
        self,
        train_step: int,
        identifier: str,
        policy: PreTrainedPolicy,
        optimizer: Optimizer | None = None,
        scheduler: LRScheduler | None = None,
    ):
        """Checkpoint the model weights and the training state."""
        checkpoint_dir = self.checkpoints_dir / str(identifier)
        wandb_artifact_name = (
            None
            if self._wandb is None
            else f"{self._group.replace(':', '_').replace('/', '_')}-{self._cfg.seed}-{identifier}"
        )
        self.save_model(
            checkpoint_dir / self.pretrained_model_dir_name, policy, wandb_artifact_name=wandb_artifact_name
        )
        self.save_training_state(checkpoint_dir, train_step, optimizer, scheduler)

        relative_target = checkpoint_dir.relative_to(self.last_checkpoint_dir.parent)
        self.last_checkpoint_dir.symlink_to(relative_target)

    def log_dict(self, d: dict, step: int, mode: str = "train"):
        assert mode in {"train", "eval"}
        # TODO(alexander-soare): Add local text log.
        if self._wandb is not None:
            for k, v in d.items():
                if not isinstance(v, (int, float, str)):
                    logging.warning(
                        f'WandB logging of key "{k}" was ignored as its type is not handled by this wrapper.'
                    )
                    continue
                self._wandb.log({f"{mode}/{k}": v}, step=step)

    def log_video(self, video_path: str, step: int, mode: str = "train"):
        assert mode in {"train", "eval"}
        assert self._wandb is not None
        wandb_video = self._wandb.Video(video_path, fps=self._cfg.env.fps, format="mp4")
        self._wandb.log({f"{mode}/video": wandb_video}, step=step)


def register_features_types():
    draccus.decode.register(FeatureType, lambda x: FeatureType[x])
    draccus.encode.register(FeatureType, lambda x: x.name)

    draccus.decode.register(NormalizationMode, lambda x: NormalizationMode[x])
    draccus.encode.register(NormalizationMode, lambda x: x.name)<|MERGE_RESOLUTION|>--- conflicted
+++ resolved
@@ -28,10 +28,6 @@
 import draccus
 import torch
 from huggingface_hub.constants import SAFETENSORS_SINGLE_FILE
-<<<<<<< HEAD
-from omegaconf import DictConfig, OmegaConf, ListConfig
-=======
->>>>>>> 638d411c
 from termcolor import colored
 from torch.optim import Optimizer
 from torch.optim.lr_scheduler import LRScheduler
@@ -51,18 +47,13 @@
 
 def cfg_to_group(cfg: TrainPipelineConfig, return_list: bool = False) -> list[str] | str:
     """Return a group name for logging. Optionally returns group name as list."""
-    dataset_tag = cfg.dataset_repo_id
-    if isinstance(dataset_tag, ListConfig):
-        dataset_tag = f"{dataset_tag[0]}_and_more"
+    # TODO: these were used to support multirepodataset in the past - think how they could be supported in new way?
+    # dataset_tag = cfg.dataset_repo_id
+    # if isinstance(dataset_tag, ListConfig):
+    #     dataset_tag = f"{dataset_tag[0]}_and_more"
     lst = [
-<<<<<<< HEAD
-        f"policy:{cfg.policy.name}",
-        f"dataset:{dataset_tag}",
-        f"env:{cfg.env.name}",
-=======
         f"policy:{cfg.policy.type}",
         f"dataset:{cfg.dataset.repo_id}",
->>>>>>> 638d411c
         f"seed:{cfg.seed}",
     ]
     if cfg.env is not None:
