#!/usr/bin/env python

# Copyright 2024 The HuggingFace Inc. team. All rights reserved.
#
# Licensed under the Apache License, Version 2.0 (the "License");
# you may not use this file except in compliance with the License.
# You may obtain a copy of the License at
#
#     http://www.apache.org/licenses/LICENSE-2.0
#
# Unless required by applicable law or agreed to in writing, software
# distributed under the License is distributed on an "AS IS" BASIS,
# WITHOUT WARRANTIES OR CONDITIONS OF ANY KIND, either express or implied.
# See the License for the specific language governing permissions and
# limitations under the License.
import logging
import os
import os.path as osp
import platform
import random
from contextlib import contextmanager
from datetime import datetime, timezone
from pathlib import Path
from typing import Any, Generator

import hydra
import numpy as np
import torch
from omegaconf import DictConfig


<<<<<<< HEAD
=======
def none_or_int(value):
    if value == "None":
        return None
    return int(value)


>>>>>>> c351e1ff
def inside_slurm():
    """Check whether the python process was launched through slurm"""
    # TODO(rcadene): return False for interactive mode `--pty bash`
    return "SLURM_JOB_ID" in os.environ


def get_safe_torch_device(cfg_device: str, log: bool = False) -> torch.device:
    """Given a string, return a torch.device with checks on whether the device is available."""
    match cfg_device:
        case "cuda":
            assert torch.cuda.is_available()
            device = torch.device("cuda")
        case "mps":
            assert torch.backends.mps.is_available()
            device = torch.device("mps")
        case "cpu":
            device = torch.device("cpu")
            if log:
                logging.warning("Using CPU, this will be slow.")
        case _:
            device = torch.device(cfg_device)
            if log:
                logging.warning(f"Using custom {cfg_device} device.")

    return device


def get_global_random_state() -> dict[str, Any]:
    """Get the random state for `random`, `numpy`, and `torch`."""
    random_state_dict = {
        "random_state": random.getstate(),
        "numpy_random_state": np.random.get_state(),
        "torch_random_state": torch.random.get_rng_state(),
    }
    if torch.cuda.is_available():
        random_state_dict["torch_cuda_random_state"] = torch.cuda.random.get_rng_state()
    return random_state_dict


def set_global_random_state(random_state_dict: dict[str, Any]):
    """Set the random state for `random`, `numpy`, and `torch`.

    Args:
        random_state_dict: A dictionary of the form returned by `get_global_random_state`.
    """
    random.setstate(random_state_dict["random_state"])
    np.random.set_state(random_state_dict["numpy_random_state"])
    torch.random.set_rng_state(random_state_dict["torch_random_state"])
    if torch.cuda.is_available():
        torch.cuda.random.set_rng_state(random_state_dict["torch_cuda_random_state"])


def set_global_seed(seed):
    """Set seed for reproducibility."""
    random.seed(seed)
    np.random.seed(seed)
    torch.manual_seed(seed)
    if torch.cuda.is_available():
        torch.cuda.manual_seed_all(seed)


@contextmanager
def seeded_context(seed: int) -> Generator[None, None, None]:
    """Set the seed when entering a context, and restore the prior random state at exit.

    Example usage:

    ```
    a = random.random()  # produces some random number
    with seeded_context(1337):
        b = random.random()  # produces some other random number
    c = random.random()  # produces yet another random number, but the same it would have if we never made `b`
    ```
    """
    random_state_dict = get_global_random_state()
    set_global_seed(seed)
    yield None
    set_global_random_state(random_state_dict)


def init_logging():
    def custom_format(record):
        dt = datetime.now().strftime("%Y-%m-%d %H:%M:%S")
        fnameline = f"{record.pathname}:{record.lineno}"
        message = f"{record.levelname} {dt} {fnameline[-15:]:>15} {record.msg}"
        return message

    logging.basicConfig(level=logging.INFO)

    for handler in logging.root.handlers[:]:
        logging.root.removeHandler(handler)

    formatter = logging.Formatter()
    formatter.format = custom_format
    console_handler = logging.StreamHandler()
    console_handler.setFormatter(formatter)
    logging.getLogger().addHandler(console_handler)


def format_big_number(num, precision=0):
    suffixes = ["", "K", "M", "B", "T", "Q"]
    divisor = 1000.0

    for suffix in suffixes:
        if abs(num) < divisor:
            return f"{num:.{precision}f}{suffix}"
        num /= divisor

    return num


def _relative_path_between(path1: Path, path2: Path) -> Path:
    """Returns path1 relative to path2."""
    path1 = path1.absolute()
    path2 = path2.absolute()
    try:
        return path1.relative_to(path2)
    except ValueError:  # most likely because path1 is not a subpath of path2
        common_parts = Path(osp.commonpath([path1, path2])).parts
        return Path(
            "/".join([".."] * (len(path2.parts) - len(common_parts)) + list(path1.parts[len(common_parts) :]))
        )


def init_hydra_config(config_path: str, overrides: list[str] | None = None) -> DictConfig:
    """Initialize a Hydra config given only the path to the relevant config file.

    For config resolution, it is assumed that the config file's parent is the Hydra config dir.
    """
    # TODO(alexander-soare): Resolve configs without Hydra initialization.
    hydra.core.global_hydra.GlobalHydra.instance().clear()
    # Hydra needs a path relative to this file.
    hydra.initialize(
        str(_relative_path_between(Path(config_path).absolute().parent, Path(__file__).absolute().parent)),
        version_base="1.2",
    )
    cfg = hydra.compose(Path(config_path).stem, overrides)
    return cfg


def print_cuda_memory_usage():
    """Use this function to locate and debug memory leak."""
    import gc

    gc.collect()
    # Also clear the cache if you want to fully release the memory
    torch.cuda.empty_cache()
    print("Current GPU Memory Allocated: {:.2f} MB".format(torch.cuda.memory_allocated(0) / 1024**2))
    print("Maximum GPU Memory Allocated: {:.2f} MB".format(torch.cuda.max_memory_allocated(0) / 1024**2))
    print("Current GPU Memory Reserved: {:.2f} MB".format(torch.cuda.memory_reserved(0) / 1024**2))
    print("Maximum GPU Memory Reserved: {:.2f} MB".format(torch.cuda.max_memory_reserved(0) / 1024**2))


def capture_timestamp_utc():
<<<<<<< HEAD
    return datetime.now(timezone.utc)
=======
    return datetime.now(timezone.utc)


def say(text, blocking=False):
    # Check if mac, linux, or windows.
    if platform.system() == "Darwin":
        cmd = f'say "{text}"'
        if not blocking:
            cmd += " &"
    elif platform.system() == "Linux":
        cmd = f'spd-say "{text}"'
        if blocking:
            cmd += "  --wait"
    elif platform.system() == "Windows":
        # TODO(rcadene): Make blocking option work for Windows
        cmd = (
            'PowerShell -Command "Add-Type -AssemblyName System.Speech; '
            f"(New-Object System.Speech.Synthesis.SpeechSynthesizer).Speak('{text}')\""
        )

    os.system(cmd)


def log_say(text, play_sounds, blocking=False):
    logging.info(text)

    if play_sounds:
        say(text, blocking)
>>>>>>> c351e1ff
<|MERGE_RESOLUTION|>--- conflicted
+++ resolved
@@ -29,15 +29,12 @@
 from omegaconf import DictConfig
 
 
-<<<<<<< HEAD
-=======
 def none_or_int(value):
     if value == "None":
         return None
     return int(value)
 
 
->>>>>>> c351e1ff
 def inside_slurm():
     """Check whether the python process was launched through slurm"""
     # TODO(rcadene): return False for interactive mode `--pty bash`
@@ -192,9 +189,6 @@
 
 
 def capture_timestamp_utc():
-<<<<<<< HEAD
-    return datetime.now(timezone.utc)
-=======
     return datetime.now(timezone.utc)
 
 
@@ -222,5 +216,4 @@
     logging.info(text)
 
     if play_sounds:
-        say(text, blocking)
->>>>>>> c351e1ff
+        say(text, blocking)