--- conflicted
+++ resolved
@@ -62,7 +62,22 @@
         return torch.optim.AdamW(params, **kwargs)
 
 
-<<<<<<< HEAD
+@OptimizerConfig.register_subclass("sgd")
+@dataclass
+class SGDConfig(OptimizerConfig):
+    lr: float = 1e-3
+    momentum: float = 0.0
+    dampening: float = 0.0
+    nesterov: bool = False
+    weight_decay: float = 0.0
+    grad_clip_norm: float = 10.0
+
+    def build(self, params: dict) -> torch.optim.Optimizer:
+        kwargs = asdict(self)
+        kwargs.pop("grad_clip_norm")
+        return torch.optim.SGD(params, **kwargs)
+
+
 def save_optimizer_state(optimizer: torch.optim.Optimizer, save_dir: Path) -> None:
     state = optimizer.state_dict()
     param_groups = state.pop("param_groups")
@@ -80,20 +95,4 @@
         "param_groups": param_groups,
     }
     optimizer.load_state_dict(state_dict)
-    return optimizer
-=======
-@OptimizerConfig.register_subclass("sgd")
-@dataclass
-class SGDConfig(OptimizerConfig):
-    lr: float = 1e-3
-    momentum: float = 0.0
-    dampening: float = 0.0
-    nesterov: bool = False
-    weight_decay: float = 0.0
-    grad_clip_norm: float = 10.0
-
-    def build(self, params: dict) -> torch.optim.Optimizer:
-        kwargs = asdict(self)
-        kwargs.pop("grad_clip_norm")
-        return torch.optim.SGD(params, **kwargs)
->>>>>>> 638d411c
+    return optimizer