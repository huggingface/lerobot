import abc
import math
from dataclasses import asdict, dataclass
from pathlib import Path

import draccus
from torch.optim import Optimizer
from torch.optim.lr_scheduler import LambdaLR, LRScheduler

from lerobot.common.constants import SCHEDULER_STATE
from lerobot.common.datasets.utils import load_json, write_json


@dataclass
class LRSchedulerConfig(draccus.ChoiceRegistry, abc.ABC):
    num_warmup_steps: int

    @property
    def type(self) -> str:
        return self.get_choice_name(self.__class__)

    @abc.abstractmethod
    def build(self, optimizer: Optimizer, num_training_steps: int) -> LRScheduler | None:
        raise NotImplementedError


@LRSchedulerConfig.register_subclass("diffuser")
@dataclass
class DiffuserSchedulerConfig(LRSchedulerConfig):
    name: str = "cosine"
    num_warmup_steps: int | None = None

    def build(self, optimizer: Optimizer, num_training_steps: int) -> LambdaLR:
        from diffusers.optimization import get_scheduler

        kwargs = {**asdict(self), "num_training_steps": num_training_steps, "optimizer": optimizer}
        return get_scheduler(**kwargs)


@LRSchedulerConfig.register_subclass("vqbet")
@dataclass
class VQBeTSchedulerConfig(LRSchedulerConfig):
    num_warmup_steps: int
    num_vqvae_training_steps: int
    num_cycles: float = 0.5

    def build(self, optimizer: Optimizer, num_training_steps: int) -> LambdaLR:
        def lr_lambda(current_step):
            if current_step < self.num_vqvae_training_steps:
                return float(1)
            else:
                adjusted_step = current_step - self.num_vqvae_training_steps
                if adjusted_step < self.num_warmup_steps:
                    return float(adjusted_step) / float(max(1, self.num_warmup_steps))
                progress = float(adjusted_step - self.num_warmup_steps) / float(
                    max(1, num_training_steps - self.num_warmup_steps)
                )
                return max(0.0, 0.5 * (1.0 + math.cos(math.pi * float(self.num_cycles) * 2.0 * progress)))

        return LambdaLR(optimizer, lr_lambda, -1)


<<<<<<< HEAD
def save_scheduler_state(scheduler: LRScheduler, save_dir: Path) -> None:
    state_dict = scheduler.state_dict()
    write_json(state_dict, save_dir / SCHEDULER_STATE)


def load_scheduler_state(scheduler: LRScheduler, save_dir: Path) -> LRScheduler:
    state_dict = load_json(save_dir / SCHEDULER_STATE)
    scheduler.load_state_dict(state_dict)
    return scheduler
=======
@LRSchedulerConfig.register_subclass("cosine_decay_with_warmup")
@dataclass
class CosineDecayWithWarmupSchedulerConfig(LRSchedulerConfig):
    """Used by Physical Intelligence to train Pi0"""

    num_warmup_steps: int
    num_decay_steps: int
    peak_lr: float
    decay_lr: float

    def build(self, optimizer: Optimizer, num_training_steps: int) -> LambdaLR:
        del num_training_steps

        def lr_lambda(current_step):
            def linear_warmup_schedule(current_step):
                if current_step <= 0:
                    return 1 / (self.num_warmup_steps + 1)
                frac = 1 - current_step / self.num_warmup_steps
                return (1 / (self.num_warmup_steps + 1) - 1) * frac + 1

            def cosine_decay_schedule(current_step):
                step = min(current_step, self.num_decay_steps)
                cosine_decay = 0.5 * (1 + math.cos(math.pi * step / self.num_decay_steps))
                alpha = self.decay_lr / self.peak_lr
                decayed = (1 - alpha) * cosine_decay + alpha
                return decayed

            if current_step < self.num_warmup_steps:
                return linear_warmup_schedule(current_step)

            return cosine_decay_schedule(current_step)

        return LambdaLR(optimizer, lr_lambda, -1)
>>>>>>> 638d411c
<|MERGE_RESOLUTION|>--- conflicted
+++ resolved
@@ -60,17 +60,6 @@
         return LambdaLR(optimizer, lr_lambda, -1)
 
 
-<<<<<<< HEAD
-def save_scheduler_state(scheduler: LRScheduler, save_dir: Path) -> None:
-    state_dict = scheduler.state_dict()
-    write_json(state_dict, save_dir / SCHEDULER_STATE)
-
-
-def load_scheduler_state(scheduler: LRScheduler, save_dir: Path) -> LRScheduler:
-    state_dict = load_json(save_dir / SCHEDULER_STATE)
-    scheduler.load_state_dict(state_dict)
-    return scheduler
-=======
 @LRSchedulerConfig.register_subclass("cosine_decay_with_warmup")
 @dataclass
 class CosineDecayWithWarmupSchedulerConfig(LRSchedulerConfig):
@@ -104,4 +93,14 @@
             return cosine_decay_schedule(current_step)
 
         return LambdaLR(optimizer, lr_lambda, -1)
->>>>>>> 638d411c
+
+
+def save_scheduler_state(scheduler: LRScheduler, save_dir: Path) -> None:
+    state_dict = scheduler.state_dict()
+    write_json(state_dict, save_dir / SCHEDULER_STATE)
+
+
+def load_scheduler_state(scheduler: LRScheduler, save_dir: Path) -> LRScheduler:
+    state_dict = load_json(save_dir / SCHEDULER_STATE)
+    scheduler.load_state_dict(state_dict)
+    return scheduler