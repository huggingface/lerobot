--- conflicted
+++ resolved
@@ -52,18 +52,10 @@
 
     if len(delta_timestamps) == 0:
         delta_timestamps = None
-<<<<<<< HEAD
-
-    return delta_timestamps
-=======
->>>>>>> 06b604bb
 
     return delta_timestamps
 
-<<<<<<< HEAD
-=======
 
->>>>>>> 06b604bb
 def make_dataset(cfg: TrainPipelineConfig) -> LeRobotDataset | MultiLeRobotDataset:
     """
     Args:
@@ -78,39 +70,11 @@
     Returns:
         The LeRobotDataset.
     """
-<<<<<<< HEAD
     image_transforms = (
         ImageTransforms(cfg.dataset.image_transforms) if cfg.dataset.image_transforms.enable else None
     )
 
     if isinstance(cfg.dataset.repo_id, str):
-=======
-    # A soft check to warn if the environment matches the dataset. Don't check if we are using a real world env (dora).
-    if cfg.env.type != "dora":
-        if isinstance(cfg.dataset.repo_id, str):
-            dataset_repo_ids = [cfg.dataset.repo_id]  # single dataset
-        elif isinstance(cfg.dataset.repo_id, list):
-            dataset_repo_ids = cfg.dataset.repo_id  # multiple datasets
-        else:
-            raise ValueError(
-                "Expected cfg.dataset.repo_id to be either a single string to load one dataset or a list of "
-                "strings to load multiple datasets."
-            )
-
-        for dataset_repo_id in dataset_repo_ids:
-            if cfg.env.type not in dataset_repo_id:
-                logging.warning(
-                    f"There might be a mismatch between your training dataset ({dataset_repo_id=}) and your "
-                    f"environment ({cfg.env.type=})."
-                )
-
-    image_transforms = (
-        ImageTransforms(cfg.dataset.image_transforms) if cfg.dataset.image_transforms.enable else None
-    )
-
-    if isinstance(cfg.dataset.repo_id, str):
-        # TODO (aliberts): add 'episodes' arg from config after removing hydra
->>>>>>> 06b604bb
         ds_meta = LeRobotDatasetMetadata(cfg.dataset.repo_id, local_files_only=cfg.dataset.local_files_only)
         delta_timestamps = resolve_delta_timestamps(cfg.policy, ds_meta)
         dataset = LeRobotDataset(
@@ -138,10 +102,5 @@
         for key in dataset.meta.camera_keys:
             for stats_type, stats in IMAGENET_STATS.items():
                 dataset.meta.stats[key][stats_type] = torch.tensor(stats, dtype=torch.float32)
-        # for key, stats_dict in cfg.override_dataset_stats.items():
-        #     for stats_type, listconfig in stats_dict.items():
-        #         # example of stats_type: min, max, mean, std
-        #         stats = OmegaConf.to_container(listconfig, resolve=True)
-        #         dataset.meta.stats[key][stats_type] = torch.tensor(stats, dtype=torch.float32)
 
     return dataset