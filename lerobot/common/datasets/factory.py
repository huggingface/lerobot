--- conflicted
+++ resolved
@@ -81,7 +81,6 @@
     image_transforms = (
         ImageTransforms(cfg.dataset.image_transforms) if cfg.dataset.image_transforms.enable else None
     )
-<<<<<<< HEAD
     if cfg.dataset.repo_id.startswith('['):
         datasets = cfg.dataset.repo_id.strip('[]').split(',')
         datasets = [x.strip() for x in datasets]
@@ -103,13 +102,6 @@
         )
     else:
         ds_meta = LeRobotDatasetMetadata(cfg.dataset.repo_id, local_files_only=cfg.dataset.local_files_only)
-=======
-
-    if isinstance(cfg.dataset.repo_id, str):
-        ds_meta = LeRobotDatasetMetadata(
-            cfg.dataset.repo_id, root=cfg.dataset.root, revision=cfg.dataset.revision
-        )
->>>>>>> e81c36cf
         delta_timestamps = resolve_delta_timestamps(cfg.policy, ds_meta)
         dataset = LeRobotDataset(
             cfg.dataset.repo_id,
@@ -120,22 +112,6 @@
             revision=cfg.dataset.revision,
             video_backend=cfg.dataset.video_backend,
         )
-<<<<<<< HEAD
-=======
-    else:
-        raise NotImplementedError("The MultiLeRobotDataset isn't supported for now.")
-        dataset = MultiLeRobotDataset(
-            cfg.dataset.repo_id,
-            # TODO(aliberts): add proper support for multi dataset
-            # delta_timestamps=delta_timestamps,
-            image_transforms=image_transforms,
-            video_backend=cfg.dataset.video_backend,
-        )
-        logging.info(
-            "Multiple datasets were provided. Applied the following index mapping to the provided datasets: "
-            f"{pformat(dataset.repo_id_to_index, indent=2)}"
-        )
->>>>>>> e81c36cf
 
     if cfg.dataset.use_imagenet_stats:
         if isinstance(dataset, MultiLeRobotDataset):
