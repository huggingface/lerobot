#!/usr/bin/env python

# Copyright 2024 The HuggingFace Inc. team. All rights reserved.
#
# Licensed under the Apache License, Version 2.0 (the "License");
# you may not use this file except in compliance with the License.
# You may obtain a copy of the License at
#
#     http://www.apache.org/licenses/LICENSE-2.0
#
# Unless required by applicable law or agreed to in writing, software
# distributed under the License is distributed on an "AS IS" BASIS,
# WITHOUT WARRANTIES OR CONDITIONS OF ANY KIND, either express or implied.
# See the License for the specific language governing permissions and
# limitations under the License.
"""Process zarr files formatted like in: https://github.com/real-stanford/diffusion_policy"""

import shutil
from pathlib import Path

import numpy as np
import torch
import tqdm
import zarr
from datasets import Dataset, Features, Image, Sequence, Value
from PIL import Image as PILImage

from lerobot.common.datasets.lerobot_dataset import CODEBASE_VERSION
from lerobot.common.datasets.push_dataset_to_hub.utils import concatenate_episodes, save_images_concurrently
from lerobot.common.datasets.utils import (
    calculate_episode_data_index,
    hf_transform_to_torch,
)
from lerobot.common.datasets.video_utils import VideoFrame, encode_video_frames


def check_format(raw_dir):
    zarr_path = raw_dir / "pusht_cchi_v7_replay.zarr"
    zarr_data = zarr.open(zarr_path, mode="r")

    required_datasets = {
        "data/action",
        "data/img",
        "data/keypoint",
        "data/n_contacts",
        "data/state",
        "meta/episode_ends",
    }
    for dataset in required_datasets:
        assert dataset in zarr_data
    nb_frames = zarr_data["data/img"].shape[0]

    required_datasets.remove("meta/episode_ends")

    assert all(nb_frames == zarr_data[dataset].shape[0] for dataset in required_datasets)


def load_from_raw(
    raw_dir: Path,
    videos_dir: Path,
    fps: int,
    video: bool,
    episodes: list[int] | None = None,
    keypoints_instead_of_image: bool = False,
):
    try:
        import pymunk
        from gym_pusht.envs.pusht import PushTEnv, pymunk_to_shapely

        from lerobot.common.datasets.push_dataset_to_hub._diffusion_policy_replay_buffer import (
            ReplayBuffer as DiffusionPolicyReplayBuffer,
        )
    except ModuleNotFoundError as e:
        print("`gym_pusht` is not installed. Please install it with `pip install 'lerobot[gym_pusht]'`")
        raise e
    # as define in gmy-pusht env: https://github.com/huggingface/gym-pusht/blob/e0684ff988d223808c0a9dcfaba9dc4991791370/gym_pusht/envs/pusht.py#L174
    success_threshold = 0.95  # 95% coverage,

    zarr_path = raw_dir / "pusht_cchi_v7_replay.zarr"
    zarr_data = DiffusionPolicyReplayBuffer.copy_from_path(zarr_path)

    episode_ids = torch.from_numpy(zarr_data.get_episode_idxs())
    assert len(
        {zarr_data[key].shape[0] for key in zarr_data.keys()}  # noqa: SIM118
    ), "Some data type dont have the same number of total frames."

    # TODO(rcadene): verify that goal pose is expected to be fixed
    goal_pos_angle = np.array([256, 256, np.pi / 4])  # x, y, theta (in radians)
    goal_body = PushTEnv.get_goal_pose_body(goal_pos_angle)

    imgs = torch.from_numpy(zarr_data["img"])  # b h w c
    states = torch.from_numpy(zarr_data["state"])
    actions = torch.from_numpy(zarr_data["action"])

    # load data indices from which each episode starts and ends
    from_ids, to_ids = [], []
    from_idx = 0
    for to_idx in zarr_data.meta["episode_ends"]:
        from_ids.append(from_idx)
        to_ids.append(to_idx)
        from_idx = to_idx

    num_episodes = len(from_ids)

    ep_dicts = []
    ep_ids = episodes if episodes else range(num_episodes)
    for ep_idx, selected_ep_idx in tqdm.tqdm(enumerate(ep_ids)):
        from_idx = from_ids[selected_ep_idx]
        to_idx = to_ids[selected_ep_idx]
        num_frames = to_idx - from_idx

        # sanity check
        assert (episode_ids[from_idx:to_idx] == ep_idx).all()

        # get image
        if not keypoints_instead_of_image:
            image = imgs[from_idx:to_idx]
            assert image.min() >= 0.0
            assert image.max() <= 255.0
            image = image.type(torch.uint8)

        # get state
        state = states[from_idx:to_idx]
        agent_pos = state[:, :2]
        block_pos = state[:, 2:4]
        block_angle = state[:, 4]

<<<<<<< HEAD
        # get reward, success, done, and keypoints
        reward = torch.zeros(num_frames)
        success = torch.zeros(num_frames, dtype=torch.bool)
        keypoints = torch.zeros(num_frames, 16)  # 8 keypoints each with 2 coords
=======
        # get reward, success, done, and (maybe) keypoints
        reward = torch.zeros(num_frames)
        success = torch.zeros(num_frames, dtype=torch.bool)
        if keypoints_instead_of_image:
            keypoints = torch.zeros(num_frames, 16)  # 8 keypoints each with 2 coords
>>>>>>> 8865e19c
        done = torch.zeros(num_frames, dtype=torch.bool)
        for i in range(num_frames):
            space = pymunk.Space()
            space.gravity = 0, 0
            space.damping = 0

            # Add walls.
            walls = [
                PushTEnv.add_segment(space, (5, 506), (5, 5), 2),
                PushTEnv.add_segment(space, (5, 5), (506, 5), 2),
                PushTEnv.add_segment(space, (506, 5), (506, 506), 2),
                PushTEnv.add_segment(space, (5, 506), (506, 506), 2),
            ]
            space.add(*walls)

            block_body, block_shapes = PushTEnv.add_tee(space, block_pos[i].tolist(), block_angle[i].item())
            goal_geom = pymunk_to_shapely(goal_body, block_body.shapes)
            block_geom = pymunk_to_shapely(block_body, block_body.shapes)
            intersection_area = goal_geom.intersection(block_geom).area
            goal_area = goal_geom.area
            coverage = intersection_area / goal_area
            reward[i] = np.clip(coverage / success_threshold, 0, 1)
            success[i] = coverage > success_threshold
<<<<<<< HEAD
            keypoints[i] = torch.from_numpy(PushTEnv.get_keypoints(block_shapes).flatten())
=======
            if keypoints_instead_of_image:
                keypoints[i] = torch.from_numpy(PushTEnv.get_keypoints(block_shapes).flatten())
>>>>>>> 8865e19c

        # last step of demonstration is considered done
        done[-1] = True

        ep_dict = {}

        if not keypoints_instead_of_image:
            imgs_array = [x.numpy() for x in image]
            img_key = "observation.image"
            if video:
                # save png images in temporary directory
                tmp_imgs_dir = videos_dir / "tmp_images"
                save_images_concurrently(imgs_array, tmp_imgs_dir)

                # encode images to a mp4 video
                fname = f"{img_key}_episode_{ep_idx:06d}.mp4"
                video_path = videos_dir / fname
                encode_video_frames(tmp_imgs_dir, video_path, fps)

                # clean temporary images directory
                shutil.rmtree(tmp_imgs_dir)

                # store the reference to the video frame
                ep_dict[img_key] = [
                    {"path": f"videos/{fname}", "timestamp": i / fps} for i in range(num_frames)
                ]
            else:
                ep_dict[img_key] = [PILImage.fromarray(x) for x in imgs_array]

        ep_dict["observation.state"] = agent_pos
<<<<<<< HEAD
        ep_dict["observation.environment_state"] = keypoints
=======
        if keypoints_instead_of_image:
            ep_dict["observation.environment_state"] = keypoints
>>>>>>> 8865e19c
        ep_dict["action"] = actions[from_idx:to_idx]
        ep_dict["episode_index"] = torch.tensor([ep_idx] * num_frames, dtype=torch.int64)
        ep_dict["frame_index"] = torch.arange(0, num_frames, 1)
        ep_dict["timestamp"] = torch.arange(0, num_frames, 1) / fps
        # ep_dict["next.observation.image"] = image[1:],
        # ep_dict["next.observation.state"] = agent_pos[1:],
        # TODO(rcadene)] = verify that reward and done are aligned with image and agent_pos
        ep_dict["next.reward"] = torch.cat([reward[1:], reward[[-1]]])
        ep_dict["next.done"] = torch.cat([done[1:], done[[-1]]])
        ep_dict["next.success"] = torch.cat([success[1:], success[[-1]]])
        ep_dicts.append(ep_dict)
    data_dict = concatenate_episodes(ep_dicts)

    total_frames = data_dict["frame_index"].shape[0]
    data_dict["index"] = torch.arange(0, total_frames, 1)
    return data_dict


def to_hf_dataset(data_dict, video, keypoints_instead_of_image: bool = False):
    features = {}

    if not keypoints_instead_of_image:
        if video:
            features["observation.image"] = VideoFrame()
        else:
            features["observation.image"] = Image()

    features["observation.state"] = Sequence(
        length=data_dict["observation.state"].shape[1], feature=Value(dtype="float32", id=None)
    )
<<<<<<< HEAD
    features["observation.environment_state"] = Sequence(
        length=data_dict["observation.environment_state"].shape[1], feature=Value(dtype="float32", id=None)
    )
=======
    if keypoints_instead_of_image:
        features["observation.environment_state"] = Sequence(
            length=data_dict["observation.environment_state"].shape[1],
            feature=Value(dtype="float32", id=None),
        )
>>>>>>> 8865e19c
    features["action"] = Sequence(
        length=data_dict["action"].shape[1], feature=Value(dtype="float32", id=None)
    )
    features["episode_index"] = Value(dtype="int64", id=None)
    features["frame_index"] = Value(dtype="int64", id=None)
    features["timestamp"] = Value(dtype="float32", id=None)
    features["next.reward"] = Value(dtype="float32", id=None)
    features["next.done"] = Value(dtype="bool", id=None)
    features["next.success"] = Value(dtype="bool", id=None)
    features["index"] = Value(dtype="int64", id=None)

    hf_dataset = Dataset.from_dict(data_dict, features=Features(features))
    hf_dataset.set_transform(hf_transform_to_torch)
    return hf_dataset


def from_raw_to_lerobot_format(
    raw_dir: Path,
    videos_dir: Path,
    fps: int | None = None,
    video: bool = True,
    episodes: list[int] | None = None,
):
    # Manually change this to True to use keypoints of the T instead of an image observation (but don't merge
    # with True). Also make sure to use video = 0 in the `push_dataset_to_hub.py` script.
    keypoints_instead_of_image = False

    # sanity check
    check_format(raw_dir)

    if fps is None:
        fps = 10

    data_dict = load_from_raw(raw_dir, videos_dir, fps, video, episodes, keypoints_instead_of_image)
    hf_dataset = to_hf_dataset(data_dict, video, keypoints_instead_of_image)
    episode_data_index = calculate_episode_data_index(hf_dataset)
    info = {
        "codebase_version": CODEBASE_VERSION,
        "fps": fps,
        "video": video if not keypoints_instead_of_image else 0,
    }
    return hf_dataset, episode_data_index, info<|MERGE_RESOLUTION|>--- conflicted
+++ resolved
@@ -125,18 +125,11 @@
         block_pos = state[:, 2:4]
         block_angle = state[:, 4]
 
-<<<<<<< HEAD
-        # get reward, success, done, and keypoints
-        reward = torch.zeros(num_frames)
-        success = torch.zeros(num_frames, dtype=torch.bool)
-        keypoints = torch.zeros(num_frames, 16)  # 8 keypoints each with 2 coords
-=======
         # get reward, success, done, and (maybe) keypoints
         reward = torch.zeros(num_frames)
         success = torch.zeros(num_frames, dtype=torch.bool)
         if keypoints_instead_of_image:
             keypoints = torch.zeros(num_frames, 16)  # 8 keypoints each with 2 coords
->>>>>>> 8865e19c
         done = torch.zeros(num_frames, dtype=torch.bool)
         for i in range(num_frames):
             space = pymunk.Space()
@@ -160,12 +153,8 @@
             coverage = intersection_area / goal_area
             reward[i] = np.clip(coverage / success_threshold, 0, 1)
             success[i] = coverage > success_threshold
-<<<<<<< HEAD
-            keypoints[i] = torch.from_numpy(PushTEnv.get_keypoints(block_shapes).flatten())
-=======
             if keypoints_instead_of_image:
                 keypoints[i] = torch.from_numpy(PushTEnv.get_keypoints(block_shapes).flatten())
->>>>>>> 8865e19c
 
         # last step of demonstration is considered done
         done[-1] = True
@@ -196,12 +185,8 @@
                 ep_dict[img_key] = [PILImage.fromarray(x) for x in imgs_array]
 
         ep_dict["observation.state"] = agent_pos
-<<<<<<< HEAD
-        ep_dict["observation.environment_state"] = keypoints
-=======
         if keypoints_instead_of_image:
             ep_dict["observation.environment_state"] = keypoints
->>>>>>> 8865e19c
         ep_dict["action"] = actions[from_idx:to_idx]
         ep_dict["episode_index"] = torch.tensor([ep_idx] * num_frames, dtype=torch.int64)
         ep_dict["frame_index"] = torch.arange(0, num_frames, 1)
@@ -232,17 +217,11 @@
     features["observation.state"] = Sequence(
         length=data_dict["observation.state"].shape[1], feature=Value(dtype="float32", id=None)
     )
-<<<<<<< HEAD
-    features["observation.environment_state"] = Sequence(
-        length=data_dict["observation.environment_state"].shape[1], feature=Value(dtype="float32", id=None)
-    )
-=======
     if keypoints_instead_of_image:
         features["observation.environment_state"] = Sequence(
             length=data_dict["observation.environment_state"].shape[1],
             feature=Value(dtype="float32", id=None),
         )
->>>>>>> 8865e19c
     features["action"] = Sequence(
         length=data_dict["action"].shape[1], feature=Value(dtype="float32", id=None)
     )
