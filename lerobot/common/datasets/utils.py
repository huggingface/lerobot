#!/usr/bin/env python

# Copyright 2024 The HuggingFace Inc. team. All rights reserved.
#
# Licensed under the Apache License, Version 2.0 (the "License");
# you may not use this file except in compliance with the License.
# You may obtain a copy of the License at
#
#     http://www.apache.org/licenses/LICENSE-2.0
#
# Unless required by applicable law or agreed to in writing, software
# distributed under the License is distributed on an "AS IS" BASIS,
# WITHOUT WARRANTIES OR CONDITIONS OF ANY KIND, either express or implied.
# See the License for the specific language governing permissions and
# limitations under the License.
import contextlib
import importlib.resources
import json
import logging
from collections.abc import Iterator
from itertools import accumulate
from pathlib import Path
from pprint import pformat
from types import SimpleNamespace
from typing import Any

import datasets
import jsonlines
import numpy as np
import packaging.version
import torch
from datasets.table import embed_table_storage
from huggingface_hub import DatasetCard, DatasetCardData, HfApi
from huggingface_hub.errors import RevisionNotFoundError
from PIL import Image as PILImage
from torchvision import transforms

from lerobot.common.datasets.backward_compatibility import (
    V21_MESSAGE,
    BackwardCompatibilityError,
    ForwardCompatibilityError,
)
from lerobot.common.robots import Robot
from lerobot.common.utils.utils import is_valid_numpy_dtype_string
from lerobot.configs.types import DictLike, FeatureType, PolicyFeature

DEFAULT_CHUNK_SIZE = 1000  # Max number of episodes per chunk

INFO_PATH = "meta/info.json"
EPISODES_PATH = "meta/episodes.jsonl"
STATS_PATH = "meta/stats.json"
EPISODES_STATS_PATH = "meta/episodes_stats.jsonl"
TASKS_PATH = "meta/tasks.jsonl"

DEFAULT_VIDEO_PATH = "videos/chunk-{episode_chunk:03d}/{video_key}/episode_{episode_index:06d}.mp4"
DEFAULT_PARQUET_PATH = "data/chunk-{episode_chunk:03d}/episode_{episode_index:06d}.parquet"
DEFAULT_IMAGE_PATH = "images/{image_key}/episode_{episode_index:06d}/frame_{frame_index:06d}.png"

DATASET_CARD_TEMPLATE = """
---
# Metadata will go there
---
This dataset was created using [LeRobot](https://github.com/huggingface/lerobot).

## {}

"""

DEFAULT_FEATURES = {
    "timestamp": {"dtype": "float32", "shape": (1,), "names": None},
    "frame_index": {"dtype": "int64", "shape": (1,), "names": None},
    "episode_index": {"dtype": "int64", "shape": (1,), "names": None},
    "index": {"dtype": "int64", "shape": (1,), "names": None},
    "task_index": {"dtype": "int64", "shape": (1,), "names": None},
}


def flatten_dict(d: dict, parent_key: str = "", sep: str = "/") -> dict:
    """Flatten a nested dictionary structure by collapsing nested keys into one key with a separator.

    For example:
    ```
    >>> dct = {"a": {"b": 1, "c": {"d": 2}}, "e": 3}`
    >>> print(flatten_dict(dct))
    {"a/b": 1, "a/c/d": 2, "e": 3}
    """
    items = []
    for k, v in d.items():
        new_key = f"{parent_key}{sep}{k}" if parent_key else k
        if isinstance(v, dict):
            items.extend(flatten_dict(v, new_key, sep=sep).items())
        else:
            items.append((new_key, v))
    return dict(items)


def unflatten_dict(d: dict, sep: str = "/") -> dict:
    outdict = {}
    for key, value in d.items():
        parts = key.split(sep)
        d = outdict
        for part in parts[:-1]:
            if part not in d:
                d[part] = {}
            d = d[part]
        d[parts[-1]] = value
    return outdict


def get_nested_item(obj: DictLike, flattened_key: str, sep: str = "/") -> Any:
    split_keys = flattened_key.split(sep)
    getter = obj[split_keys[0]]
    if len(split_keys) == 1:
        return getter

    for key in split_keys[1:]:
        getter = getter[key]

    return getter


def serialize_dict(stats: dict[str, torch.Tensor | np.ndarray | dict]) -> dict:
    serialized_dict = {}
    for key, value in flatten_dict(stats).items():
        if isinstance(value, (torch.Tensor, np.ndarray)):
            serialized_dict[key] = value.tolist()
        elif isinstance(value, np.generic):
            serialized_dict[key] = value.item()
        elif isinstance(value, (int, float)):
            serialized_dict[key] = value
        else:
            raise NotImplementedError(f"The value '{value}' of type '{type(value)}' is not supported.")
    return unflatten_dict(serialized_dict)


def embed_images(dataset: datasets.Dataset) -> datasets.Dataset:
    # Embed image bytes into the table before saving to parquet
    format = dataset.format
    dataset = dataset.with_format("arrow")
    dataset = dataset.map(embed_table_storage, batched=False)
    dataset = dataset.with_format(**format)
    return dataset


def load_json(fpath: Path) -> Any:
    with open(fpath) as f:
        return json.load(f)


def write_json(data: dict, fpath: Path) -> None:
    fpath.parent.mkdir(exist_ok=True, parents=True)
    with open(fpath, "w") as f:
        json.dump(data, f, indent=4, ensure_ascii=False)


def load_jsonlines(fpath: Path) -> list[Any]:
    with jsonlines.open(fpath, "r") as reader:
        return list(reader)


def write_jsonlines(data: dict, fpath: Path) -> None:
    fpath.parent.mkdir(exist_ok=True, parents=True)
    with jsonlines.open(fpath, "w") as writer:
        writer.write_all(data)


def append_jsonlines(data: dict, fpath: Path) -> None:
    fpath.parent.mkdir(exist_ok=True, parents=True)
    with jsonlines.open(fpath, "a") as writer:
        writer.write(data)


def write_info(info: dict, local_dir: Path):
    write_json(info, local_dir / INFO_PATH)


def load_info(local_dir: Path) -> dict:
    info = load_json(local_dir / INFO_PATH)
    for ft in info["features"].values():
        ft["shape"] = tuple(ft["shape"])
    return info


def write_stats(stats: dict, local_dir: Path):
    serialized_stats = serialize_dict(stats)
    write_json(serialized_stats, local_dir / STATS_PATH)


def cast_stats_to_numpy(stats) -> dict[str, dict[str, np.ndarray]]:
    stats = {key: np.array(value) for key, value in flatten_dict(stats).items()}
    return unflatten_dict(stats)


def load_stats(local_dir: Path) -> dict[str, dict[str, np.ndarray]]:
    if not (local_dir / STATS_PATH).exists():
        return None
    stats = load_json(local_dir / STATS_PATH)
    return cast_stats_to_numpy(stats)


def write_task(task_index: int, task: dict, local_dir: Path):
    task_dict = {
        "task_index": task_index,
        "task": task,
    }
    append_jsonlines(task_dict, local_dir / TASKS_PATH)


def load_tasks(local_dir: Path) -> tuple[dict, dict]:
    tasks = load_jsonlines(local_dir / TASKS_PATH)
    tasks = {item["task_index"]: item["task"] for item in sorted(tasks, key=lambda x: x["task_index"])}
    task_to_task_index = {task: task_index for task_index, task in tasks.items()}
    return tasks, task_to_task_index


def write_episode(episode: dict, local_dir: Path):
    append_jsonlines(episode, local_dir / EPISODES_PATH)


def load_episodes(local_dir: Path) -> dict:
    episodes = load_jsonlines(local_dir / EPISODES_PATH)
    return {item["episode_index"]: item for item in sorted(episodes, key=lambda x: x["episode_index"])}


def write_episode_stats(episode_index: int, episode_stats: dict, local_dir: Path):
    # We wrap episode_stats in a dictionary since `episode_stats["episode_index"]`
    # is a dictionary of stats and not an integer.
    episode_stats = {"episode_index": episode_index, "stats": serialize_dict(episode_stats)}
    append_jsonlines(episode_stats, local_dir / EPISODES_STATS_PATH)


def load_episodes_stats(local_dir: Path) -> dict:
    episodes_stats = load_jsonlines(local_dir / EPISODES_STATS_PATH)
    return {
        item["episode_index"]: cast_stats_to_numpy(item["stats"])
        for item in sorted(episodes_stats, key=lambda x: x["episode_index"])
    }


def backward_compatible_episodes_stats(
    stats: dict[str, dict[str, np.ndarray]], episodes: list[int]
) -> dict[str, dict[str, np.ndarray]]:
    return dict.fromkeys(episodes, stats)


def load_image_as_numpy(
    fpath: str | Path, dtype: np.dtype = np.float32, channel_first: bool = True
) -> np.ndarray:
    img = PILImage.open(fpath).convert("RGB")
    img_array = np.array(img, dtype=dtype)
    if channel_first:  # (H, W, C) -> (C, H, W)
        img_array = np.transpose(img_array, (2, 0, 1))
    if np.issubdtype(dtype, np.floating):
        img_array /= 255.0
    return img_array


def hf_transform_to_torch(items_dict: dict[torch.Tensor | None]):
    """Get a transform function that convert items from Hugging Face dataset (pyarrow)
    to torch tensors. Importantly, images are converted from PIL, which corresponds to
    a channel last representation (h w c) of uint8 type, to a torch image representation
    with channel first (c h w) of float32 type in range [0,1].
    """
    for key in items_dict:
        first_item = items_dict[key][0]
        if isinstance(first_item, PILImage.Image):
            to_tensor = transforms.ToTensor()
            items_dict[key] = [to_tensor(img) for img in items_dict[key]]
        elif first_item is None:
            pass
        else:
            items_dict[key] = [x if isinstance(x, str) else torch.tensor(x) for x in items_dict[key]]
    return items_dict


def is_valid_version(version: str) -> bool:
    try:
        packaging.version.parse(version)
        return True
    except packaging.version.InvalidVersion:
        return False


def check_version_compatibility(
    repo_id: str,
    version_to_check: str | packaging.version.Version,
    current_version: str | packaging.version.Version,
    enforce_breaking_major: bool = True,
) -> None:
    v_check = (
        packaging.version.parse(version_to_check)
        if not isinstance(version_to_check, packaging.version.Version)
        else version_to_check
    )
    v_current = (
        packaging.version.parse(current_version)
        if not isinstance(current_version, packaging.version.Version)
        else current_version
    )
    if v_check.major < v_current.major and enforce_breaking_major:
        raise BackwardCompatibilityError(repo_id, v_check)
    elif v_check.minor < v_current.minor:
        logging.warning(V21_MESSAGE.format(repo_id=repo_id, version=v_check))


def get_repo_versions(repo_id: str) -> list[packaging.version.Version]:
    """Returns available valid versions (branches and tags) on given repo."""
    api = HfApi()
    repo_refs = api.list_repo_refs(repo_id, repo_type="dataset")
    repo_refs = [b.name for b in repo_refs.branches + repo_refs.tags]
    repo_versions = []
    for ref in repo_refs:
        with contextlib.suppress(packaging.version.InvalidVersion):
            repo_versions.append(packaging.version.parse(ref))

    return repo_versions


def get_safe_version(repo_id: str, version: str | packaging.version.Version) -> str:
    """
    Returns the version if available on repo or the latest compatible one.
    Otherwise, will throw a `CompatibilityError`.
    """
    target_version = (
        packaging.version.parse(version) if not isinstance(version, packaging.version.Version) else version
    )
    hub_versions = get_repo_versions(repo_id)

    if not hub_versions:
        raise RevisionNotFoundError(
            f"""Your dataset must be tagged with a codebase version.
            Assuming _version_ is the codebase_version value in the info.json, you can run this:
            ```python
            from huggingface_hub import HfApi

            hub_api = HfApi()
            hub_api.create_tag("{repo_id}", tag="_version_", repo_type="dataset")
            ```
            """
        )

    if target_version in hub_versions:
        return f"v{target_version}"

    compatibles = [
        v for v in hub_versions if v.major == target_version.major and v.minor <= target_version.minor
    ]
    if compatibles:
        return_version = max(compatibles)
        if return_version < target_version:
            logging.warning(f"Revision {version} for {repo_id} not found, using version v{return_version}")
        return f"v{return_version}"

    lower_major = [v for v in hub_versions if v.major < target_version.major]
    if lower_major:
        raise BackwardCompatibilityError(repo_id, max(lower_major))

    upper_versions = [v for v in hub_versions if v > target_version]
    assert len(upper_versions) > 0
    raise ForwardCompatibilityError(repo_id, min(upper_versions))


def get_hf_features_from_features(features: dict) -> datasets.Features:
    hf_features = {}
    for key, ft in features.items():
        if ft["dtype"] == "video":
            continue
        elif ft["dtype"] == "image":
            hf_features[key] = datasets.Image()
        elif ft["shape"] == (1,):
            hf_features[key] = datasets.Value(dtype=ft["dtype"])
        elif len(ft["shape"]) == 1:
            hf_features[key] = datasets.Sequence(
                length=ft["shape"][0], feature=datasets.Value(dtype=ft["dtype"])
            )
        elif len(ft["shape"]) == 2:
            hf_features[key] = datasets.Array2D(shape=ft["shape"], dtype=ft["dtype"])
        elif len(ft["shape"]) == 3:
            hf_features[key] = datasets.Array3D(shape=ft["shape"], dtype=ft["dtype"])
        elif len(ft["shape"]) == 4:
            hf_features[key] = datasets.Array4D(shape=ft["shape"], dtype=ft["dtype"])
        elif len(ft["shape"]) == 5:
            hf_features[key] = datasets.Array5D(shape=ft["shape"], dtype=ft["dtype"])
        else:
            raise ValueError(f"Corresponding feature is not valid: {ft}")

    return datasets.Features(hf_features)


def _validate_feature_names(features: dict[str, dict]) -> None:
    invalid_features = {name: ft for name, ft in features.items() if "/" in name}
    if invalid_features:
        raise ValueError(f"Feature names should not contain '/'. Found '/' in '{invalid_features}'.")


def hw_to_dataset_features(
    hw_features: dict[str, type | tuple], prefix: str, use_video: bool = True
) -> dict[str, dict]:
    features = {}
    joint_fts = {key: ftype for key, ftype in hw_features.items() if ftype is float}
    cam_fts = {key: shape for key, shape in hw_features.items() if isinstance(shape, tuple)}

    if joint_fts and prefix == "action":
<<<<<<< HEAD
        features[f"{prefix}"] = {
=======
        features[prefix] = {
>>>>>>> fbdefb2e
            "dtype": "float32",
            "shape": (len(joint_fts),),
            "names": list(joint_fts),
        }

    if joint_fts and prefix == "observation":
        features[f"{prefix}.state"] = {
            "dtype": "float32",
            "shape": (len(joint_fts),),
            "names": list(joint_fts),
        }

    for key, shape in cam_fts.items():
        features[f"{prefix}.images.{key}"] = {
            "dtype": "video" if use_video else "image",
            "shape": shape,
            "names": ["height", "width", "channels"],
        }

    _validate_feature_names(features)
    return features


def build_dataset_frame(
    ds_features: dict[str, dict], values: dict[str, Any], prefix: str
) -> dict[str, np.ndarray]:
    frame = {}
    for key, ft in ds_features.items():
        if key in DEFAULT_FEATURES or not key.startswith(prefix):
            continue
        elif ft["dtype"] == "float32" and len(ft["shape"]) == 1:
            frame[key] = np.array([values[name] for name in ft["names"]], dtype=np.float32)
        elif ft["dtype"] in ["image", "video"]:
            frame[key] = values[key.removeprefix(f"{prefix}.images.")]

    return frame


def get_features_from_robot(robot: Robot, use_videos: bool = True) -> dict:
    camera_ft = {}
    if robot.cameras:
        camera_ft = {
            key: {"dtype": "video" if use_videos else "image", **ft}
            for key, ft in robot.camera_features.items()
        }
    return {**robot.motor_features, **camera_ft, **DEFAULT_FEATURES}


def dataset_to_policy_features(features: dict[str, dict]) -> dict[str, PolicyFeature]:
    # TODO(aliberts): Implement "type" in dataset features and simplify this
    policy_features = {}
    for key, ft in features.items():
        shape = ft["shape"]
        if ft["dtype"] in ["image", "video"]:
            type = FeatureType.VISUAL
            if len(shape) != 3:
                raise ValueError(f"Number of dimensions of {key} != 3 (shape={shape})")

            names = ft["names"]
            # Backward compatibility for "channel" which is an error introduced in LeRobotDataset v2.0 for ported datasets.
            if names[2] in ["channel", "channels"]:  # (h, w, c) -> (c, h, w)
                shape = (shape[2], shape[0], shape[1])
        elif key == "observation.environment_state":
            type = FeatureType.ENV
        elif key.startswith("observation"):
            type = FeatureType.STATE
        elif key.startswith("action"):
            type = FeatureType.ACTION
        else:
            continue

        policy_features[key] = PolicyFeature(
            type=type,
            shape=shape,
        )

    return policy_features


def create_empty_dataset_info(
    codebase_version: str,
    fps: int,
    features: dict,
    use_videos: bool,
    robot_type: str | None = None,
) -> dict:
    return {
        "codebase_version": codebase_version,
        "robot_type": robot_type,
        "total_episodes": 0,
        "total_frames": 0,
        "total_tasks": 0,
        "total_videos": 0,
        "total_chunks": 0,
        "chunks_size": DEFAULT_CHUNK_SIZE,
        "fps": fps,
        "splits": {},
        "data_path": DEFAULT_PARQUET_PATH,
        "video_path": DEFAULT_VIDEO_PATH if use_videos else None,
        "features": features,
    }


def get_episode_data_index(
    episode_dicts: dict[dict], episodes: list[int] | None = None
) -> dict[str, torch.Tensor]:
    episode_lengths = {ep_idx: ep_dict["length"] for ep_idx, ep_dict in episode_dicts.items()}
    if episodes is not None:
        episode_lengths = {ep_idx: episode_lengths[ep_idx] for ep_idx in episodes}

    cumulative_lengths = list(accumulate(episode_lengths.values()))
    return {
        "from": torch.LongTensor([0] + cumulative_lengths[:-1]),
        "to": torch.LongTensor(cumulative_lengths),
    }


def check_timestamps_sync(
    timestamps: np.ndarray,
    episode_indices: np.ndarray,
    episode_data_index: dict[str, np.ndarray],
    fps: int,
    tolerance_s: float,
    raise_value_error: bool = True,
) -> bool:
    """
    This check is to make sure that each timestamp is separated from the next by (1/fps) +/- tolerance
    to account for possible numerical error.

    Args:
        timestamps (np.ndarray): Array of timestamps in seconds.
        episode_indices (np.ndarray): Array indicating the episode index for each timestamp.
        episode_data_index (dict[str, np.ndarray]): A dictionary that includes 'to',
            which identifies indices for the end of each episode.
        fps (int): Frames per second. Used to check the expected difference between consecutive timestamps.
        tolerance_s (float): Allowed deviation from the expected (1/fps) difference.
        raise_value_error (bool): Whether to raise a ValueError if the check fails.

    Returns:
        bool: True if all checked timestamp differences lie within tolerance, False otherwise.

    Raises:
        ValueError: If the check fails and `raise_value_error` is True.
    """
    if timestamps.shape != episode_indices.shape:
        raise ValueError(
            "timestamps and episode_indices should have the same shape. "
            f"Found {timestamps.shape=} and {episode_indices.shape=}."
        )

    # Consecutive differences
    diffs = np.diff(timestamps)
    within_tolerance = np.abs(diffs - (1.0 / fps)) <= tolerance_s

    # Mask to ignore differences at the boundaries between episodes
    mask = np.ones(len(diffs), dtype=bool)
    ignored_diffs = episode_data_index["to"][:-1] - 1  # indices at the end of each episode
    mask[ignored_diffs] = False
    filtered_within_tolerance = within_tolerance[mask]

    # Check if all remaining diffs are within tolerance
    if not np.all(filtered_within_tolerance):
        # Track original indices before masking
        original_indices = np.arange(len(diffs))
        filtered_indices = original_indices[mask]
        outside_tolerance_filtered_indices = np.nonzero(~filtered_within_tolerance)[0]
        outside_tolerance_indices = filtered_indices[outside_tolerance_filtered_indices]

        outside_tolerances = []
        for idx in outside_tolerance_indices:
            entry = {
                "timestamps": [timestamps[idx], timestamps[idx + 1]],
                "diff": diffs[idx],
                "episode_index": episode_indices[idx].item()
                if hasattr(episode_indices[idx], "item")
                else episode_indices[idx],
            }
            outside_tolerances.append(entry)

        if raise_value_error:
            raise ValueError(
                f"""One or several timestamps unexpectedly violate the tolerance inside episode range.
                This might be due to synchronization issues during data collection.
                \n{pformat(outside_tolerances)}"""
            )
        return False

    return True


def check_delta_timestamps(
    delta_timestamps: dict[str, list[float]], fps: int, tolerance_s: float, raise_value_error: bool = True
) -> bool:
    """This will check if all the values in delta_timestamps are multiples of 1/fps +/- tolerance.
    This is to ensure that these delta_timestamps added to any timestamp from a dataset will themselves be
    actual timestamps from the dataset.
    """
    outside_tolerance = {}
    for key, delta_ts in delta_timestamps.items():
        within_tolerance = [abs(ts * fps - round(ts * fps)) / fps <= tolerance_s for ts in delta_ts]
        if not all(within_tolerance):
            outside_tolerance[key] = [
                ts for ts, is_within in zip(delta_ts, within_tolerance, strict=True) if not is_within
            ]

    if len(outside_tolerance) > 0:
        if raise_value_error:
            raise ValueError(
                f"""
                The following delta_timestamps are found outside of tolerance range.
                Please make sure they are multiples of 1/{fps} +/- tolerance and adjust
                their values accordingly.
                \n{pformat(outside_tolerance)}
                """
            )
        return False

    return True


def get_delta_indices(delta_timestamps: dict[str, list[float]], fps: int) -> dict[str, list[int]]:
    delta_indices = {}
    for key, delta_ts in delta_timestamps.items():
        delta_indices[key] = [round(d * fps) for d in delta_ts]

    return delta_indices


def cycle(iterable):
    """The equivalent of itertools.cycle, but safe for Pytorch dataloaders.

    See https://github.com/pytorch/pytorch/issues/23900 for information on why itertools.cycle is not safe.
    """
    iterator = iter(iterable)
    while True:
        try:
            yield next(iterator)
        except StopIteration:
            iterator = iter(iterable)


def create_branch(repo_id, *, branch: str, repo_type: str | None = None) -> None:
    """Create a branch on a existing Hugging Face repo. Delete the branch if it already
    exists before creating it.
    """
    api = HfApi()

    branches = api.list_repo_refs(repo_id, repo_type=repo_type).branches
    refs = [branch.ref for branch in branches]
    ref = f"refs/heads/{branch}"
    if ref in refs:
        api.delete_branch(repo_id, repo_type=repo_type, branch=branch)

    api.create_branch(repo_id, repo_type=repo_type, branch=branch)


def create_lerobot_dataset_card(
    tags: list | None = None,
    dataset_info: dict | None = None,
    **kwargs,
) -> DatasetCard:
    """
    Keyword arguments will be used to replace values in ./lerobot/common/datasets/card_template.md.
    Note: If specified, license must be one of https://huggingface.co/docs/hub/repositories-licenses.
    """
    card_tags = ["LeRobot"]

    if tags:
        card_tags += tags
    if dataset_info:
        dataset_structure = "[meta/info.json](meta/info.json):\n"
        dataset_structure += f"```json\n{json.dumps(dataset_info, indent=4)}\n```\n"
        kwargs = {**kwargs, "dataset_structure": dataset_structure}
    card_data = DatasetCardData(
        license=kwargs.get("license"),
        tags=card_tags,
        task_categories=["robotics"],
        configs=[
            {
                "config_name": "default",
                "data_files": "data/*/*.parquet",
            }
        ],
    )

    card_template = (importlib.resources.files("lerobot.common.datasets") / "card_template.md").read_text()

    return DatasetCard.from_template(
        card_data=card_data,
        template_str=card_template,
        **kwargs,
    )


class IterableNamespace(SimpleNamespace):
    """
    A namespace object that supports both dictionary-like iteration and dot notation access.
    Automatically converts nested dictionaries into IterableNamespaces.

    This class extends SimpleNamespace to provide:
    - Dictionary-style iteration over keys
    - Access to items via both dot notation (obj.key) and brackets (obj["key"])
    - Dictionary-like methods: items(), keys(), values()
    - Recursive conversion of nested dictionaries

    Args:
        dictionary: Optional dictionary to initialize the namespace
        **kwargs: Additional keyword arguments passed to SimpleNamespace

    Examples:
        >>> data = {"name": "Alice", "details": {"age": 25}}
        >>> ns = IterableNamespace(data)
        >>> ns.name
        'Alice'
        >>> ns.details.age
        25
        >>> list(ns.keys())
        ['name', 'details']
        >>> for key, value in ns.items():
        ...     print(f"{key}: {value}")
        name: Alice
        details: IterableNamespace(age=25)
    """

    def __init__(self, dictionary: dict[str, Any] = None, **kwargs):
        super().__init__(**kwargs)
        if dictionary is not None:
            for key, value in dictionary.items():
                if isinstance(value, dict):
                    setattr(self, key, IterableNamespace(value))
                else:
                    setattr(self, key, value)

    def __iter__(self) -> Iterator[str]:
        return iter(vars(self))

    def __getitem__(self, key: str) -> Any:
        return vars(self)[key]

    def items(self):
        return vars(self).items()

    def values(self):
        return vars(self).values()

    def keys(self):
        return vars(self).keys()


def validate_frame(frame: dict, features: dict):
    expected_features = set(features) - set(DEFAULT_FEATURES)
    actual_features = set(frame)

    error_message = validate_features_presence(actual_features, expected_features)

    common_features = actual_features & expected_features
    for name in common_features - {"task"}:
        error_message += validate_feature_dtype_and_shape(name, features[name], frame[name])

    if error_message:
        raise ValueError(error_message)


def validate_features_presence(actual_features: set[str], expected_features: set[str]):
    error_message = ""
    missing_features = expected_features - actual_features
    extra_features = actual_features - expected_features

    if missing_features or extra_features:
        error_message += "Feature mismatch in `frame` dictionary:\n"
        if missing_features:
            error_message += f"Missing features: {missing_features}\n"
        if extra_features:
            error_message += f"Extra features: {extra_features}\n"

    return error_message


def validate_feature_dtype_and_shape(name: str, feature: dict, value: np.ndarray | PILImage.Image | str):
    expected_dtype = feature["dtype"]
    expected_shape = feature["shape"]
    if is_valid_numpy_dtype_string(expected_dtype):
        return validate_feature_numpy_array(name, expected_dtype, expected_shape, value)
    elif expected_dtype in ["image", "video"]:
        return validate_feature_image_or_video(name, expected_shape, value)
    elif expected_dtype == "string":
        return validate_feature_string(name, value)
    else:
        raise NotImplementedError(f"The feature dtype '{expected_dtype}' is not implemented yet.")


def validate_feature_numpy_array(
    name: str, expected_dtype: str, expected_shape: list[int], value: np.ndarray
):
    error_message = ""
    if isinstance(value, np.ndarray):
        actual_dtype = value.dtype
        actual_shape = value.shape

        if actual_dtype != np.dtype(expected_dtype):
            error_message += f"The feature '{name}' of dtype '{actual_dtype}' is not of the expected dtype '{expected_dtype}'.\n"

        if actual_shape != expected_shape:
            error_message += f"The feature '{name}' of shape '{actual_shape}' does not have the expected shape '{expected_shape}'.\n"
    else:
        error_message += f"The feature '{name}' is not a 'np.ndarray'. Expected type is '{expected_dtype}', but type '{type(value)}' provided instead.\n"

    return error_message


def validate_feature_image_or_video(name: str, expected_shape: list[str], value: np.ndarray | PILImage.Image):
    # Note: The check of pixels range ([0,1] for float and [0,255] for uint8) is done by the image writer threads.
    error_message = ""
    if isinstance(value, np.ndarray):
        actual_shape = value.shape
        c, h, w = expected_shape
        if len(actual_shape) != 3 or (actual_shape != (c, h, w) and actual_shape != (h, w, c)):
            error_message += f"The feature '{name}' of shape '{actual_shape}' does not have the expected shape '{(c, h, w)}' or '{(h, w, c)}'.\n"
    elif isinstance(value, PILImage.Image):
        pass
    else:
        error_message += f"The feature '{name}' is expected to be of type 'PIL.Image' or 'np.ndarray' channel first or channel last, but type '{type(value)}' provided instead.\n"

    return error_message


def validate_feature_string(name: str, value: str):
    if not isinstance(value, str):
        return f"The feature '{name}' is expected to be of type 'str', but type '{type(value)}' provided instead.\n"
    return ""


def validate_episode_buffer(episode_buffer: dict, total_episodes: int, features: dict):
    if "size" not in episode_buffer:
        raise ValueError("size key not found in episode_buffer")

    if "task" not in episode_buffer:
        raise ValueError("task key not found in episode_buffer")

    if episode_buffer["episode_index"] != total_episodes:
        # TODO(aliberts): Add option to use existing episode_index
        raise NotImplementedError(
            "You might have manually provided the episode_buffer with an episode_index that doesn't "
            "match the total number of episodes already in the dataset. This is not supported for now."
        )

    if episode_buffer["size"] == 0:
        raise ValueError("You must add one or several frames with `add_frame` before calling `add_episode`.")

    buffer_keys = set(episode_buffer.keys()) - {"task", "size"}
    if not buffer_keys == set(features):
        raise ValueError(
            f"Features from `episode_buffer` don't match the ones in `features`."
            f"In episode_buffer not in features: {buffer_keys - set(features)}"
            f"In features not in episode_buffer: {set(features) - buffer_keys}"
        )<|MERGE_RESOLUTION|>--- conflicted
+++ resolved
@@ -401,11 +401,7 @@
     cam_fts = {key: shape for key, shape in hw_features.items() if isinstance(shape, tuple)}
 
     if joint_fts and prefix == "action":
-<<<<<<< HEAD
-        features[f"{prefix}"] = {
-=======
         features[prefix] = {
->>>>>>> fbdefb2e
             "dtype": "float32",
             "shape": (len(joint_fts),),
             "names": list(joint_fts),
