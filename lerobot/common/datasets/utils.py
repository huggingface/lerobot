#!/usr/bin/env python

# Copyright 2024 The HuggingFace Inc. team. All rights reserved.
#
# Licensed under the Apache License, Version 2.0 (the "License");
# you may not use this file except in compliance with the License.
# You may obtain a copy of the License at
#
#     http://www.apache.org/licenses/LICENSE-2.0
#
# Unless required by applicable law or agreed to in writing, software
# distributed under the License is distributed on an "AS IS" BASIS,
# WITHOUT WARRANTIES OR CONDITIONS OF ANY KIND, either express or implied.
# See the License for the specific language governing permissions and
# limitations under the License.
import contextlib
import importlib.resources
import json
import logging
from collections.abc import Iterator
from itertools import accumulate
from pathlib import Path
from pprint import pformat
from types import SimpleNamespace
from typing import Any

import datasets
import jsonlines
import numpy as np
import packaging.version
import torch
from datasets.table import embed_table_storage
from huggingface_hub import DatasetCard, DatasetCardData, HfApi
from huggingface_hub.errors import RevisionNotFoundError
from PIL import Image as PILImage
from torchvision import transforms

from lerobot.common.datasets.backward_compatibility import (
    V21_MESSAGE,
    BackwardCompatibilityError,
    ForwardCompatibilityError,
)
from lerobot.common.robots import Robot
from lerobot.common.utils.utils import is_valid_numpy_dtype_string
from lerobot.configs.types import DictLike, FeatureType, PolicyFeature

DEFAULT_CHUNK_SIZE = 1000  # Max number of episodes per chunk

INFO_PATH = "meta/info.json"
EPISODES_PATH = "meta/episodes.jsonl"
STATS_PATH = "meta/stats.json"
EPISODES_STATS_PATH = "meta/episodes_stats.jsonl"
TASKS_PATH = "meta/tasks.jsonl"

DEFAULT_VIDEO_PATH = "videos/chunk-{episode_chunk:03d}/{video_key}/episode_{episode_index:06d}.mp4"
DEFAULT_PARQUET_PATH = "data/chunk-{episode_chunk:03d}/episode_{episode_index:06d}.parquet"
DEFAULT_IMAGE_PATH = "images/{image_key}/episode_{episode_index:06d}/frame_{frame_index:06d}.png"

DATASET_CARD_TEMPLATE = """
---
# Metadata will go there
---
This dataset was created using [LeRobot](https://github.com/huggingface/lerobot).

## {}

"""

DEFAULT_FEATURES = {
    "timestamp": {"dtype": "float32", "shape": (1,), "names": None},
    "frame_index": {"dtype": "int64", "shape": (1,), "names": None},
    "episode_index": {"dtype": "int64", "shape": (1,), "names": None},
    "index": {"dtype": "int64", "shape": (1,), "names": None},
    "task_index": {"dtype": "int64", "shape": (1,), "names": None},
}


def flatten_dict(d: dict, parent_key: str = "", sep: str = "/") -> dict:
    """Flatten a nested dictionary structure by collapsing nested keys into one key with a separator.

    For example:
    ```
    >>> dct = {"a": {"b": 1, "c": {"d": 2}}, "e": 3}`
    >>> print(flatten_dict(dct))
    {"a/b": 1, "a/c/d": 2, "e": 3}
    """
    items = []
    for k, v in d.items():
        new_key = f"{parent_key}{sep}{k}" if parent_key else k
        if isinstance(v, dict):
            items.extend(flatten_dict(v, new_key, sep=sep).items())
        else:
            items.append((new_key, v))
    return dict(items)


def unflatten_dict(d: dict, sep: str = "/") -> dict:
    outdict = {}
    for key, value in d.items():
        parts = key.split(sep)
        d = outdict
        for part in parts[:-1]:
            if part not in d:
                d[part] = {}
            d = d[part]
        d[parts[-1]] = value
    return outdict


def get_nested_item(obj: DictLike, flattened_key: str, sep: str = "/") -> Any:
    split_keys = flattened_key.split(sep)
    getter = obj[split_keys[0]]
    if len(split_keys) == 1:
        return getter

    for key in split_keys[1:]:
        getter = getter[key]

    return getter


def serialize_dict(stats: dict[str, torch.Tensor | np.ndarray | dict]) -> dict:
    serialized_dict = {}
    for key, value in flatten_dict(stats).items():
        if isinstance(value, (torch.Tensor, np.ndarray)):
            serialized_dict[key] = value.tolist()
        elif isinstance(value, np.generic):
            serialized_dict[key] = value.item()
        elif isinstance(value, (int, float)):
            serialized_dict[key] = value
        else:
            raise NotImplementedError(f"The value '{value}' of type '{type(value)}' is not supported.")
    return unflatten_dict(serialized_dict)


def embed_images(dataset: datasets.Dataset) -> datasets.Dataset:
    # Embed image bytes into the table before saving to parquet
    format = dataset.format
    dataset = dataset.with_format("arrow")
    dataset = dataset.map(embed_table_storage, batched=False)
    dataset = dataset.with_format(**format)
    return dataset


def load_json(fpath: Path) -> Any:
    with open(fpath) as f:
        return json.load(f)


def write_json(data: dict, fpath: Path) -> None:
    fpath.parent.mkdir(exist_ok=True, parents=True)
    with open(fpath, "w") as f:
        json.dump(data, f, indent=4, ensure_ascii=False)


def load_jsonlines(fpath: Path) -> list[Any]:
    with jsonlines.open(fpath, "r") as reader:
        return list(reader)


def write_jsonlines(data: dict, fpath: Path) -> None:
    fpath.parent.mkdir(exist_ok=True, parents=True)
    with jsonlines.open(fpath, "w") as writer:
        writer.write_all(data)


def append_jsonlines(data: dict, fpath: Path) -> None:
    fpath.parent.mkdir(exist_ok=True, parents=True)
    with jsonlines.open(fpath, "a") as writer:
        writer.write(data)


def write_info(info: dict, local_dir: Path):
    write_json(info, local_dir / INFO_PATH)


def load_info(local_dir: Path) -> dict:
    info = load_json(local_dir / INFO_PATH)
    for ft in info["features"].values():
        ft["shape"] = tuple(ft["shape"])
    return info


def write_stats(stats: dict, local_dir: Path):
    serialized_stats = serialize_dict(stats)
    write_json(serialized_stats, local_dir / STATS_PATH)


def cast_stats_to_numpy(stats) -> dict[str, dict[str, np.ndarray]]:
    stats = {key: np.array(value) for key, value in flatten_dict(stats).items()}
    return unflatten_dict(stats)


def load_stats(local_dir: Path) -> dict[str, dict[str, np.ndarray]]:
    if not (local_dir / STATS_PATH).exists():
        return None
    stats = load_json(local_dir / STATS_PATH)
    return cast_stats_to_numpy(stats)


def write_task(task_index: int, task: dict, local_dir: Path):
    task_dict = {
        "task_index": task_index,
        "task": task,
    }
    append_jsonlines(task_dict, local_dir / TASKS_PATH)


def load_tasks(local_dir: Path) -> tuple[dict, dict]:
    tasks = load_jsonlines(local_dir / TASKS_PATH)
    tasks = {item["task_index"]: item["task"] for item in sorted(tasks, key=lambda x: x["task_index"])}
    task_to_task_index = {task: task_index for task_index, task in tasks.items()}
    return tasks, task_to_task_index


def write_episode(episode: dict, local_dir: Path):
    append_jsonlines(episode, local_dir / EPISODES_PATH)


def load_episodes(local_dir: Path) -> dict:
    episodes = load_jsonlines(local_dir / EPISODES_PATH)
    return {item["episode_index"]: item for item in sorted(episodes, key=lambda x: x["episode_index"])}


def write_episode_stats(episode_index: int, episode_stats: dict, local_dir: Path):
    # We wrap episode_stats in a dictionary since `episode_stats["episode_index"]`
    # is a dictionary of stats and not an integer.
    episode_stats = {"episode_index": episode_index, "stats": serialize_dict(episode_stats)}
    append_jsonlines(episode_stats, local_dir / EPISODES_STATS_PATH)


def load_episodes_stats(local_dir: Path) -> dict:
    episodes_stats = load_jsonlines(local_dir / EPISODES_STATS_PATH)
    return {
        item["episode_index"]: cast_stats_to_numpy(item["stats"])
        for item in sorted(episodes_stats, key=lambda x: x["episode_index"])
    }


def backward_compatible_episodes_stats(
    stats: dict[str, dict[str, np.ndarray]], episodes: list[int]
) -> dict[str, dict[str, np.ndarray]]:
    return dict.fromkeys(episodes, stats)


def load_image_as_numpy(
    fpath: str | Path, dtype: np.dtype = np.float32, channel_first: bool = True
) -> np.ndarray:
    img = PILImage.open(fpath).convert("RGB")
    img_array = np.array(img, dtype=dtype)
    if channel_first:  # (H, W, C) -> (C, H, W)
        img_array = np.transpose(img_array, (2, 0, 1))
    if np.issubdtype(dtype, np.floating):
        img_array /= 255.0
    return img_array


def hf_transform_to_torch(items_dict: dict[torch.Tensor | None]):
    """Get a transform function that convert items from Hugging Face dataset (pyarrow)
    to torch tensors. Importantly, images are converted from PIL, which corresponds to
    a channel last representation (h w c) of uint8 type, to a torch image representation
    with channel first (c h w) of float32 type in range [0,1].
    """
    for key in items_dict:
        first_item = items_dict[key][0]
        if isinstance(first_item, PILImage.Image):
            to_tensor = transforms.ToTensor()
            items_dict[key] = [to_tensor(img) for img in items_dict[key]]
        elif first_item is None:
            pass
        else:
            items_dict[key] = [x if isinstance(x, str) else torch.tensor(x) for x in items_dict[key]]
    return items_dict


def is_valid_version(version: str) -> bool:
    try:
        packaging.version.parse(version)
        return True
    except packaging.version.InvalidVersion:
        return False


def check_version_compatibility(
    repo_id: str,
    version_to_check: str | packaging.version.Version,
    current_version: str | packaging.version.Version,
    enforce_breaking_major: bool = True,
) -> None:
    v_check = (
        packaging.version.parse(version_to_check)
        if not isinstance(version_to_check, packaging.version.Version)
        else version_to_check
    )
    v_current = (
        packaging.version.parse(current_version)
        if not isinstance(current_version, packaging.version.Version)
        else current_version
    )
    if v_check.major < v_current.major and enforce_breaking_major:
        raise BackwardCompatibilityError(repo_id, v_check)
    elif v_check.minor < v_current.minor:
        logging.warning(V21_MESSAGE.format(repo_id=repo_id, version=v_check))


def get_repo_versions(repo_id: str) -> list[packaging.version.Version]:
    """Returns available valid versions (branches and tags) on given repo."""
    api = HfApi()
    repo_refs = api.list_repo_refs(repo_id, repo_type="dataset")
    repo_refs = [b.name for b in repo_refs.branches + repo_refs.tags]
    repo_versions = []
    for ref in repo_refs:
        with contextlib.suppress(packaging.version.InvalidVersion):
            repo_versions.append(packaging.version.parse(ref))

    return repo_versions


def get_safe_version(repo_id: str, version: str | packaging.version.Version) -> str:
    """
    Returns the version if available on repo or the latest compatible one.
    Otherwise, will throw a `CompatibilityError`.
    """
    target_version = (
        packaging.version.parse(version) if not isinstance(version, packaging.version.Version) else version
    )
    hub_versions = get_repo_versions(repo_id)

    if not hub_versions:
        raise RevisionNotFoundError(
            f"""Your dataset must be tagged with a codebase version.
            Assuming _version_ is the codebase_version value in the info.json, you can run this:
            ```python
            from huggingface_hub import HfApi

            hub_api = HfApi()
            hub_api.create_tag("{repo_id}", tag="_version_", repo_type="dataset")
            ```
            """
        )

    if target_version in hub_versions:
        return f"v{target_version}"

    compatibles = [
        v for v in hub_versions if v.major == target_version.major and v.minor <= target_version.minor
    ]
    if compatibles:
        return_version = max(compatibles)
        if return_version < target_version:
            logging.warning(f"Revision {version} for {repo_id} not found, using version v{return_version}")
        return f"v{return_version}"

    lower_major = [v for v in hub_versions if v.major < target_version.major]
    if lower_major:
        raise BackwardCompatibilityError(repo_id, max(lower_major))

    upper_versions = [v for v in hub_versions if v > target_version]
    assert len(upper_versions) > 0
    raise ForwardCompatibilityError(repo_id, min(upper_versions))


def get_hf_features_from_features(features: dict) -> datasets.Features:
    hf_features = {}
    for key, ft in features.items():
        if ft["dtype"] == "video":
            continue
        elif ft["dtype"] == "image":
            hf_features[key] = datasets.Image()
        elif ft["shape"] == (1,):
            hf_features[key] = datasets.Value(dtype=ft["dtype"])
        elif len(ft["shape"]) == 1:
            hf_features[key] = datasets.Sequence(
                length=ft["shape"][0], feature=datasets.Value(dtype=ft["dtype"])
            )
        elif len(ft["shape"]) == 2:
            hf_features[key] = datasets.Array2D(shape=ft["shape"], dtype=ft["dtype"])
        elif len(ft["shape"]) == 3:
            hf_features[key] = datasets.Array3D(shape=ft["shape"], dtype=ft["dtype"])
        elif len(ft["shape"]) == 4:
            hf_features[key] = datasets.Array4D(shape=ft["shape"], dtype=ft["dtype"])
        elif len(ft["shape"]) == 5:
            hf_features[key] = datasets.Array5D(shape=ft["shape"], dtype=ft["dtype"])
        else:
            raise ValueError(f"Corresponding feature is not valid: {ft}")

    return datasets.Features(hf_features)


def _validate_feature_names(features: dict[str, dict]) -> None:
    invalid_features = {name: ft for name, ft in features.items() if "/" in name}
    if invalid_features:
        raise ValueError(f"Feature names should not contain '/'. Found '/' in '{invalid_features}'.")


def hw_to_dataset_features(
    hw_features: dict[str, type | tuple], prefix: str, use_video: bool = True
) -> dict[str, dict]:
    features = {}
    joint_fts = {key: ftype for key, ftype in hw_features.items() if ftype is float}
    cam_fts = {key: shape for key, shape in hw_features.items() if isinstance(shape, tuple)}

<<<<<<< HEAD
    if joint_fts:
=======
    if joint_fts and prefix == "action":
        features[prefix] = {
            "dtype": "float32",
            "shape": (len(joint_fts),),
            "names": list(joint_fts),
        }

    if joint_fts and prefix == "observation":
>>>>>>> ac5a9b90
        features[f"{prefix}.state"] = {
            "dtype": "float32",
            "shape": (len(joint_fts),),
            "names": list(joint_fts),
        }

    for key, shape in cam_fts.items():
        features[f"{prefix}.images.{key}"] = {
            "dtype": "video" if use_video else "image",
            "shape": shape,
            "names": ["height", "width", "channels"],
        }

    _validate_feature_names(features)
    return features


def build_dataset_frame(
    ds_features: dict[str, dict], values: dict[str, Any], prefix: str
) -> dict[str, np.ndarray]:
    frame = {}
    for key, ft in ds_features.items():
        if key in DEFAULT_FEATURES or not key.startswith(prefix):
            continue
        elif ft["dtype"] == "float32" and len(ft["shape"]) == 1:
            frame[key] = np.array([values[name] for name in ft["names"]], dtype=np.float32)
        elif ft["dtype"] in ["image", "video"]:
            frame[key] = values[key.removeprefix(f"{prefix}.images.")]

    return frame


def get_features_from_robot(robot: Robot, use_videos: bool = True) -> dict:
    camera_ft = {}
    if robot.cameras:
        camera_ft = {
            key: {"dtype": "video" if use_videos else "image", **ft}
            for key, ft in robot.camera_features.items()
        }
    return {**robot.motor_features, **camera_ft, **DEFAULT_FEATURES}


def dataset_to_policy_features(features: dict[str, dict]) -> dict[str, PolicyFeature]:
    # TODO(aliberts): Implement "type" in dataset features and simplify this
    policy_features = {}
    for key, ft in features.items():
        shape = ft["shape"]
        if ft["dtype"] in ["image", "video"]:
            type = FeatureType.VISUAL
            if len(shape) != 3:
                raise ValueError(f"Number of dimensions of {key} != 3 (shape={shape})")

            names = ft["names"]
            # Backward compatibility for "channel" which is an error introduced in LeRobotDataset v2.0 for ported datasets.
            if names[2] in ["channel", "channels"]:  # (h, w, c) -> (c, h, w)
                shape = (shape[2], shape[0], shape[1])
        elif key == "observation.environment_state":
            type = FeatureType.ENV
        elif key.startswith("observation"):
            type = FeatureType.STATE
        elif key.startswith("action"):
            type = FeatureType.ACTION
        else:
            continue

        policy_features[key] = PolicyFeature(
            type=type,
            shape=shape,
        )

    return policy_features


def create_empty_dataset_info(
    codebase_version: str,
    fps: int,
    features: dict,
    use_videos: bool,
    robot_type: str | None = None,
) -> dict:
    return {
        "codebase_version": codebase_version,
        "robot_type": robot_type,
        "total_episodes": 0,
        "total_frames": 0,
        "total_tasks": 0,
        "total_videos": 0,
        "total_chunks": 0,
        "chunks_size": DEFAULT_CHUNK_SIZE,
        "fps": fps,
        "splits": {},
        "data_path": DEFAULT_PARQUET_PATH,
        "video_path": DEFAULT_VIDEO_PATH if use_videos else None,
        "features": features,
    }


def get_episode_data_index(
    episode_dicts: dict[dict], episodes: list[int] | None = None
) -> dict[str, torch.Tensor]:
    episode_lengths = {ep_idx: ep_dict["length"] for ep_idx, ep_dict in episode_dicts.items()}
    if episodes is not None:
        episode_lengths = {ep_idx: episode_lengths[ep_idx] for ep_idx in episodes}

    cumulative_lengths = list(accumulate(episode_lengths.values()))
    return {
        "from": torch.LongTensor([0] + cumulative_lengths[:-1]),
        "to": torch.LongTensor(cumulative_lengths),
    }


def check_timestamps_sync(
    timestamps: np.ndarray,
    episode_indices: np.ndarray,
    episode_data_index: dict[str, np.ndarray],
    fps: int,
    tolerance_s: float,
    raise_value_error: bool = True,
) -> bool:
    """
    This check is to make sure that each timestamp is separated from the next by (1/fps) +/- tolerance
    to account for possible numerical error.

    Args:
        timestamps (np.ndarray): Array of timestamps in seconds.
        episode_indices (np.ndarray): Array indicating the episode index for each timestamp.
        episode_data_index (dict[str, np.ndarray]): A dictionary that includes 'to',
            which identifies indices for the end of each episode.
        fps (int): Frames per second. Used to check the expected difference between consecutive timestamps.
        tolerance_s (float): Allowed deviation from the expected (1/fps) difference.
        raise_value_error (bool): Whether to raise a ValueError if the check fails.

    Returns:
        bool: True if all checked timestamp differences lie within tolerance, False otherwise.

    Raises:
        ValueError: If the check fails and `raise_value_error` is True.
    """
    if timestamps.shape != episode_indices.shape:
        raise ValueError(
            "timestamps and episode_indices should have the same shape. "
            f"Found {timestamps.shape=} and {episode_indices.shape=}."
        )

    # Consecutive differences
    diffs = np.diff(timestamps)
    within_tolerance = np.abs(diffs - (1.0 / fps)) <= tolerance_s

    # Mask to ignore differences at the boundaries between episodes
    mask = np.ones(len(diffs), dtype=bool)
    ignored_diffs = episode_data_index["to"][:-1] - 1  # indices at the end of each episode
    mask[ignored_diffs] = False
    filtered_within_tolerance = within_tolerance[mask]

    # Check if all remaining diffs are within tolerance
    if not np.all(filtered_within_tolerance):
        # Track original indices before masking
        original_indices = np.arange(len(diffs))
        filtered_indices = original_indices[mask]
        outside_tolerance_filtered_indices = np.nonzero(~filtered_within_tolerance)[0]
        outside_tolerance_indices = filtered_indices[outside_tolerance_filtered_indices]

        outside_tolerances = []
        for idx in outside_tolerance_indices:
            entry = {
                "timestamps": [timestamps[idx], timestamps[idx + 1]],
                "diff": diffs[idx],
                "episode_index": episode_indices[idx].item()
                if hasattr(episode_indices[idx], "item")
                else episode_indices[idx],
            }
            outside_tolerances.append(entry)

        if raise_value_error:
            raise ValueError(
                f"""One or several timestamps unexpectedly violate the tolerance inside episode range.
                This might be due to synchronization issues during data collection.
                \n{pformat(outside_tolerances)}"""
            )
        return False

    return True


def check_delta_timestamps(
    delta_timestamps: dict[str, list[float]], fps: int, tolerance_s: float, raise_value_error: bool = True
) -> bool:
    """This will check if all the values in delta_timestamps are multiples of 1/fps +/- tolerance.
    This is to ensure that these delta_timestamps added to any timestamp from a dataset will themselves be
    actual timestamps from the dataset.
    """
    outside_tolerance = {}
    for key, delta_ts in delta_timestamps.items():
        within_tolerance = [abs(ts * fps - round(ts * fps)) / fps <= tolerance_s for ts in delta_ts]
        if not all(within_tolerance):
            outside_tolerance[key] = [
                ts for ts, is_within in zip(delta_ts, within_tolerance, strict=True) if not is_within
            ]

    if len(outside_tolerance) > 0:
        if raise_value_error:
            raise ValueError(
                f"""
                The following delta_timestamps are found outside of tolerance range.
                Please make sure they are multiples of 1/{fps} +/- tolerance and adjust
                their values accordingly.
                \n{pformat(outside_tolerance)}
                """
            )
        return False

    return True


def get_delta_indices(delta_timestamps: dict[str, list[float]], fps: int) -> dict[str, list[int]]:
    delta_indices = {}
    for key, delta_ts in delta_timestamps.items():
        delta_indices[key] = [round(d * fps) for d in delta_ts]

    return delta_indices


def cycle(iterable):
    """The equivalent of itertools.cycle, but safe for Pytorch dataloaders.

    See https://github.com/pytorch/pytorch/issues/23900 for information on why itertools.cycle is not safe.
    """
    iterator = iter(iterable)
    while True:
        try:
            yield next(iterator)
        except StopIteration:
            iterator = iter(iterable)


def create_branch(repo_id, *, branch: str, repo_type: str | None = None) -> None:
    """Create a branch on a existing Hugging Face repo. Delete the branch if it already
    exists before creating it.
    """
    api = HfApi()

    branches = api.list_repo_refs(repo_id, repo_type=repo_type).branches
    refs = [branch.ref for branch in branches]
    ref = f"refs/heads/{branch}"
    if ref in refs:
        api.delete_branch(repo_id, repo_type=repo_type, branch=branch)

    api.create_branch(repo_id, repo_type=repo_type, branch=branch)


def create_lerobot_dataset_card(
    tags: list | None = None,
    dataset_info: dict | None = None,
    **kwargs,
) -> DatasetCard:
    """
    Keyword arguments will be used to replace values in ./lerobot/common/datasets/card_template.md.
    Note: If specified, license must be one of https://huggingface.co/docs/hub/repositories-licenses.
    """
    card_tags = ["LeRobot"]

    if tags:
        card_tags += tags
    if dataset_info:
        dataset_structure = "[meta/info.json](meta/info.json):\n"
        dataset_structure += f"```json\n{json.dumps(dataset_info, indent=4)}\n```\n"
        kwargs = {**kwargs, "dataset_structure": dataset_structure}
    card_data = DatasetCardData(
        license=kwargs.get("license"),
        tags=card_tags,
        task_categories=["robotics"],
        configs=[
            {
                "config_name": "default",
                "data_files": "data/*/*.parquet",
            }
        ],
    )

    card_template = (importlib.resources.files("lerobot.common.datasets") / "card_template.md").read_text()

    return DatasetCard.from_template(
        card_data=card_data,
        template_str=card_template,
        **kwargs,
    )


class IterableNamespace(SimpleNamespace):
    """
    A namespace object that supports both dictionary-like iteration and dot notation access.
    Automatically converts nested dictionaries into IterableNamespaces.

    This class extends SimpleNamespace to provide:
    - Dictionary-style iteration over keys
    - Access to items via both dot notation (obj.key) and brackets (obj["key"])
    - Dictionary-like methods: items(), keys(), values()
    - Recursive conversion of nested dictionaries

    Args:
        dictionary: Optional dictionary to initialize the namespace
        **kwargs: Additional keyword arguments passed to SimpleNamespace

    Examples:
        >>> data = {"name": "Alice", "details": {"age": 25}}
        >>> ns = IterableNamespace(data)
        >>> ns.name
        'Alice'
        >>> ns.details.age
        25
        >>> list(ns.keys())
        ['name', 'details']
        >>> for key, value in ns.items():
        ...     print(f"{key}: {value}")
        name: Alice
        details: IterableNamespace(age=25)
    """

    def __init__(self, dictionary: dict[str, Any] = None, **kwargs):
        super().__init__(**kwargs)
        if dictionary is not None:
            for key, value in dictionary.items():
                if isinstance(value, dict):
                    setattr(self, key, IterableNamespace(value))
                else:
                    setattr(self, key, value)

    def __iter__(self) -> Iterator[str]:
        return iter(vars(self))

    def __getitem__(self, key: str) -> Any:
        return vars(self)[key]

    def items(self):
        return vars(self).items()

    def values(self):
        return vars(self).values()

    def keys(self):
        return vars(self).keys()


def validate_frame(frame: dict, features: dict):
    expected_features = set(features) - set(DEFAULT_FEATURES)
    actual_features = set(frame)

    error_message = validate_features_presence(actual_features, expected_features)

    common_features = actual_features & expected_features
    for name in common_features - {"task"}:
        error_message += validate_feature_dtype_and_shape(name, features[name], frame[name])

    if error_message:
        raise ValueError(error_message)


def validate_features_presence(actual_features: set[str], expected_features: set[str]):
    error_message = ""
    missing_features = expected_features - actual_features
    extra_features = actual_features - expected_features

    if missing_features or extra_features:
        error_message += "Feature mismatch in `frame` dictionary:\n"
        if missing_features:
            error_message += f"Missing features: {missing_features}\n"
        if extra_features:
            error_message += f"Extra features: {extra_features}\n"

    return error_message


def validate_feature_dtype_and_shape(name: str, feature: dict, value: np.ndarray | PILImage.Image | str):
    expected_dtype = feature["dtype"]
    expected_shape = feature["shape"]
    if is_valid_numpy_dtype_string(expected_dtype):
        return validate_feature_numpy_array(name, expected_dtype, expected_shape, value)
    elif expected_dtype in ["image", "video"]:
        return validate_feature_image_or_video(name, expected_shape, value)
    elif expected_dtype == "string":
        return validate_feature_string(name, value)
    else:
        raise NotImplementedError(f"The feature dtype '{expected_dtype}' is not implemented yet.")


def validate_feature_numpy_array(
    name: str, expected_dtype: str, expected_shape: list[int], value: np.ndarray
):
    error_message = ""
    if isinstance(value, np.ndarray):
        actual_dtype = value.dtype
        actual_shape = value.shape

        if actual_dtype != np.dtype(expected_dtype):
            error_message += f"The feature '{name}' of dtype '{actual_dtype}' is not of the expected dtype '{expected_dtype}'.\n"

        if actual_shape != expected_shape:
            error_message += f"The feature '{name}' of shape '{actual_shape}' does not have the expected shape '{expected_shape}'.\n"
    else:
        error_message += f"The feature '{name}' is not a 'np.ndarray'. Expected type is '{expected_dtype}', but type '{type(value)}' provided instead.\n"

    return error_message


def validate_feature_image_or_video(name: str, expected_shape: list[str], value: np.ndarray | PILImage.Image):
    # Note: The check of pixels range ([0,1] for float and [0,255] for uint8) is done by the image writer threads.
    error_message = ""
    if isinstance(value, np.ndarray):
        actual_shape = value.shape
        c, h, w = expected_shape
        if len(actual_shape) != 3 or (actual_shape != (c, h, w) and actual_shape != (h, w, c)):
            error_message += f"The feature '{name}' of shape '{actual_shape}' does not have the expected shape '{(c, h, w)}' or '{(h, w, c)}'.\n"
    elif isinstance(value, PILImage.Image):
        pass
    else:
        error_message += f"The feature '{name}' is expected to be of type 'PIL.Image' or 'np.ndarray' channel first or channel last, but type '{type(value)}' provided instead.\n"

    return error_message


def validate_feature_string(name: str, value: str):
    if not isinstance(value, str):
        return f"The feature '{name}' is expected to be of type 'str', but type '{type(value)}' provided instead.\n"
    return ""


def validate_episode_buffer(episode_buffer: dict, total_episodes: int, features: dict):
    if "size" not in episode_buffer:
        raise ValueError("size key not found in episode_buffer")

    if "task" not in episode_buffer:
        raise ValueError("task key not found in episode_buffer")

    if episode_buffer["episode_index"] != total_episodes:
        # TODO(aliberts): Add option to use existing episode_index
        raise NotImplementedError(
            "You might have manually provided the episode_buffer with an episode_index that doesn't "
            "match the total number of episodes already in the dataset. This is not supported for now."
        )

    if episode_buffer["size"] == 0:
        raise ValueError("You must add one or several frames with `add_frame` before calling `add_episode`.")

    buffer_keys = set(episode_buffer.keys()) - {"task", "size"}
    if not buffer_keys == set(features):
        raise ValueError(
            f"Features from `episode_buffer` don't match the ones in `features`."
            f"In episode_buffer not in features: {buffer_keys - set(features)}"
            f"In features not in episode_buffer: {set(features) - buffer_keys}"
        )<|MERGE_RESOLUTION|>--- conflicted
+++ resolved
@@ -400,9 +400,6 @@
     joint_fts = {key: ftype for key, ftype in hw_features.items() if ftype is float}
     cam_fts = {key: shape for key, shape in hw_features.items() if isinstance(shape, tuple)}
 
-<<<<<<< HEAD
-    if joint_fts:
-=======
     if joint_fts and prefix == "action":
         features[prefix] = {
             "dtype": "float32",
@@ -411,7 +408,6 @@
         }
 
     if joint_fts and prefix == "observation":
->>>>>>> ac5a9b90
         features[f"{prefix}.state"] = {
             "dtype": "float32",
             "shape": (len(joint_fts),),
