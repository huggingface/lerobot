--- conflicted
+++ resolved
@@ -14,12 +14,8 @@
 # See the License for the specific language governing permissions and
 # limitations under the License.
 import collections
-<<<<<<< HEAD
 from dataclasses import dataclass, field
-from typing import Any, Callable, Dict, Sequence
-=======
 from typing import Any, Callable, Sequence
->>>>>>> 1ee1acf8
 
 import torch
 from torchvision.transforms import v2
@@ -160,7 +156,7 @@
 
     weight: float = 1.0
     type: str = "Identity"
-    kwargs: Dict[str, Any] = field(default_factory=dict)
+    kwargs: dict[str, Any] = field(default_factory=dict)
 
 
 @dataclass
