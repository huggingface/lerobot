--- conflicted
+++ resolved
@@ -16,10 +16,7 @@
 import logging
 import os
 import shutil
-<<<<<<< HEAD
 import warnings
-=======
->>>>>>> 638d411c
 from functools import cached_property
 from pathlib import Path
 from typing import Callable
@@ -32,25 +29,13 @@
 from datasets import load_dataset
 from huggingface_hub import create_repo, snapshot_download, upload_folder
 
-<<<<<<< HEAD
 from lerobot.common.datasets.compute_stats import aggregate_stats, compute_episode_stats
-=======
-from lerobot.common.datasets.compute_stats import aggregate_stats, compute_stats
->>>>>>> 638d411c
 from lerobot.common.datasets.image_writer import AsyncImageWriter, write_image
 from lerobot.common.datasets.utils import (
     DEFAULT_FEATURES,
     DEFAULT_IMAGE_PATH,
-<<<<<<< HEAD
     INFO_PATH,
     backward_compatible_episodes_stats,
-=======
-    EPISODES_PATH,
-    INFO_PATH,
-    STATS_PATH,
-    TASKS_PATH,
-    append_jsonlines,
->>>>>>> 638d411c
     check_delta_timestamps,
     check_timestamps_sync,
     check_version_compatibility,
@@ -64,7 +49,6 @@
     get_hub_safe_version,
     hf_transform_to_torch,
     load_episodes,
-<<<<<<< HEAD
     load_episodes_stats,
     load_info,
     load_stats,
@@ -76,14 +60,6 @@
     write_parquet,
     write_stats,
     write_task,
-=======
-    load_info,
-    load_stats,
-    load_tasks,
-    serialize_dict,
-    write_json,
-    write_parquet,
->>>>>>> 638d411c
 )
 from lerobot.common.datasets.video_utils import (
     VideoFrame,
@@ -116,7 +92,6 @@
         self.stats = load_stats(self.root)
         self.tasks = load_tasks(self.root)
         self.episodes = load_episodes(self.root)
-<<<<<<< HEAD
         try:
             self.episodes_stats = load_episodes_stats(self.root)
         except FileNotFoundError:
@@ -126,8 +101,6 @@
                 stacklevel=1,
             )
             self.episodes_stats = backward_compatible_episodes_stats(self.stats, self.episodes)
-=======
->>>>>>> 638d411c
 
     def pull_from_repo(
         self,
@@ -253,7 +226,6 @@
         task_index = self.task_to_task_index.get(task, None)
         return task_index if task_index is not None else self.total_tasks
 
-<<<<<<< HEAD
     def save_episode(
         self,
         episode_index: int,
@@ -262,24 +234,13 @@
         task_index: int,
         episode_stats: dict[str, dict],
     ) -> None:
-=======
-    def save_episode(self, episode_index: int, episode_length: int, task: str, task_index: int) -> None:
->>>>>>> 638d411c
         self.info["total_episodes"] += 1
         self.info["total_frames"] += episode_length
 
         if task_index not in self.tasks:
             self.info["total_tasks"] += 1
             self.tasks[task_index] = task
-<<<<<<< HEAD
             write_task(task_index, task, self.root)
-=======
-            task_dict = {
-                "task_index": task_index,
-                "task": task,
-            }
-            append_jsonlines(task_dict, self.root / TASKS_PATH)
->>>>>>> 638d411c
 
         chunk = self.get_episode_chunk(episode_index)
         if chunk >= self.total_chunks:
@@ -287,33 +248,18 @@
 
         self.info["splits"] = {"train": f"0:{self.info['total_episodes']}"}
         self.info["total_videos"] += len(self.video_keys)
-<<<<<<< HEAD
         write_info(self.info, self.root)
-=======
-        write_json(self.info, self.root / INFO_PATH)
->>>>>>> 638d411c
 
         episode_dict = {
             "episode_index": episode_index,
             "tasks": [task],
             "length": episode_length,
         }
-<<<<<<< HEAD
         self.episodes[episode_index] = episode_dict
         write_episode(episode_dict, self.root)
 
         self.episodes_stats[episode_index] = episode_stats
         write_episode_stats(episode_index, episode_stats, self.root)
-=======
-        self.episodes.append(episode_dict)
-        append_jsonlines(episode_dict, self.root / EPISODES_PATH)
-
-        # TODO(aliberts): refactor stats in save_episodes
-        # image_sampling = int(self.fps / 2)  # sample 2 img/s for the stats
-        # ep_stats = compute_episode_stats(episode_buffer, self.features, episode_length, image_sampling=image_sampling)
-        # ep_stats = serialize_dict(ep_stats)
-        # append_jsonlines(ep_stats, self.root / STATS_PATH)
->>>>>>> 638d411c
 
     def write_video_info(self) -> None:
         """
@@ -370,11 +316,7 @@
             )
         else:
             # TODO(aliberts, rcadene): implement sanity check for features
-<<<<<<< HEAD
             features = {**features, **DEFAULT_FEATURES}
-
-        obj.tasks, obj.stats, obj.episodes, obj.episodes_stats = {}, {}, {}, {}
-=======
 
             # check if none of the features contains a "/" in their names,
             # as this would break the dict flattening in the stats computation, which uses '/' as separator
@@ -384,8 +326,7 @@
 
             features = {**features, **DEFAULT_FEATURES}
 
-        obj.tasks, obj.stats, obj.episodes = {}, {}, []
->>>>>>> 638d411c
+        obj.tasks, obj.stats, obj.episodes, obj.episodes_stats = {}, {}, {}, {}
         obj.info = create_empty_dataset_info(CODEBASE_VERSION, fps, robot_type, features, use_videos)
         if len(obj.video_keys) > 0 and not use_videos:
             raise ValueError()
@@ -726,12 +667,7 @@
 
         query_indices = None
         if self.delta_indices is not None:
-<<<<<<< HEAD
             query_indices, padding = self._get_query_indices(idx, ep_idx)
-=======
-            current_ep_idx = self.episodes.index(ep_idx) if self.episodes is not None else ep_idx
-            query_indices, padding = self._get_query_indices(idx, current_ep_idx)
->>>>>>> 638d411c
             query_result = self._query_hf_dataset(query_indices)
             item = {**item, **padding}
             for key, val in query_result.items():
@@ -775,149 +711,6 @@
     def _get_image_file_path(self, episode_index: int, image_key: str, frame_index: int) -> Path:
         fpath = DEFAULT_IMAGE_PATH.format(
             image_key=image_key, episode_index=episode_index, frame_index=frame_index
-<<<<<<< HEAD
-=======
-        )
-        return self.root / fpath
-
-    def _save_image(self, image: torch.Tensor | np.ndarray | PIL.Image.Image, fpath: Path) -> None:
-        if self.image_writer is None:
-            if isinstance(image, torch.Tensor):
-                image = image.cpu().numpy()
-            write_image(image, fpath)
-        else:
-            self.image_writer.save_image(image=image, fpath=fpath)
-
-    def add_frame(self, frame: dict) -> None:
-        """
-        This function only adds the frame to the episode_buffer. Apart from images — which are written in a
-        temporary directory — nothing is written to disk. To save those frames, the 'save_episode()' method
-        then needs to be called.
-        """
-        # TODO(aliberts, rcadene): Add sanity check for the input, check it's numpy or torch,
-        # check the dtype and shape matches, etc.
-
-        if self.episode_buffer is None:
-            self.episode_buffer = self.create_episode_buffer()
-
-        frame_index = self.episode_buffer["size"]
-        timestamp = frame.pop("timestamp") if "timestamp" in frame else frame_index / self.fps
-        self.episode_buffer["frame_index"].append(frame_index)
-        self.episode_buffer["timestamp"].append(timestamp)
-
-        for key in frame:
-            if key not in self.features:
-                raise ValueError(key)
-
-            if self.features[key]["dtype"] not in ["image", "video"]:
-                item = frame[key].numpy() if isinstance(frame[key], torch.Tensor) else frame[key]
-                self.episode_buffer[key].append(item)
-            elif self.features[key]["dtype"] in ["image", "video"]:
-                img_path = self._get_image_file_path(
-                    episode_index=self.episode_buffer["episode_index"], image_key=key, frame_index=frame_index
-                )
-                if frame_index == 0:
-                    img_path.parent.mkdir(parents=True, exist_ok=True)
-                self._save_image(frame[key], img_path)
-                self.episode_buffer[key].append(str(img_path))
-
-        self.episode_buffer["size"] += 1
-
-    def save_episode(self, task: str, encode_videos: bool = True, episode_data: dict | None = None) -> None:
-        """
-        This will save to disk the current episode in self.episode_buffer. Note that since it affects files on
-        disk, it sets self.consolidated to False to ensure proper consolidation later on before uploading to
-        the hub.
-
-        Use 'encode_videos' if you want to encode videos during the saving of this episode. Otherwise,
-        you can do it later with dataset.consolidate(). This is to give more flexibility on when to spend
-        time for video encoding.
-        """
-        if not episode_data:
-            episode_buffer = self.episode_buffer
-
-        episode_length = episode_buffer.pop("size")
-        episode_index = episode_buffer["episode_index"]
-        if episode_index != self.meta.total_episodes:
-            # TODO(aliberts): Add option to use existing episode_index
-            raise NotImplementedError(
-                "You might have manually provided the episode_buffer with an episode_index that doesn't "
-                "match the total number of episodes in the dataset. This is not supported for now."
-            )
-
-        if episode_length == 0:
-            raise ValueError(
-                "You must add one or several frames with `add_frame` before calling `add_episode`."
-            )
-
-        task_index = self.meta.get_task_index(task)
-
-        if not set(episode_buffer.keys()) == set(self.features):
-            raise ValueError()
-
-        for key, ft in self.features.items():
-            if key == "index":
-                episode_buffer[key] = np.arange(
-                    self.meta.total_frames, self.meta.total_frames + episode_length
-                )
-            elif key == "episode_index":
-                episode_buffer[key] = np.full((episode_length,), episode_index)
-            elif key == "task_index":
-                episode_buffer[key] = np.full((episode_length,), task_index)
-            elif ft["dtype"] in ["image", "video"]:
-                continue
-            elif len(ft["shape"]) == 1 and ft["shape"][0] == 1:
-                episode_buffer[key] = np.array(episode_buffer[key], dtype=ft["dtype"])
-            elif len(ft["shape"]) == 1 and ft["shape"][0] > 1:
-                episode_buffer[key] = np.stack(episode_buffer[key])
-            else:
-                raise ValueError(key)
-
-        self._wait_image_writer()
-        self._save_episode_table(episode_buffer, episode_index)
-
-        self.meta.save_episode(episode_index, episode_length, task, task_index)
-
-        if encode_videos and len(self.meta.video_keys) > 0:
-            video_paths = self.encode_episode_videos(episode_index)
-            for key in self.meta.video_keys:
-                episode_buffer[key] = video_paths[key]
-
-        if not episode_data:  # Reset the buffer
-            self.episode_buffer = self.create_episode_buffer()
-
-        self.consolidated = False
-
-    def _save_episode_table(self, episode_buffer: dict, episode_index: int) -> None:
-        episode_dict = {key: episode_buffer[key] for key in self.hf_features}
-        ep_dataset = datasets.Dataset.from_dict(episode_dict, features=self.hf_features, split="train")
-        ep_data_path = self.root / self.meta.get_data_file_path(ep_index=episode_index)
-        ep_data_path.parent.mkdir(parents=True, exist_ok=True)
-        write_parquet(ep_dataset, ep_data_path)
-
-    def clear_episode_buffer(self) -> None:
-        episode_index = self.episode_buffer["episode_index"]
-        if self.image_writer is not None:
-            for cam_key in self.meta.camera_keys:
-                img_dir = self._get_image_file_path(
-                    episode_index=episode_index, image_key=cam_key, frame_index=0
-                ).parent
-                if img_dir.is_dir():
-                    shutil.rmtree(img_dir)
-
-        # Reset the buffer
-        self.episode_buffer = self.create_episode_buffer()
-
-    def start_image_writer(self, num_processes: int = 0, num_threads: int = 4) -> None:
-        if isinstance(self.image_writer, AsyncImageWriter):
-            logging.warning(
-                "You are starting a new AsyncImageWriter that is replacing an already existing one in the dataset."
-            )
-
-        self.image_writer = AsyncImageWriter(
-            num_processes=num_processes,
-            num_threads=num_threads,
->>>>>>> 638d411c
         )
         return self.root / fpath
 
@@ -1034,6 +827,8 @@
                 episode_buffer[key] = np.full((episode_length, 1), task_index)
             elif ft["dtype"] in ["image", "video"]:
                 continue
+            elif len(ft["shape"]) == 1 and ft["shape"][0] == 1:  # TODO(aliberts, rcadene): FIX here
+                episode_buffer[key] = np.array(episode_buffer[key], dtype=ft["dtype"])
             elif len(ft["shape"]) == 1 and ft["shape"][0] > 1:
                 episode_buffer[key] = np.stack(episode_buffer[key])
             else:
@@ -1143,81 +938,6 @@
             self.stop_image_writer()
             self.meta.stats = aggregate_stats(list(self.meta.episodes_stats.values()))
             write_stats(self.meta.stats, self.root)
-            self.consolidated = True
-        else:
-            logging.warning(
-                "Skipping computation of the dataset statistics, dataset is not fully consolidated."
-            )
-
-    def stop_image_writer(self) -> None:
-        """
-        Whenever wrapping this dataset inside a parallelized DataLoader, this needs to be called first to
-        remove the image_writer in order for the LeRobotDataset object to be pickleable and parallelized.
-        """
-        if self.image_writer is not None:
-            self.image_writer.stop()
-            self.image_writer = None
-
-    def _wait_image_writer(self) -> None:
-        """Wait for asynchronous image writer to finish."""
-        if self.image_writer is not None:
-            self.image_writer.wait_until_done()
-
-    def encode_videos(self) -> None:
-        """
-        Use ffmpeg to convert frames stored as png into mp4 videos.
-        Note: `encode_video_frames` is a blocking call. Making it asynchronous shouldn't speedup encoding,
-        since video encoding with ffmpeg is already using multithreading.
-        """
-        for ep_idx in range(self.meta.total_episodes):
-            self.encode_episode_videos(ep_idx)
-
-    def encode_episode_videos(self, episode_index: int) -> dict:
-        """
-        Use ffmpeg to convert frames stored as png into mp4 videos.
-        Note: `encode_video_frames` is a blocking call. Making it asynchronous shouldn't speedup encoding,
-        since video encoding with ffmpeg is already using multithreading.
-        """
-        video_paths = {}
-        for key in self.meta.video_keys:
-            video_path = self.root / self.meta.get_video_file_path(episode_index, key)
-            video_paths[key] = str(video_path)
-            if video_path.is_file():
-                # Skip if video is already encoded. Could be the case when resuming data recording.
-                continue
-            img_dir = self._get_image_file_path(
-                episode_index=episode_index, image_key=key, frame_index=0
-            ).parent
-            encode_video_frames(img_dir, video_path, self.fps, overwrite=True)
-
-        return video_paths
-
-    def consolidate(self, run_compute_stats: bool = True, keep_image_files: bool = False) -> None:
-        self.hf_dataset = self.load_hf_dataset()
-        self.episode_data_index = get_episode_data_index(self.meta.episodes, self.episodes)
-        check_timestamps_sync(self.hf_dataset, self.episode_data_index, self.fps, self.tolerance_s)
-
-        if len(self.meta.video_keys) > 0:
-            self.encode_videos()
-            self.meta.write_video_info()
-
-        if not keep_image_files:
-            img_dir = self.root / "images"
-            if img_dir.is_dir():
-                shutil.rmtree(self.root / "images")
-
-        video_files = list(self.root.rglob("*.mp4"))
-        assert len(video_files) == self.num_episodes * len(self.meta.video_keys)
-
-        parquet_files = list(self.root.rglob("*.parquet"))
-        assert len(parquet_files) == self.num_episodes
-
-        if run_compute_stats:
-            self.stop_image_writer()
-            # TODO(aliberts): refactor stats in save_episodes
-            self.meta.stats = compute_stats(self)
-            serialized_stats = serialize_dict(self.meta.stats)
-            write_json(serialized_stats, self.root / STATS_PATH)
             self.consolidated = True
         else:
             logging.warning(
