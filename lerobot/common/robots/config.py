--- conflicted
+++ resolved
@@ -27,17 +27,6 @@
     calibration_dir: Path | None = None
 
     def __post_init__(self):
-<<<<<<< HEAD
-        if hasattr(self, "cameras"):
-            cameras = self.cameras
-            if cameras:
-                for cam_name, cam_config in cameras.items():
-                    for attr in ["width", "height"]:
-                        if getattr(cam_config, attr) is None:
-                            raise ValueError(
-                                f"Camera config for '{cam_name}' has None value for required attribute '{attr}'"
-                            )
-=======
         if hasattr(self, "cameras") and self.cameras:
             for _, config in self.cameras.items():
                 for attr in ["width", "height", "fps"]:
@@ -45,7 +34,6 @@
                         raise ValueError(
                             f"Specifying '{attr}' is required for the camera to be used in a robot"
                         )
->>>>>>> 65ad0650
 
     @property
     def type(self) -> str:
