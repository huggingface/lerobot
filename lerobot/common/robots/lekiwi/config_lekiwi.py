# Copyright 2024 The HuggingFace Inc. team. All rights reserved.
#
# Licensed under the Apache License, Version 2.0 (the "License");
# you may not use this file except in compliance with the License.
# You may obtain a copy of the License at
#
#     http://www.apache.org/licenses/LICENSE-2.0
#
# Unless required by applicable law or agreed to in writing, software
# distributed under the License is distributed on an "AS IS" BASIS,
# WITHOUT WARRANTIES OR CONDITIONS OF ANY KIND, either express or implied.
# See the License for the specific language governing permissions and
# limitations under the License.

from dataclasses import dataclass, field

from lerobot.common.cameras.configs import CameraConfig, Cv2Rotation
from lerobot.common.cameras.opencv.configuration_opencv import OpenCVCameraConfig

from ..config import RobotConfig


@RobotConfig.register_subclass("lekiwi")
@dataclass
class LeKiwiConfig(RobotConfig):
    port = "/dev/ttyACM0"  # port to connect to the bus

    disable_torque_on_disconnect: bool = True

    # `max_relative_target` limits the magnitude of the relative positional target vector for safety purposes.
    # Set this to a positive scalar to have the same value for all motors, or a list that is the same length as
    # the number of motors in your follower arms.
    max_relative_target: int | None = None

    cameras: dict[str, CameraConfig] = field(
        default_factory=lambda: {
            "front": OpenCVCameraConfig(index_or_path="/dev/video0", fps=30, width=640, height=480),
            "wrist": OpenCVCameraConfig(
<<<<<<< HEAD
                index_or_path="/dev/video2", fps=30, width=480, height=640, rotation=Cv2Rotation.ROTATE_90
=======
                index_or_path="/dev/video2", fps=30, width=640, height=480, rotation=Cv2Rotation.ROTATE_90
>>>>>>> ac5a9b90
            ),
        }
    )


@dataclass
class LeKiwiHostConfig:
    # Network Configuration
    port_zmq_cmd: int = 5555
    port_zmq_observations: int = 5556

    # Duration of the application
    connection_time_s: int = 30

    # Watchdog: stop the robot if no command is received for over 0.5 seconds.
    watchdog_timeout_ms: int = 500

    # If robot jitters decrease the frequency and monitor cpu load with `top` in cmd
    max_loop_freq_hz: int = 30


@RobotConfig.register_subclass("lekiwi_client")
@dataclass
class LeKiwiClientConfig(RobotConfig):
    # Network Configuration
    remote_ip: str
    port_zmq_cmd: int = 5555
    port_zmq_observations: int = 5556

    teleop_keys: dict[str, str] = field(
        default_factory=lambda: {
            # Movement
            "forward": "w",
            "backward": "s",
            "left": "a",
            "right": "d",
            "rotate_left": "z",
            "rotate_right": "x",
            # Speed control
            "speed_up": "r",
            "speed_down": "f",
            # quit teleop
            "quit": "q",
        }
    )

    polling_timeout_ms: int = 15
    connect_timeout_s: int = 5<|MERGE_RESOLUTION|>--- conflicted
+++ resolved
@@ -36,11 +36,7 @@
         default_factory=lambda: {
             "front": OpenCVCameraConfig(index_or_path="/dev/video0", fps=30, width=640, height=480),
             "wrist": OpenCVCameraConfig(
-<<<<<<< HEAD
-                index_or_path="/dev/video2", fps=30, width=480, height=640, rotation=Cv2Rotation.ROTATE_90
-=======
                 index_or_path="/dev/video2", fps=30, width=640, height=480, rotation=Cv2Rotation.ROTATE_90
->>>>>>> ac5a9b90
             ),
         }
     )
