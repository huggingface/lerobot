--- conflicted
+++ resolved
@@ -52,7 +52,6 @@
         return So100RobotConfig(**kwargs)
     elif robot_type == "stretch":
         return StretchRobotConfig(**kwargs)
-<<<<<<< HEAD
     elif robot_type == "arx5":
         return ARX5SingleArmRobotConfig(**kwargs)
     elif robot_type == "arx5_bimanual":
@@ -61,10 +60,8 @@
         return ARX5SingleArmFollowOnlyConfig(**kwargs)
     elif robot_type == "arx5_bimanual_follow":
         return ARX5BimanualFollowOnlyConfig(**kwargs)
-=======
     elif robot_type == "lekiwi":
         return LeKiwiRobotConfig(**kwargs)
->>>>>>> e81c36cf
     else:
         raise ValueError(f"Robot type '{robot_type}' is not available.")
 
@@ -74,7 +71,6 @@
         from lerobot.common.robot_devices.robots.manipulator import ManipulatorRobot
 
         return ManipulatorRobot(config)
-<<<<<<< HEAD
     elif isinstance(config, ARX5SingleArmRobotConfig):
         from lerobot.common.robot_devices.robots.arx5 import ARX5Robot
         common_config = ARX5RobotConfig(
@@ -107,12 +103,10 @@
             cameras=config.cameras
         )
         return ARX5Robot(common_config)
-=======
     elif isinstance(config, LeKiwiRobotConfig):
         from lerobot.common.robot_devices.robots.mobile_manipulator import MobileManipulator
 
         return MobileManipulator(config)
->>>>>>> e81c36cf
     else:
         from lerobot.common.robot_devices.robots.stretch import StretchRobot
 
