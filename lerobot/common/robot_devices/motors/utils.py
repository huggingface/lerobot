from typing import Protocol

<<<<<<< HEAD
from lerobot.common.robot_devices.motors.configs import MotorsBusConfig
=======
from lerobot.common.robot_devices.motors.configs import (
    DynamixelMotorsBusConfig,
    FeetechMotorsBusConfig,
    MotorsBusConfig,
)
>>>>>>> 638d411c


class MotorsBus(Protocol):
    def motor_names(self): ...
    def set_calibration(self): ...
    def apply_calibration(self): ...
    def revert_calibration(self): ...
    def read(self): ...
    def write(self): ...


def make_motors_buses_from_configs(motors_bus_configs: dict[str, MotorsBusConfig]) -> list[MotorsBus]:
    motors_buses = {}

    for key, cfg in motors_bus_configs.items():
        if cfg.type == "dynamixel":
            from lerobot.common.robot_devices.motors.dynamixel import DynamixelMotorsBus

            motors_buses[key] = DynamixelMotorsBus(cfg)

        elif cfg.type == "feetech":
            from lerobot.common.robot_devices.motors.feetech import FeetechMotorsBus

            motors_buses[key] = FeetechMotorsBus(cfg)

        else:
            raise ValueError(f"The motor type '{cfg.type}' is not valid.")

    return motors_buses


def make_motors_bus(motor_type: str, **kwargs) -> MotorsBus:
    if motor_type == "dynamixel":
        from lerobot.common.robot_devices.motors.dynamixel import DynamixelMotorsBus

<<<<<<< HEAD
        return DynamixelMotorsBus(**kwargs)
=======
        config = DynamixelMotorsBusConfig(**kwargs)
        return DynamixelMotorsBus(config)
>>>>>>> 638d411c

    elif motor_type == "feetech":
        from lerobot.common.robot_devices.motors.feetech import FeetechMotorsBus

<<<<<<< HEAD
        return FeetechMotorsBus(**kwargs)
=======
        config = FeetechMotorsBusConfig(**kwargs)
        return FeetechMotorsBus(config)
>>>>>>> 638d411c

    else:
        raise ValueError(f"The motor type '{motor_type}' is not valid.")<|MERGE_RESOLUTION|>--- conflicted
+++ resolved
@@ -1,14 +1,10 @@
 from typing import Protocol
 
-<<<<<<< HEAD
-from lerobot.common.robot_devices.motors.configs import MotorsBusConfig
-=======
 from lerobot.common.robot_devices.motors.configs import (
     DynamixelMotorsBusConfig,
     FeetechMotorsBusConfig,
     MotorsBusConfig,
 )
->>>>>>> 638d411c
 
 
 class MotorsBus(Protocol):
@@ -44,22 +40,14 @@
     if motor_type == "dynamixel":
         from lerobot.common.robot_devices.motors.dynamixel import DynamixelMotorsBus
 
-<<<<<<< HEAD
-        return DynamixelMotorsBus(**kwargs)
-=======
         config = DynamixelMotorsBusConfig(**kwargs)
         return DynamixelMotorsBus(config)
->>>>>>> 638d411c
 
     elif motor_type == "feetech":
         from lerobot.common.robot_devices.motors.feetech import FeetechMotorsBus
 
-<<<<<<< HEAD
-        return FeetechMotorsBus(**kwargs)
-=======
         config = FeetechMotorsBusConfig(**kwargs)
         return FeetechMotorsBus(config)
->>>>>>> 638d411c
 
     else:
         raise ValueError(f"The motor type '{motor_type}' is not valid.")