"""
This file contains utilities for recording frames from cameras. For more info look at `OpenCVCamera` docstring.
"""

import argparse
import concurrent.futures
import math
import platform
import shutil
import threading
import time
from dataclasses import dataclass, replace
from pathlib import Path
from threading import Thread

import numpy as np
from PIL import Image

from lerobot.common.robot_devices.utils import (
    RobotDeviceAlreadyConnectedError,
    RobotDeviceNotConnectedError,
    busy_wait,
)
from lerobot.common.utils.utils import capture_timestamp_utc

# The maximum opencv device index depends on your operating system. For instance,
# if you have 3 cameras, they should be associated to index 0, 1, and 2. This is the case
# on MacOS. However, on Ubuntu, the indices are different like 6, 16, 23.
# When you change the USB port or reboot the computer, the operating system might
# treat the same cameras as new devices. Thus we select a higher bound to search indices.
MAX_OPENCV_INDEX = 60


<<<<<<< HEAD
def find_cameras(max_index_search_range=MAX_OPENCV_INDEX) -> list[dict]:
    # TODO(aliberts): merge this with intelrealsense and have
    # info in Camera class attributes instead of dict
    cameras = []
=======
def find_camera_indices(raise_when_empty=False, max_index_search_range=MAX_OPENCV_INDEX, mock=False):
>>>>>>> 26f97cfd
    if platform.system() == "Linux":
        print("Linux detected. Finding available camera indices through scanning '/dev/video*' ports")
        possible_ports = [str(port) for port in Path("/dev").glob("video*")]
        ports = _find_cameras(possible_ports)
        for port in ports:
            cameras.append(
                {
                    "port": port,
                    "index": int(port.removeprefix("/dev/video")),
                }
            )
    else:
        print(
            "Mac or Windows detected. Finding available camera indices through "
            f"scanning all indices from 0 to {MAX_OPENCV_INDEX}"
        )
        possible_indices = range(max_index_search_range)
        indices = _find_cameras(possible_indices)
        for index in indices:
            cameras.append(
                {
                    "port": None,
                    "index": index,
                }
            )

<<<<<<< HEAD
    return cameras


def _find_cameras(possible_camera_ids: list[int | str], raise_when_empty=False) -> list[int | str]:
=======
    if mock:
        from tests.mock_cv2 import VideoCapture
    else:
        from cv2 import VideoCapture

>>>>>>> 26f97cfd
    camera_ids = []
    for camera_idx in possible_camera_ids:
        camera = VideoCapture(camera_idx)
        is_open = camera.isOpened()
        camera.release()

        if is_open:
            print(f"Camera found at index {camera_idx}")
            camera_ids.append(camera_idx)

    if raise_when_empty and len(camera_ids) == 0:
        raise OSError(
            "Not a single camera was detected. Try re-plugging, or re-installing `opencv2`, "
            "or your camera driver, or make sure your camera is compatible with opencv2."
        )

    return camera_ids


def is_valid_unix_path(path: str) -> bool:
    """Note: if 'path' points to a symlink, this will return True only if the target exists"""
    p = Path(path)
    return p.is_absolute() and p.exists()


def get_camera_index_from_unix_port(port: Path) -> int:
    return int(str(port.resolve()).removeprefix("/dev/video"))


def save_image(img_array, camera_index, frame_index, images_dir):
    img = Image.fromarray(img_array)
    path = images_dir / f"camera_{camera_index:02d}_frame_{frame_index:06d}.png"
    path.parent.mkdir(parents=True, exist_ok=True)
    img.save(str(path), quality=100)


def save_images_from_cameras(
<<<<<<< HEAD
    images_dir: Path, camera_ids: list | None, fps=None, width=None, height=None, record_time_s=2
=======
    images_dir: Path,
    camera_ids: list[int] | None = None,
    fps=None,
    width=None,
    height=None,
    record_time_s=2,
    mock=False,
>>>>>>> 26f97cfd
):
    """
    Initializes all the cameras and saves images to the directory. Useful to visually identify the camera
    associated to a given camera index.
    """
<<<<<<< HEAD
    if camera_ids is None or len(camera_ids) == 0:
        camera_infos = find_cameras()
        camera_ids = [cam["index"] for cam in camera_infos]
=======
    if camera_ids is None:
        camera_ids = find_camera_indices(mock=mock)
>>>>>>> 26f97cfd

    print("Connecting cameras")
    cameras = []
    for cam_idx in camera_ids:
        camera = OpenCVCamera(cam_idx, fps=fps, width=width, height=height, mock=mock)
        camera.connect()
        print(
            f"OpenCVCamera({camera.camera_index}, fps={camera.fps}, width={camera.width}, "
            f"height={camera.height}, color_mode={camera.color_mode})"
        )
        cameras.append(camera)

    images_dir = Path(images_dir)
    if images_dir.exists():
        shutil.rmtree(
            images_dir,
        )
    images_dir.mkdir(parents=True, exist_ok=True)

    print(f"Saving images to {images_dir}")
    frame_index = 0
    start_time = time.perf_counter()
    with concurrent.futures.ThreadPoolExecutor(max_workers=4) as executor:
        while True:
            now = time.perf_counter()

            for camera in cameras:
                # If we use async_read when fps is None, the loop will go full speed, and we will endup
                # saving the same images from the cameras multiple times until the RAM/disk is full.
                image = camera.read() if fps is None else camera.async_read()

                executor.submit(
                    save_image,
                    image,
                    camera.index,
                    frame_index,
                    images_dir,
                )

            if fps is not None:
                dt_s = time.perf_counter() - now
                busy_wait(1 / fps - dt_s)

            print(f"Frame: {frame_index:04d}\tLatency (ms): {(time.perf_counter() - now) * 1000:.2f}")

            if time.perf_counter() - start_time > record_time_s:
                break

            frame_index += 1

    print(f"Images have been saved to {images_dir}")


@dataclass
class OpenCVCameraConfig:
    """
    Example of tested options for Intel Real Sense D405:

    ```python
    OpenCVCameraConfig(30, 640, 480)
    OpenCVCameraConfig(60, 640, 480)
    OpenCVCameraConfig(90, 640, 480)
    OpenCVCameraConfig(30, 1280, 720)
    ```
    """

    fps: int | None = None
    width: int | None = None
    height: int | None = None
    color_mode: str = "rgb"
<<<<<<< HEAD
    rotation: int | None = None
=======
    mock: bool = False
>>>>>>> 26f97cfd

    def __post_init__(self):
        if self.color_mode not in ["rgb", "bgr"]:
            raise ValueError(
                f"`color_mode` is expected to be 'rgb' or 'bgr', but {self.color_mode} is provided."
            )

        if self.rotation not in [-90, None, 90, 180]:
            raise ValueError(f"`rotation` must be in [-90, None, 90, 180] (got {self.rotation})")


class OpenCVCamera:
    """
    The OpenCVCamera class allows to efficiently record images from cameras. It relies on opencv2 to communicate
    with the cameras. Most cameras are compatible. For more info, see the [Video I/O with OpenCV Overview](https://docs.opencv.org/4.x/d0/da7/videoio_overview.html).

    An OpenCVCamera instance requires a camera index (e.g. `OpenCVCamera(camera_index=0)`). When you only have one camera
    like a webcam of a laptop, the camera index is expected to be 0, but it might also be very different, and the camera index
    might change if you reboot your computer or re-plug your camera. This behavior depends on your operation system.

    To find the camera indices of your cameras, you can run our utility script that will be save a few frames for each camera:
    ```bash
    python lerobot/common/robot_devices/cameras/opencv.py --images-dir outputs/images_from_opencv_cameras
    ```

    When an OpenCVCamera is instantiated, if no specific config is provided, the default fps, width, height and color_mode
    of the given camera will be used.

    Example of usage:
    ```python
    camera = OpenCVCamera(camera_index=0)
    camera.connect()
    color_image = camera.read()
    # when done using the camera, consider disconnecting
    camera.disconnect()
    ```

    Example of changing default fps, width, height and color_mode:
    ```python
    camera = OpenCVCamera(0, fps=30, width=1280, height=720)
    camera = connect()  # applies the settings, might error out if these settings are not compatible with the camera

    camera = OpenCVCamera(0, fps=90, width=640, height=480)
    camera = connect()

    camera = OpenCVCamera(0, fps=90, width=640, height=480, color_mode="bgr")
    camera = connect()
    ```
    """

    def __init__(self, camera_index: int | str, config: OpenCVCameraConfig | None = None, **kwargs):
        if config is None:
            config = OpenCVCameraConfig()

        # Overwrite config arguments using kwargs
        config = replace(config, **kwargs)

        self.camera_index = camera_index
        self.port = None

        # Linux uses ports for connecting to cameras
        if platform.system() == "Linux":
            if isinstance(self.camera_index, int):
                self.port = Path(f"/dev/video{self.camera_index}")
            elif isinstance(self.camera_index, str) and is_valid_unix_path(self.camera_index):
                self.port = Path(self.camera_index)
                # Retrieve the camera index from a potentially symlinked path
                self.camera_index = get_camera_index_from_unix_port(self.port)
            else:
                raise ValueError(f"Please check the provided camera_index: {camera_index}")

        self.fps = config.fps
        self.width = config.width
        self.height = config.height
        self.color_mode = config.color_mode
        self.mock = config.mock

        self.camera = None
        self.is_connected = False
        self.thread = None
        self.stop_event = None
        self.color_image = None
        self.logs = {}

        # TODO(aliberts): Do we keep original width/height or do we define them after rotation?
        self.rotation = None
        if config.rotation == -90:
            self.rotation = cv2.ROTATE_90_COUNTERCLOCKWISE
        elif config.rotation == 90:
            self.rotation = cv2.ROTATE_90_CLOCKWISE
        elif config.rotation == 180:
            self.rotation = cv2.ROTATE_180

    def connect(self):
        if self.is_connected:
            raise RobotDeviceAlreadyConnectedError(f"OpenCVCamera({self.camera_index}) is already connected.")

<<<<<<< HEAD
        # First create a temporary camera trying to access `camera_index`,
        # and verify it is a valid camera by calling `isOpened`.
        tmp_camera = cv2.VideoCapture(self.camera_index)
=======
        if self.mock:
            from tests.mock_cv2 import (
                CAP_PROP_FPS,
                CAP_PROP_FRAME_HEIGHT,
                CAP_PROP_FRAME_WIDTH,
                VideoCapture,
            )
        else:
            from cv2 import (
                CAP_PROP_FPS,
                CAP_PROP_FRAME_HEIGHT,
                CAP_PROP_FRAME_WIDTH,
                VideoCapture,
                setNumThreads,
            )

            # Use 1 thread to avoid blocking the main thread. Especially useful during data collection
            # when other threads are used to save the images.
            setNumThreads(1)

        camera_idx = f"/dev/video{self.camera_index}" if platform.system() == "Linux" else self.camera_index
        # First create a temporary camera trying to access `camera_index`,
        # and verify it is a valid camera by calling `isOpened`.
        tmp_camera = VideoCapture(camera_idx)
>>>>>>> 26f97cfd
        is_camera_open = tmp_camera.isOpened()
        # Release camera to make it accessible for `find_camera_indices`
        tmp_camera.release()
        del tmp_camera

        # If the camera doesn't work, display the camera indices corresponding to
        # valid cameras.
        if not is_camera_open:
            # Verify that the provided `camera_index` is valid before printing the traceback
            cameras_info = find_cameras()
            available_cam_ids = [cam["index"] for cam in cameras_info]
            if self.camera_index not in available_cam_ids:
                raise ValueError(
                    f"`camera_index` is expected to be one of these available cameras {available_cam_ids}, but {self.camera_index} is provided instead. "
                    "To find the camera index you should use, run `python lerobot/common/robot_devices/cameras/opencv.py`."
                )

            raise OSError(f"Can't access OpenCVCamera({camera_idx}).")

        # Secondly, create the camera that will be used downstream.
        # Note: For some unknown reason, calling `isOpened` blocks the camera which then
        # needs to be re-created.
<<<<<<< HEAD
        self.camera = cv2.VideoCapture(self.camera_index)
=======
        self.camera = VideoCapture(camera_idx)
>>>>>>> 26f97cfd

        if self.fps is not None:
            self.camera.set(CAP_PROP_FPS, self.fps)
        if self.width is not None:
            self.camera.set(CAP_PROP_FRAME_WIDTH, self.width)
        if self.height is not None:
            self.camera.set(CAP_PROP_FRAME_HEIGHT, self.height)

        actual_fps = self.camera.get(CAP_PROP_FPS)
        actual_width = self.camera.get(CAP_PROP_FRAME_WIDTH)
        actual_height = self.camera.get(CAP_PROP_FRAME_HEIGHT)

        # Using `math.isclose` since actual fps can be a float (e.g. 29.9 instead of 30)
        if self.fps is not None and not math.isclose(self.fps, actual_fps, rel_tol=1e-3):
            # Using `OSError` since it's a broad that encompasses issues related to device communication
            raise OSError(
                f"Can't set {self.fps=} for OpenCVCamera({self.camera_index}). Actual value is {actual_fps}."
            )
        if self.width is not None and not math.isclose(self.width, actual_width, rel_tol=1e-3):
            raise OSError(
                f"Can't set {self.width=} for OpenCVCamera({self.camera_index}). Actual value is {actual_width}."
            )
        if self.height is not None and not math.isclose(self.height, actual_height, rel_tol=1e-3):
            raise OSError(
                f"Can't set {self.height=} for OpenCVCamera({self.camera_index}). Actual value is {actual_height}."
            )

<<<<<<< HEAD
        self.fps = int(actual_fps)
        self.width = int(actual_width)
        self.height = int(actual_height)
=======
        self.fps = round(actual_fps)
        self.width = round(actual_width)
        self.height = round(actual_height)
>>>>>>> 26f97cfd

        self.is_connected = True

    def read(self, temporary_color_mode: str | None = None) -> np.ndarray:
        """Read a frame from the camera returned in the format (height, width, channels)
        (e.g. 480 x 640 x 3), contrarily to the pytorch format which is channel first.

        Note: Reading a frame is done every `camera.fps` times per second, and it is blocking.
        If you are reading data from other sensors, we advise to use `camera.async_read()` which is non blocking version of `camera.read()`.
        """
        if not self.is_connected:
            raise RobotDeviceNotConnectedError(
                f"OpenCVCamera({self.camera_index}) is not connected. Try running `camera.connect()` first."
            )

        start_time = time.perf_counter()

        ret, color_image = self.camera.read()

        if not ret:
            raise OSError(f"Can't capture color image from camera {self.camera_index}.")

        requested_color_mode = self.color_mode if temporary_color_mode is None else temporary_color_mode

        if requested_color_mode not in ["rgb", "bgr"]:
            raise ValueError(
                f"Expected color values are 'rgb' or 'bgr', but {requested_color_mode} is provided."
            )

        # OpenCV uses BGR format as default (blue, green, red) for all operations, including displaying images.
        # However, Deep Learning framework such as LeRobot uses RGB format as default to train neural networks,
        # so we convert the image color from BGR to RGB.
        if requested_color_mode == "rgb":
            if self.mock:
                from tests.mock_cv2 import COLOR_BGR2RGB, cvtColor
            else:
                from cv2 import COLOR_BGR2RGB, cvtColor

            color_image = cvtColor(color_image, COLOR_BGR2RGB)

        h, w, _ = color_image.shape
        if h != self.height or w != self.width:
            raise OSError(
                f"Can't capture color image with expected height and width ({self.height} x {self.width}). ({h} x {w}) returned instead."
            )

        if self.rotation is not None:
            color_image = cv2.rotate(color_image, self.rotation)

        # log the number of seconds it took to read the image
        self.logs["delta_timestamp_s"] = time.perf_counter() - start_time

        # log the utc time at which the image was received
        self.logs["timestamp_utc"] = capture_timestamp_utc()

        self.color_image = color_image

        return color_image

    def read_loop(self):
        while not self.stop_event.is_set():
            try:
                self.color_image = self.read()
            except Exception as e:
                print(f"Error reading in thread: {e}")

    def async_read(self):
        if not self.is_connected:
            raise RobotDeviceNotConnectedError(
                f"OpenCVCamera({self.camera_index}) is not connected. Try running `camera.connect()` first."
            )

        if self.thread is None:
            self.stop_event = threading.Event()
            self.thread = Thread(target=self.read_loop, args=())
            self.thread.daemon = True
            self.thread.start()

        num_tries = 0
        while True:
            if self.color_image is not None:
                return self.color_image

            time.sleep(1 / self.fps)
            num_tries += 1
            if num_tries > self.fps * 2:
                raise TimeoutError("Timed out waiting for async_read() to start.")

    def disconnect(self):
        if not self.is_connected:
            raise RobotDeviceNotConnectedError(
                f"OpenCVCamera({self.camera_index}) is not connected. Try running `camera.connect()` first."
            )

        if self.thread is not None:
            self.stop_event.set()
            self.thread.join()  # wait for the thread to finish
            self.thread = None
            self.stop_event = None

        self.camera.release()
        self.camera = None
        self.is_connected = False

    def __del__(self):
        if getattr(self, "is_connected", False):
            self.disconnect()


if __name__ == "__main__":
    parser = argparse.ArgumentParser(
        description="Save a few frames using `OpenCVCamera` for all cameras connected to the computer, or a selected subset."
    )
    parser.add_argument(
        "--camera-ids",
        type=int,
        nargs="*",
        default=None,
        help="List of camera indices used to instantiate the `OpenCVCamera`. If not provided, find and use all available camera indices.",
    )
    parser.add_argument(
        "--fps",
        type=int,
        default=None,
        help="Set the number of frames recorded per seconds for all cameras. If not provided, use the default fps of each camera.",
    )
    parser.add_argument(
        "--width",
        type=str,
        default=None,
        help="Set the width for all cameras. If not provided, use the default width of each camera.",
    )
    parser.add_argument(
        "--height",
        type=str,
        default=None,
        help="Set the height for all cameras. If not provided, use the default height of each camera.",
    )
    parser.add_argument(
        "--images-dir",
        type=Path,
        default="outputs/images_from_opencv_cameras",
        help="Set directory to save a few frames for each camera.",
    )
    parser.add_argument(
        "--record-time-s",
        type=float,
        default=4.0,
        help="Set the number of seconds used to record the frames. By default, 2 seconds.",
    )
    args = parser.parse_args()
    save_images_from_cameras(**vars(args))<|MERGE_RESOLUTION|>--- conflicted
+++ resolved
@@ -31,18 +31,12 @@
 MAX_OPENCV_INDEX = 60
 
 
-<<<<<<< HEAD
-def find_cameras(max_index_search_range=MAX_OPENCV_INDEX) -> list[dict]:
-    # TODO(aliberts): merge this with intelrealsense and have
-    # info in Camera class attributes instead of dict
+def find_cameras(raise_when_empty=False, max_index_search_range=MAX_OPENCV_INDEX, mock=False) -> list[dict]:
     cameras = []
-=======
-def find_camera_indices(raise_when_empty=False, max_index_search_range=MAX_OPENCV_INDEX, mock=False):
->>>>>>> 26f97cfd
     if platform.system() == "Linux":
         print("Linux detected. Finding available camera indices through scanning '/dev/video*' ports")
         possible_ports = [str(port) for port in Path("/dev").glob("video*")]
-        ports = _find_cameras(possible_ports)
+        ports = _find_cameras(possible_ports, mock=mock)
         for port in ports:
             cameras.append(
                 {
@@ -56,7 +50,7 @@
             f"scanning all indices from 0 to {MAX_OPENCV_INDEX}"
         )
         possible_indices = range(max_index_search_range)
-        indices = _find_cameras(possible_indices)
+        indices = _find_cameras(possible_indices, mock=mock)
         for index in indices:
             cameras.append(
                 {
@@ -65,21 +59,20 @@
                 }
             )
 
-<<<<<<< HEAD
     return cameras
 
 
-def _find_cameras(possible_camera_ids: list[int | str], raise_when_empty=False) -> list[int | str]:
-=======
+def _find_cameras(
+    possible_camera_ids: list[int | str], raise_when_empty=False, mock=False
+) -> list[int | str]:
     if mock:
-        from tests.mock_cv2 import VideoCapture
+        import tests.mock_cv2 as cv2
     else:
-        from cv2 import VideoCapture
-
->>>>>>> 26f97cfd
+        import cv2
+
     camera_ids = []
     for camera_idx in possible_camera_ids:
-        camera = VideoCapture(camera_idx)
+        camera = cv2.VideoCapture(camera_idx)
         is_open = camera.isOpened()
         camera.release()
 
@@ -114,30 +107,21 @@
 
 
 def save_images_from_cameras(
-<<<<<<< HEAD
-    images_dir: Path, camera_ids: list | None, fps=None, width=None, height=None, record_time_s=2
-=======
     images_dir: Path,
-    camera_ids: list[int] | None = None,
+    camera_ids: list | None = None,
     fps=None,
     width=None,
     height=None,
     record_time_s=2,
     mock=False,
->>>>>>> 26f97cfd
 ):
     """
     Initializes all the cameras and saves images to the directory. Useful to visually identify the camera
     associated to a given camera index.
     """
-<<<<<<< HEAD
     if camera_ids is None or len(camera_ids) == 0:
-        camera_infos = find_cameras()
+        camera_infos = find_cameras(mock=mock)
         camera_ids = [cam["index"] for cam in camera_infos]
-=======
-    if camera_ids is None:
-        camera_ids = find_camera_indices(mock=mock)
->>>>>>> 26f97cfd
 
     print("Connecting cameras")
     cameras = []
@@ -160,7 +144,7 @@
     print(f"Saving images to {images_dir}")
     frame_index = 0
     start_time = time.perf_counter()
-    with concurrent.futures.ThreadPoolExecutor(max_workers=4) as executor:
+    with concurrent.futures.ThreadPoolExecutor(max_workers=1) as executor:
         while True:
             now = time.perf_counter()
 
@@ -208,11 +192,8 @@
     width: int | None = None
     height: int | None = None
     color_mode: str = "rgb"
-<<<<<<< HEAD
     rotation: int | None = None
-=======
     mock: bool = False
->>>>>>> 26f97cfd
 
     def __post_init__(self):
         if self.color_mode not in ["rgb", "bgr"]:
@@ -297,6 +278,11 @@
         self.color_image = None
         self.logs = {}
 
+        if self.mock:
+            import tests.mock_cv2 as cv2
+        else:
+            import cv2
+
         # TODO(aliberts): Do we keep original width/height or do we define them after rotation?
         self.rotation = None
         if config.rotation == -90:
@@ -310,36 +296,19 @@
         if self.is_connected:
             raise RobotDeviceAlreadyConnectedError(f"OpenCVCamera({self.camera_index}) is already connected.")
 
-<<<<<<< HEAD
-        # First create a temporary camera trying to access `camera_index`,
-        # and verify it is a valid camera by calling `isOpened`.
-        tmp_camera = cv2.VideoCapture(self.camera_index)
-=======
         if self.mock:
-            from tests.mock_cv2 import (
-                CAP_PROP_FPS,
-                CAP_PROP_FRAME_HEIGHT,
-                CAP_PROP_FRAME_WIDTH,
-                VideoCapture,
-            )
+            import tests.mock_cv2 as cv2
         else:
-            from cv2 import (
-                CAP_PROP_FPS,
-                CAP_PROP_FRAME_HEIGHT,
-                CAP_PROP_FRAME_WIDTH,
-                VideoCapture,
-                setNumThreads,
-            )
+            import cv2
 
             # Use 1 thread to avoid blocking the main thread. Especially useful during data collection
             # when other threads are used to save the images.
-            setNumThreads(1)
+            cv2.setNumThreads(1)
 
         camera_idx = f"/dev/video{self.camera_index}" if platform.system() == "Linux" else self.camera_index
         # First create a temporary camera trying to access `camera_index`,
         # and verify it is a valid camera by calling `isOpened`.
-        tmp_camera = VideoCapture(camera_idx)
->>>>>>> 26f97cfd
+        tmp_camera = cv2.VideoCapture(camera_idx)
         is_camera_open = tmp_camera.isOpened()
         # Release camera to make it accessible for `find_camera_indices`
         tmp_camera.release()
@@ -362,22 +331,18 @@
         # Secondly, create the camera that will be used downstream.
         # Note: For some unknown reason, calling `isOpened` blocks the camera which then
         # needs to be re-created.
-<<<<<<< HEAD
-        self.camera = cv2.VideoCapture(self.camera_index)
-=======
-        self.camera = VideoCapture(camera_idx)
->>>>>>> 26f97cfd
+        self.camera = cv2.VideoCapture(camera_idx)
 
         if self.fps is not None:
-            self.camera.set(CAP_PROP_FPS, self.fps)
+            self.camera.set(cv2.CAP_PROP_FPS, self.fps)
         if self.width is not None:
-            self.camera.set(CAP_PROP_FRAME_WIDTH, self.width)
+            self.camera.set(cv2.CAP_PROP_FRAME_WIDTH, self.width)
         if self.height is not None:
-            self.camera.set(CAP_PROP_FRAME_HEIGHT, self.height)
-
-        actual_fps = self.camera.get(CAP_PROP_FPS)
-        actual_width = self.camera.get(CAP_PROP_FRAME_WIDTH)
-        actual_height = self.camera.get(CAP_PROP_FRAME_HEIGHT)
+            self.camera.set(cv2.CAP_PROP_FRAME_HEIGHT, self.height)
+
+        actual_fps = self.camera.get(cv2.CAP_PROP_FPS)
+        actual_width = self.camera.get(cv2.CAP_PROP_FRAME_WIDTH)
+        actual_height = self.camera.get(cv2.CAP_PROP_FRAME_HEIGHT)
 
         # Using `math.isclose` since actual fps can be a float (e.g. 29.9 instead of 30)
         if self.fps is not None and not math.isclose(self.fps, actual_fps, rel_tol=1e-3):
@@ -394,15 +359,9 @@
                 f"Can't set {self.height=} for OpenCVCamera({self.camera_index}). Actual value is {actual_height}."
             )
 
-<<<<<<< HEAD
-        self.fps = int(actual_fps)
-        self.width = int(actual_width)
-        self.height = int(actual_height)
-=======
         self.fps = round(actual_fps)
         self.width = round(actual_width)
         self.height = round(actual_height)
->>>>>>> 26f97cfd
 
         self.is_connected = True
 
@@ -437,11 +396,11 @@
         # so we convert the image color from BGR to RGB.
         if requested_color_mode == "rgb":
             if self.mock:
-                from tests.mock_cv2 import COLOR_BGR2RGB, cvtColor
+                import tests.mock_cv2 as cv2
             else:
-                from cv2 import COLOR_BGR2RGB, cvtColor
-
-            color_image = cvtColor(color_image, COLOR_BGR2RGB)
+                import cv2
+
+            color_image = cv2.cvtColor(color_image, cv2.COLOR_BGR2RGB)
 
         h, w, _ = color_image.shape
         if h != self.height or w != self.width:
