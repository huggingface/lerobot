--- conflicted
+++ resolved
@@ -107,13 +107,8 @@
             <span class="truncate">filter videos</span>
             <div class="transition-transform" :class="{ 'rotate-180': isVideosDropdownOpen }">🔽</div>
             </div>
-<<<<<<< HEAD
-    
-            <div x-show="isVideosDropdownOpen" 
-=======
 
             <div x-show="isVideosDropdownOpen"
->>>>>>> 638d411c
                 class="absolute mt-1 border border-slate-500 rounded shadow-lg z-10">
             <div>
                 <template x-for="option in videosKeys" :key="option">
