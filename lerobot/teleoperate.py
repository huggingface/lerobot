--- conflicted
+++ resolved
@@ -59,11 +59,7 @@
 from lerobot.common.utils.utils import init_logging, move_cursor_up
 from lerobot.common.utils.visualization_utils import _init_rerun
 
-<<<<<<< HEAD
-from .common.teleoperators import keyboard, koch_leader, so100_leader, so101_leader  # noqa: F401
-=======
-from .common.teleoperators import gamepad, koch_leader, so100_leader, so101_leader  # noqa: F401
->>>>>>> 5350a02d
+from .common.teleoperators import gamepad, keyboard, koch_leader, so100_leader, so101_leader  # noqa: F401
 
 
 @dataclass
