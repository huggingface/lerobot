# Copyright 2024 The HuggingFace Inc. team. All rights reserved.
#
# Licensed under the Apache License, Version 2.0 (the "License");
# you may not use this file except in compliance with the License.
# You may obtain a copy of the License at
#
#     http://www.apache.org/licenses/LICENSE-2.0
#
# Unless required by applicable law or agreed to in writing, software
# distributed under the License is distributed on an "AS IS" BASIS,
# WITHOUT WARRANTIES OR CONDITIONS OF ANY KIND, either express or implied.
# See the License for the specific language governing permissions and
# limitations under the License.
*.memmap filter=lfs diff=lfs merge=lfs -text
*.stl filter=lfs diff=lfs merge=lfs -text
*.safetensors filter=lfs diff=lfs merge=lfs -text
*.mp4 filter=lfs diff=lfs merge=lfs -text
*.arrow filter=lfs diff=lfs merge=lfs -text
*.json !text !filter !merge !diff
tests/artifacts/cameras/*.png filter=lfs diff=lfs merge=lfs -text
<<<<<<< HEAD
tests/artifacts/cameras/*.bag filter=lfs diff=lfs merge=lfs -text
=======
*.bag filter=lfs diff=lfs merge=lfs -text
>>>>>>> 65ad0650
<|MERGE_RESOLUTION|>--- conflicted
+++ resolved
@@ -18,8 +18,4 @@
 *.arrow filter=lfs diff=lfs merge=lfs -text
 *.json !text !filter !merge !diff
 tests/artifacts/cameras/*.png filter=lfs diff=lfs merge=lfs -text
-<<<<<<< HEAD
-tests/artifacts/cameras/*.bag filter=lfs diff=lfs merge=lfs -text
-=======
-*.bag filter=lfs diff=lfs merge=lfs -text
->>>>>>> 65ad0650
+*.bag filter=lfs diff=lfs merge=lfs -text