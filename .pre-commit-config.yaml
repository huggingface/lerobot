--- conflicted
+++ resolved
@@ -90,14 +90,8 @@
     rev: v1.16.0
     hooks:
       - id: mypy
-<<<<<<< HEAD
-        args: [--python-version=3.10]
-        files: ^src/lerobot/model/
-        additional_dependencies: [numpy]
-=======
         args: [--config-file=pyproject.toml]
         exclude: ^(examples|benchmarks|tests)/
->>>>>>> b74e2a61
 
   ##### Docstring Checks #####
   # - repo: https://github.com/akaihola/darglint2
