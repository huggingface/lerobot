# Copyright 2024 The HuggingFace Inc. team. All rights reserved.
#
# Licensed under the Apache License, Version 2.0 (the "License");
# you may not use this file except in compliance with the License.
# You may obtain a copy of the License at
#
#     http://www.apache.org/licenses/LICENSE-2.0
#
# Unless required by applicable law or agreed to in writing, software
# distributed under the License is distributed on an "AS IS" BASIS,
# WITHOUT WARRANTIES OR CONDITIONS OF ANY KIND, either express or implied.
# See the License for the specific language governing permissions and
# limitations under the License.

default_language_version:
  python: python3.10

exclude: "tests/artifacts/.*\\.safetensors$"

repos:
  ##### Meta #####
  - repo: meta
    hooks:
      - id: check-useless-excludes
      - id: check-hooks-apply

    ##### General Code Quality & Formatting #####
  - repo: https://github.com/pre-commit/pre-commit-hooks
    rev: v5.0.0
    hooks:
      - id: check-added-large-files
        args: ["--maxkb=1024"]
      - id: debug-statements
      - id: check-merge-conflict
      - id: check-case-conflict
      - id: check-yaml
      - id: check-toml
      - id: end-of-file-fixer
      - id: trailing-whitespace

  - repo: https://github.com/astral-sh/ruff-pre-commit
    rev: v0.12.4
    hooks:
      - id: ruff-format
      - id: ruff
        args: [--fix, --exit-non-zero-on-fix]

  - repo: https://github.com/adhtruong/mirrors-typos
    rev: v1.34.0
    hooks:
      - id: typos
        args: [--force-exclude]

  - repo: https://github.com/asottile/pyupgrade
    rev: v3.20.0
    hooks:
      - id: pyupgrade
        args: [--py310-plus]

  ##### Markdown Quality #####
  - repo: https://github.com/rbubley/mirrors-prettier
    rev: v3.6.2
    hooks:
      - id: prettier
        name: Format Markdown with Prettier
        types_or: [markdown, mdx]
        args: [--prose-wrap=preserve]

  ##### Security #####
  - repo: https://github.com/gitleaks/gitleaks
    rev: v8.27.2
    hooks:
      - id: gitleaks

  - repo: https://github.com/woodruffw/zizmor-pre-commit
    rev: v1.11.0
    hooks:
      - id: zizmor

  - repo: https://github.com/PyCQA/bandit
    rev: 1.8.6
    hooks:
      - id: bandit
        args: ["-c", "pyproject.toml"]
        additional_dependencies: ["bandit[toml]"]

  # TODO(Steven): Uncomment when ready to use
  ##### Static Analysis & Typing #####
  - repo: https://github.com/pre-commit/mirrors-mypy
    rev: v1.16.0
    hooks:
      - id: mypy
<<<<<<< HEAD
        args: [--python-version=3.10, --follow-imports=silent]
        additional_dependencies: [
            "numpy",
            "torch",
            "huggingface_hub",
            "draccus==0.8.0", # make sure the version of third-party libs is the same as in requirements.txt
          ]
=======
        args: [--config-file=pyproject.toml]
        exclude: ^(examples|benchmarks|tests)/
>>>>>>> b6c528a4

  ##### Docstring Checks #####
  # - repo: https://github.com/akaihola/darglint2
  #   rev: v1.8.2
  #   hooks:
  #     - id: darglint2
  #       args: ["--docstring-style", "google", "-v", "2"]
  #       exclude: ^tests/.*$

  # - repo: https://github.com/econchick/interrogate
  #   rev: 1.7.0
  #   hooks:
  #     - id: interrogate
  #       args: ["-vv", "--config=pyproject.toml"]<|MERGE_RESOLUTION|>--- conflicted
+++ resolved
@@ -90,18 +90,8 @@
     rev: v1.16.0
     hooks:
       - id: mypy
-<<<<<<< HEAD
-        args: [--python-version=3.10, --follow-imports=silent]
-        additional_dependencies: [
-            "numpy",
-            "torch",
-            "huggingface_hub",
-            "draccus==0.8.0", # make sure the version of third-party libs is the same as in requirements.txt
-          ]
-=======
         args: [--config-file=pyproject.toml]
         exclude: ^(examples|benchmarks|tests)/
->>>>>>> b6c528a4
 
   ##### Docstring Checks #####
   # - repo: https://github.com/akaihola/darglint2
