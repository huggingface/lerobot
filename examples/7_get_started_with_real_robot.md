# Getting Started with Real-World Robots

This tutorial will guide you through the process of setting up and training a neural network to autonomously control a real robot.

**What You'll Learn:**
1. How to order and assemble your robot.
2. How to connect, configure, and calibrate your robot.
3. How to record and visualize your dataset.
4. How to train a policy using your data and prepare it for evaluation.
5. How to evaluate your policy and visualize the results.

By following these steps, you'll be able to replicate tasks like picking up a Lego block and placing it in a bin with a high success rate, as demonstrated in [this video](https://x.com/RemiCadene/status/1814680760592572934).

This tutorial is specifically made for the affordable [Koch v1.1](https://github.com/jess-moss/koch-v1-1) robot, but it contains additional information to be easily adapted to various types of robots like [Aloha bimanual robot](https://aloha-2.github.io) by changing some configurations. The Koch v1.1 consists of a leader arm and a follower arm, each with 6 motors. It can work with one or several cameras to record the scene, which serve as visual sensors for the robot.

During the data collection phase, you will control the follower arm by moving the leader arm. This process is known as "teleoperation." This technique is used to collect robot trajectories. Afterward, you'll train a neural network to imitate these trajectories and deploy the network to enable your robot to operate autonomously.

If you encounter any issues at any step of the tutorial, feel free to seek help on [Discord](https://discord.com/invite/s3KuuzsPFb) or don't hesitate to iterate with us on the tutorial by creating issues or pull requests. Thanks!

## 1. Order and Assemble your Koch v1.1

Follow the sourcing and assembling instructions provided on the [Koch v1.1 Github page](https://github.com/jess-moss/koch-v1-1). This will guide you through setting up both the follower and leader arms, as shown in the image below.

<div style="text-align:center;">
  <img src="../media/tutorial/koch_v1_1_leader_follower.webp?raw=true" alt="Koch v1.1 leader and follower arms" title="Koch v1.1 leader and follower arms" width="50%">
</div>

For a visual walkthrough of the assembly process, you can refer to [this video tutorial](https://youtu.be/8nQIg9BwwTk).

## 2. Configure motors, calibrate arms, teleoperate your Koch v1.1

First, install the additional dependencies required for robots built with dynamixel motors like Koch v1.1 by running one of the following commands (make sure gcc is installed).

Using `pip`:
```bash
pip install -e ".[dynamixel]"
```

Or using `poetry`:
```bash
poetry install --sync --extras "dynamixel"
```

/!\ For Linux only, ffmpeg and opencv requires conda install for now. Run this exact sequence of commands:
```bash
conda install -c conda-forge ffmpeg
pip uninstall opencv-python
conda install -c conda-forge "opencv>=4.10.0"
```

You are now ready to plug the 5V power supply to the motor bus of the leader arm (the smaller one) since all its motors only require 5V.

Then plug the 12V power supply to the motor bus of the follower arm. It has two motors that need 12V, and the rest will be powered with 5V through the voltage convertor.

Finally, connect both arms to your computer via USB. Note that the USB doesn't provide any power, and both arms need to be plugged in with their associated power supply to be detected by your computer.

Now you are ready to configure your motors for the first time, as detailed in the sections below. In the upcoming sections, you'll learn about our classes and functions by running some python code in an interactive session, or by copy-pasting it in a python file.

If you have already configured your motors the first time, you can streamline the process by directly running the teleoperate script (which is detailed further in the tutorial):
```bash
python lerobot/scripts/control_robot.py \
  --robot.type=koch \
  --control.type=teleoperate
```

It will automatically:
1. Identify any missing calibrations and initiate the calibration procedure.
2. Connect the robot and start teleoperation.

### a. Control your motors with DynamixelMotorsBus

You can use the [`DynamixelMotorsBus`](../lerobot/common/robot_devices/motors/dynamixel.py) to communicate with the motors connected as a chain to the corresponding USB bus. This class leverages the Python [Dynamixel SDK](https://emanual.robotis.com/docs/en/software/dynamixel/dynamixel_sdk/sample_code/python_read_write_protocol_2_0/#python-read-write-protocol-20) to facilitate reading from and writing to the motors.

**First Configuration of your motors**

You will need to unplug each motor in turn and run a command the identify the motor. The motor will save its own identification, so you only need to do this once. Start by unplugging all of the motors.

Do the Leader arm first, as all of its motors are of the same type. Plug in your first motor on your leader arm and run this script to set its ID to 1.
```bash
python lerobot/scripts/configure_motor.py \
  --port /dev/tty.usbmodem58760432961 \
  --brand dynamixel \
  --model xl330-m288 \
  --baudrate 1000000 \
  --ID 1
```

Then unplug your first motor and plug the second motor and set its ID to 2.
```bash
python lerobot/scripts/configure_motor.py \
  --port /dev/tty.usbmodem58760432961 \
  --brand dynamixel \
  --model xl330-m288 \
  --baudrate 1000000 \
  --ID 2
```

Redo the process for all your motors until ID 6.

The process for the follower arm is almost the same, but the follower arm has two types of motors. For the first two motors, make sure you set the model to `xl430-w250`. _Important: configuring follower motors requires plugging and unplugging power. Make sure you use the 5V power for the XL330s and the 12V power for the XL430s!_

After all of your motors are configured properly, you're ready to plug them all together in a daisy-chain as shown in the original video.

**Instantiate the DynamixelMotorsBus**

To begin, create two instances of the  [`DynamixelMotorsBus`](../lerobot/common/robot_devices/motors/dynamixel.py), one for each arm, using their corresponding USB ports (e.g. `DynamixelMotorsBus(port="/dev/tty.usbmodem575E0031751"`).

To find the correct ports for each arm, run the utility script twice:
```bash
python lerobot/scripts/find_motors_bus_port.py
```

Example output when identifying the leader arm's port (e.g., `/dev/tty.usbmodem575E0031751` on Mac, or possibly `/dev/ttyACM0` on Linux):
```
Finding all available ports for the MotorBus.
['/dev/tty.usbmodem575E0032081', '/dev/tty.usbmodem575E0031751']
Remove the usb cable from your DynamixelMotorsBus and press Enter when done.

[...Disconnect leader arm and press Enter...]

The port of this DynamixelMotorsBus is /dev/tty.usbmodem575E0031751
Reconnect the usb cable.
```

Example output when identifying the follower arm's port (e.g., `/dev/tty.usbmodem575E0032081`, or possibly `/dev/ttyACM1` on Linux):
```
Finding all available ports for the MotorBus.
['/dev/tty.usbmodem575E0032081', '/dev/tty.usbmodem575E0031751']
Remove the usb cable from your DynamixelMotorsBus and press Enter when done.

[...Disconnect follower arm and press Enter...]

The port of this DynamixelMotorsBus is /dev/tty.usbmodem575E0032081
Reconnect the usb cable.
```

Troubleshooting: On Linux, you might need to give access to the USB ports by running this command with your ports:
```bash
sudo chmod 666 /dev/tty.usbmodem575E0032081
sudo chmod 666 /dev/tty.usbmodem575E0031751
```

*Listing and Configuring Motors*

Next, you'll need to list the motors for each arm, including their name, index, and model. Initially, each motor is assigned the factory default index `1`. Since each motor requires a unique index to function correctly when connected in a chain on a common bus, you'll need to assign different indices. It's recommended to use an ascending index order, starting from `1` (e.g., `1, 2, 3, 4, 5, 6`). These indices will be saved in the persistent memory of each motor during the first connection.

To assign indices to the motors, run this code in an interactive Python session. Replace the `port` values with the ones you identified earlier:
```python
from lerobot.common.robot_devices.motors.configs import DynamixelMotorsBusConfig
from lerobot.common.robot_devices.motors.dynamixel import DynamixelMotorsBus

leader_config = DynamixelMotorsBusConfig(
    port="/dev/tty.usbmodem575E0031751",
    motors={
        # name: (index, model)
        "shoulder_pan": (1, "xl330-m077"),
        "shoulder_lift": (2, "xl330-m077"),
        "elbow_flex": (3, "xl330-m077"),
        "wrist_flex": (4, "xl330-m077"),
        "wrist_roll": (5, "xl330-m077"),
        "gripper": (6, "xl330-m077"),
    },
)

follower_config = DynamixelMotorsBusConfig(
    port="/dev/tty.usbmodem575E0032081",
    motors={
        # name: (index, model)
        "shoulder_pan": (1, "xl430-w250"),
        "shoulder_lift": (2, "xl430-w250"),
        "elbow_flex": (3, "xl330-m288"),
        "wrist_flex": (4, "xl330-m288"),
        "wrist_roll": (5, "xl330-m288"),
        "gripper": (6, "xl330-m288"),
    },
)

leader_arm = DynamixelMotorsBus(leader_config)
follower_arm = DynamixelMotorsBus(follower_config)
```

IMPORTANTLY: Now that you have your ports, update [`KochRobotConfig`](../lerobot/common/robot_devices/robots/configs.py). You will find something like:
```python
@RobotConfig.register_subclass("koch")
@dataclass
class KochRobotConfig(ManipulatorRobotConfig):
    calibration_dir: str = ".cache/calibration/koch"
    # `max_relative_target` limits the magnitude of the relative positional target vector for safety purposes.
    # Set this to a positive scalar to have the same value for all motors, or a list that is the same length as
    # the number of motors in your follower arms.
    max_relative_target: int | None = None

    leader_arms: dict[str, MotorsBusConfig] = field(
        default_factory=lambda: {
            "main": DynamixelMotorsBusConfig(
                port="/dev/tty.usbmodem585A0085511", <-- UPDATE HERE
                motors={
                    # name: (index, model)
                    "shoulder_pan": [1, "xl330-m077"],
                    "shoulder_lift": [2, "xl330-m077"],
                    "elbow_flex": [3, "xl330-m077"],
                    "wrist_flex": [4, "xl330-m077"],
                    "wrist_roll": [5, "xl330-m077"],
                    "gripper": [6, "xl330-m077"],
                },
            ),
        }
    )

    follower_arms: dict[str, MotorsBusConfig] = field(
        default_factory=lambda: {
            "main": DynamixelMotorsBusConfig(
                port="/dev/tty.usbmodem585A0076891", <-- UPDATE HERE
                motors={
                    # name: (index, model)
                    "shoulder_pan": [1, "xl430-w250"],
                    "shoulder_lift": [2, "xl430-w250"],
                    "elbow_flex": [3, "xl330-m288"],
                    "wrist_flex": [4, "xl330-m288"],
                    "wrist_roll": [5, "xl330-m288"],
                    "gripper": [6, "xl330-m288"],
                },
            ),
        }
    )
```

**Connect and Configure your Motors**

Before you can start using your motors, you'll need to configure them to ensure proper communication. When you first connect the motors, the [`DynamixelMotorsBus`](../lerobot/common/robot_devices/motors/dynamixel.py) automatically detects any mismatch between the current motor indices (factory set to `1`) and the specified indices (e.g., `1, 2, 3, 4, 5, 6`). This triggers a configuration procedure that requires you to unplug the power cord and motors, then reconnect each motor sequentially, starting from the one closest to the bus.

For a visual guide, refer to the [video tutorial of the configuration procedure](https://youtu.be/U78QQ9wCdpY).

To connect and configure the leader arm, run the following code in the same Python interactive session as earlier in the tutorial:
```python
leader_arm.connect()
```

When you connect the leader arm for the first time, you might see an output similar to this:
```
Read failed due to communication error on port /dev/tty.usbmodem575E0032081 for group_key ID_shoulder_pan_shoulder_lift_elbow_flex_wrist_flex_wrist_roll_gripper: [TxRxResult] There is no status packet!

/!\ A configuration issue has been detected with your motors:
If this is the first time you are using these motors, press enter to configure your motors... but before verify that all the cables are connected the proper way. If you find an issue, before making a modification, kill the python process, unplug the power cord to not damage the motors, rewire correctly, then plug the power again and relaunch the script.

Motor indices detected: {9600: [1]}

1. Unplug the power cord
2. Plug/unplug minimal number of cables to only have the first 1 motor(s) (['shoulder_pan']) connected.
3. Re-plug the power cord
Press Enter to continue...

*Follow the procedure*

Setting expected motor indices: [1, 2, 3, 4, 5, 6]
```

Once the leader arm is configured, repeat the process for the follower arm by running:
```python
follower_arm.connect()
```

Congratulations! Both arms are now properly configured and connected. You won't need to go through the configuration procedure again in the future.

**Troubleshooting**:

If the configuration process fails, you may need to do the configuration process via the Dynamixel Wizard.

Known failure modes:
- Calling `arm.connect()` raises `OSError: No motor found, but one new motor expected. Verify power cord is plugged in and retry` on Ubuntu 22.

Steps:
1. Visit https://emanual.robotis.com/docs/en/software/dynamixel/dynamixel_wizard2/#connect-dynamixel.
2. Follow the software installation instructions in section 3 of the web page.
3. Launch the software.
4. Configure the device scanning options in the menu under `Tools` > `Options` > `Scan`. Check only Protocol 2.0, select only the USB port identifier of interest, select all baudrates, set the ID range to `[0, 10]`. _While this step was not strictly necessary, it greatly speeds up scanning_.
5. For each motor in turn:
    - Disconnect the power to the driver board.
    - Connect **only** the motor of interest to the driver board, making sure to disconnect it from any other motors.
    - Reconnect the power to the driver board.
    - From the software menu select `Device` > `Scan` and let the scan run. A device should appear.
    - If the device has an asterisk (*) near it, it means the firmware is indeed outdated. From the software menu, select `Tools` > `Firmware Update`. Follow the prompts.
    - The main panel should have table with various parameters of the device (refer to the web page, section 5). Select the row with `ID`, and then set the desired ID on the bottom right panel by selecting and clicking `Save`.
    - Just like you did with the ID, also set the `Baud Rate` to 1 Mbps.
6. Check everything has been done right:
   - Rewire the arms in their final configuration and power both of them.
   - Scan for devices. All 12 motors should appear.
   - Select the motors one by one and move the arm. Check that the graphical indicator near the top right shows the movement.

**Read and Write with DynamixelMotorsBus**

To get familiar with how `DynamixelMotorsBus` communicates with the motors, you can start by reading data from them. Copy past this code in the same interactive python session:
```python
leader_pos = leader_arm.read("Present_Position")
follower_pos = follower_arm.read("Present_Position")
print(leader_pos)
print(follower_pos)
```

Expected output might look like:
```
array([2054,  523, 3071, 1831, 3049, 2441], dtype=int32)
array([2003, 1601,   56, 2152, 3101, 2283], dtype=int32)
```

Try moving the arms to various positions and observe how the values change.

Now let's try to enable torque in the follower arm by copy pasting this code:
```python
from lerobot.common.robot_devices.motors.dynamixel import TorqueMode

follower_arm.write("Torque_Enable", TorqueMode.ENABLED.value)
```

With torque enabled, the follower arm will be locked in its current position. Do not attempt to manually move the arm while torque is enabled, as this could damage the motors.

Now, to get more familiar with reading and writing, let's move the arm programmatically copy pasting the following example code:
```python
# Get the current position
position = follower_arm.read("Present_Position")

# Update first motor (shoulder_pan) position by +10 steps
position[0] += 10
follower_arm.write("Goal_Position", position)

# Update all motors position by -30 steps
position -= 30
follower_arm.write("Goal_Position", position)

# Update gripper by +30 steps
position[-1] += 30
follower_arm.write("Goal_Position", position[-1], "gripper")
```

When you're done playing, you can try to disable the torque, but make sure you hold your robot so that it doesn't fall:
```python
follower_arm.write("Torque_Enable", TorqueMode.DISABLED.value)
```

Finally, disconnect the arms:
```python
leader_arm.disconnect()
follower_arm.disconnect()
```

Alternatively, you can unplug the power cord, which will automatically disable torque and disconnect the motors.

*/!\ Warning*: These motors tend to overheat, especially under torque or if left plugged in for too long. Unplug after use.

### b. Teleoperate your Koch v1.1 with ManipulatorRobot

**Instantiate the ManipulatorRobot**

Before you can teleoperate your robot, you need to instantiate the  [`ManipulatorRobot`](../lerobot/common/robot_devices/robots/manipulator.py) using the previously defined `leader_config` and `follower_config`.

For the Koch v1.1 robot, we only have one leader, so we refer to it as `"main"` and define it as `leader_arms={"main": leader_config}`. We do the same for the follower arm. For other robots (like the Aloha), which may have two pairs of leader and follower arms, you would define them like this: `leader_arms={"left": left_leader_config, "right": right_leader_config},`. Same thing for the follower arms.


Run the following code to instantiate your manipulator robot:
```python
from lerobot.common.robot_devices.robots.configs import KochRobotConfig
from lerobot.common.robot_devices.robots.manipulator import ManipulatorRobot

robot_config = KochRobotConfig(
    leader_arms={"main": leader_config},
    follower_arms={"main": follower_config},
    cameras={},  # We don't use any camera for now
)
robot = ManipulatorRobot(robot_config)
```

The `KochRobotConfig` is used to set the associated settings and calibration process. For instance, we activate the torque of the gripper of the leader Koch v1.1 arm and position it at a 40 degree angle to use it as a trigger.

For the [Aloha bimanual robot](https://aloha-2.github.io), we would use `AlohaRobotConfig` to set different settings such as a secondary ID for shadow joints (shoulder, elbow). Specific to Aloha, LeRobot comes with default calibration files stored in in `.cache/calibration/aloha_default`. Assuming the motors have been properly assembled, no manual calibration step is expected for Aloha.

**Calibrate and Connect the ManipulatorRobot**

Next, you'll need to calibrate your Koch robot to ensure that the leader and follower arms have the same position values when they are in the same physical position. This calibration is essential because it allows a neural network trained on one Koch robot to work on another.

When you connect your robot for the first time, the [`ManipulatorRobot`](../lerobot/common/robot_devices/robots/manipulator.py) will detect if the calibration file is missing and trigger the calibration procedure. During this process, you will be guided to move each arm to three different positions.

Here are the positions you'll move the follower arm to:

| 1. Zero position | 2. Rotated position | 3. Rest position |
|---|---|---|
| <img src="../media/koch/follower_zero.webp?raw=true" alt="Koch v1.1 follower arm zero position" title="Koch v1.1 follower arm zero position" style="width:100%;"> | <img src="../media/koch/follower_rotated.webp?raw=true" alt="Koch v1.1 follower arm rotated position" title="Koch v1.1 follower arm rotated position" style="width:100%;"> | <img src="../media/koch/follower_rest.webp?raw=true" alt="Koch v1.1 follower arm rest position" title="Koch v1.1 follower arm rest position" style="width:100%;"> |

And here are the corresponding positions for the leader arm:

| 1. Zero position | 2. Rotated position | 3. Rest position |
|---|---|---|
| <img src="../media/koch/leader_zero.webp?raw=true" alt="Koch v1.1 leader arm zero position" title="Koch v1.1 leader arm zero position" style="width:100%;"> | <img src="../media/koch/leader_rotated.webp?raw=true" alt="Koch v1.1 leader arm rotated position" title="Koch v1.1 leader arm rotated position" style="width:100%;"> | <img src="../media/koch/leader_rest.webp?raw=true" alt="Koch v1.1 leader arm rest position" title="Koch v1.1 leader arm rest position" style="width:100%;"> |

You can watch a [video tutorial of the calibration procedure](https://youtu.be/8drnU9uRY24) for more details.

During calibration, we count the number of full 360-degree rotations your motors have made since they were first used. That's why we ask yo to move to this arbitrary "zero" position. We don't actually "set" the zero position, so you don't need to be accurate. After calculating these "offsets" to shift the motor values around 0, we need to assess the rotation direction of each motor, which might differ. That's why we ask you to rotate all motors to roughly 90 degrees, to mesure if the values changed negatively or positively.

Finally, the rest position ensures that the follower and leader arms are roughly aligned after calibration, preventing sudden movements that could damage the motors when starting teleoperation.

Importantly, once calibrated, all Koch robots will move to the same positions (e.g. zero and rotated position) when commanded.

Run the following code to calibrate and connect your robot:
```python
robot.connect()
```

The output will look like this:
```
Connecting main follower arm
Connecting main leader arm

Missing calibration file '.cache/calibration/koch/main_follower.json'
Running calibration of koch main follower...
Move arm to zero position
[...]
Move arm to rotated position
[...]
Move arm to rest position
[...]
Calibration is done! Saving calibration file '.cache/calibration/koch/main_follower.json'

Missing calibration file '.cache/calibration/koch/main_leader.json'
Running calibration of koch main leader...
Move arm to zero position
[...]
Move arm to rotated position
[...]
Move arm to rest position
[...]
Calibration is done! Saving calibration file '.cache/calibration/koch/main_leader.json'
```

*Verifying Calibration*

Once calibration is complete, you can check the positions of the leader and follower arms to ensure they match. If the calibration was successful, the positions should be very similar.

Run this code to get the positions in degrees:
```python
leader_pos = robot.leader_arms["main"].read("Present_Position")
follower_pos = robot.follower_arms["main"].read("Present_Position")

print(leader_pos)
print(follower_pos)
```

Example output:
```
array([-0.43945312, 133.94531, 179.82422, -18.984375, -1.9335938, 34.541016], dtype=float32)
array([-0.58723712, 131.72314, 174.98743, -16.872612, 0.786213, 35.271973], dtype=float32)
```

These values are in degrees, which makes them easier to interpret and debug. The zero position used during calibration should roughly correspond to 0 degrees for each motor, and the rotated position should roughly correspond to 90 degrees for each motor.

**Teleoperate your Koch v1.1**

You can easily teleoperate your robot by reading the positions from the leader arm and sending them as goal positions to the follower arm.

To teleoperate your robot for 30 seconds at a frequency of approximately 200Hz, run the following code:
```python
import tqdm
seconds = 30
frequency = 200
for _ in tqdm.tqdm(range(seconds*frequency)):
    leader_pos = robot.leader_arms["main"].read("Present_Position")
    robot.follower_arms["main"].write("Goal_Position", leader_pos)
```

*Using `teleop_step` for Teleoperation*

Alternatively, you can teleoperate the robot using the `teleop_step` method from [`ManipulatorRobot`](../lerobot/common/robot_devices/robots/manipulator.py).

Run this code to teleoperate:
```python
for _ in tqdm.tqdm(range(seconds*frequency)):
    robot.teleop_step()
```

*Recording data during Teleoperation*

Teleoperation is particularly useful for recording data. You can use the `teleop_step(record_data=True)` to returns both the follower arm's position as `"observation.state"` and the leader arm's position as `"action"`. This function also converts the numpy arrays into PyTorch tensors. If you're working with a robot that has two leader and two follower arms (like the Aloha), the positions are concatenated.

Run the following code to see how slowly moving the leader arm affects the observation and action:
```python
leader_pos = robot.leader_arms["main"].read("Present_Position")
follower_pos = robot.follower_arms["main"].read("Present_Position")
observation, action = robot.teleop_step(record_data=True)

print(follower_pos)
print(observation)
print(leader_pos)
print(action)
```

Expected output:
```
array([7.8223, 131.1328, 165.5859, -23.4668, -0.9668, 32.4316], dtype=float32)
{'observation.state': tensor([7.8223, 131.1328, 165.5859, -23.4668, -0.9668, 32.4316])}
array([3.4277, 134.1211, 179.8242, -18.5449, -1.5820, 34.7168], dtype=float32)
{'action': tensor([3.4277, 134.1211, 179.8242, -18.5449, -1.5820, 34.7168])}
```

*Asynchronous Frame Recording*

Additionally, `teleop_step` can asynchronously record frames from multiple cameras and include them in the observation dictionary as `"observation.images.CAMERA_NAME"`. This feature will be covered in more detail in the next section.

*Disconnecting the Robot*

When you're finished, make sure to disconnect your robot by running:
```python
robot.disconnect()
```

Alternatively, you can unplug the power cord, which will also disable torque.

*/!\ Warning*: These motors tend to overheat, especially under torque or if left plugged in for too long. Unplug after use.

### c. Add your cameras with OpenCVCamera

**(Optional) Use your phone as camera on Linux**

If you want to use your phone as a camera on Linux, follow these steps to set up a virtual camera

1. *Install `v4l2loopback-dkms` and `v4l-utils`*. Those packages are required to create virtual camera devices (`v4l2loopback`) and verify their settings with the `v4l2-ctl` utility from `v4l-utils`. Install them using:
```python
sudo apt install v4l2loopback-dkms v4l-utils
```
2. *Install [DroidCam](https://droidcam.app) on your phone*. This app is available for both iOS and Android.
3. *Install [OBS Studio](https://obsproject.com)*. This software will help you manage the camera feed. Install it using [Flatpak](https://flatpak.org):
```python
flatpak install flathub com.obsproject.Studio
```
4. *Install the DroidCam OBS plugin*. This plugin integrates DroidCam with OBS Studio. Install it with:
```python
flatpak install flathub com.obsproject.Studio.Plugin.DroidCam
```
5. *Start OBS Studio*. Launch with:
```python
flatpak run com.obsproject.Studio
```
6. *Add your phone as a source*. Follow the instructions [here](https://droidcam.app/obs/usage). Be sure to set the resolution to `640x480`.
7. *Adjust resolution settings*. In OBS Studio, go to `File > Settings > Video`. Change the `Base(Canvas) Resolution` and the `Output(Scaled) Resolution` to `640x480` by manually typing it in.
8. *Start virtual camera*. In OBS Studio, follow the instructions [here](https://obsproject.com/kb/virtual-camera-guide).
9. *Verify the virtual camera setup*. Use `v4l2-ctl` to list the devices:
```python
v4l2-ctl --list-devices
```
You should see an entry like:
```
VirtualCam (platform:v4l2loopback-000):
/dev/video1
```
10. *Check the camera resolution*. Use `v4l2-ctl` to ensure that the virtual camera output resolution is `640x480`. Change `/dev/video1` to the port of your virtual camera from the output of `v4l2-ctl --list-devices`.
```python
v4l2-ctl -d /dev/video1 --get-fmt-video
```
You should see an entry like:
```
>>> Format Video Capture:
>>>	Width/Height      : 640/480
>>>	Pixel Format      : 'YUYV' (YUYV 4:2:2)
```

Troubleshooting: If the resolution is not correct you will have to delete the Virtual Camera port and try again as it cannot be changed.

If everything is set up correctly, you can proceed with the rest of the tutorial.

**(Optional) Use your iPhone as a camera on MacOS**

To use your iPhone as a camera on macOS, enable the Continuity Camera feature:
- Ensure your Mac is running macOS 13 or later, and your iPhone is on iOS 16 or later.
- Sign in both devices with the same Apple ID.
- Connect your devices with a USB cable or turn on Wi-Fi and Bluetooth for a wireless connection.

For more details, visit [Apple support](https://support.apple.com/en-gb/guide/mac-help/mchl77879b8a/mac).

Your iPhone should be detected automatically when running the camera setup script in the next section.

**Instantiate an OpenCVCamera**

The [`OpenCVCamera`](../lerobot/common/robot_devices/cameras/opencv.py) class allows you to efficiently record frames from most cameras using the [`opencv2`](https://docs.opencv.org) library.  For more details on compatibility, see [Video I/O with OpenCV Overview](https://docs.opencv.org/4.x/d0/da7/videoio_overview.html).

To instantiate an [`OpenCVCamera`](../lerobot/common/robot_devices/cameras/opencv.py), you need a camera index (e.g. `OpenCVCamera(camera_index=0)`). When you only have one camera like a webcam of a laptop, the camera index is usually `0` but it might differ, and the camera index might change if you reboot your computer or re-plug your camera. This behavior depends on your operating system.

To find the camera indices, run the following utility script, which will save a few frames from each detected camera:
```bash
python lerobot/common/robot_devices/cameras/opencv.py \
    --images-dir outputs/images_from_opencv_cameras
```

The output will look something like this if you have two cameras connected:
```
Mac or Windows detected. Finding available camera indices through scanning all indices from 0 to 60
[...]
Camera found at index 0
Camera found at index 1
[...]
Connecting cameras
OpenCVCamera(0, fps=30.0, width=1920.0, height=1080.0, color_mode=rgb)
OpenCVCamera(1, fps=24.0, width=1920.0, height=1080.0, color_mode=rgb)
Saving images to outputs/images_from_opencv_cameras
Frame: 0000	Latency (ms): 39.52
[...]
Frame: 0046	Latency (ms): 40.07
Images have been saved to outputs/images_from_opencv_cameras
```

Check the saved images in `outputs/images_from_opencv_cameras` to identify which camera index corresponds to which physical camera (e.g. `0` for `camera_00` or `1` for `camera_01`):
```
camera_00_frame_000000.png
[...]
camera_00_frame_000047.png
camera_01_frame_000000.png
[...]
camera_01_frame_000047.png
```

Note: Some cameras may take a few seconds to warm up, and the first frame might be black or green.

Finally, run this code to instantiate and connectyour camera:
```python
from lerobot.common.robot_devices.cameras.configs import OpenCVCameraConfig
from lerobot.common.robot_devices.cameras.opencv import OpenCVCamera

camera_config = OpenCVCameraConfig(camera_index=0)
camera = OpenCVCamera(config)
camera.connect()
color_image = camera.read()

print(color_image.shape)
print(color_image.dtype)
```

Expected output for a laptop camera on MacBookPro:
```
(1080, 1920, 3)
uint8
```

Or like this if you followed our tutorial to set a virtual camera:
```
(480, 640, 3)
uint8
```

With certain camera, you can also specify additional parameters like frame rate, resolution, and color mode during instantiation. For instance:
```python
config = OpenCVCameraConfig(camera_index=0, fps=30, width=640, height=480)
```

If the provided arguments are not compatible with the camera, an exception will be raised.

*Disconnecting the camera*

When you're done using the camera, disconnect it by running:
```python
camera.disconnect()
```

**Instantiate your robot with cameras**

Additionaly, you can set up your robot to work with your cameras.

Modify the following Python code with the appropriate camera names and configurations:
```python
robot = ManipulatorRobot(
    leader_arms={"main": leader_arm},
    follower_arms={"main": follower_arm},
    calibration_dir=".cache/calibration/koch",
    cameras={
        "laptop": OpenCVCameraConfig(0, fps=30, width=640, height=480),
        "phone": OpenCVCameraConfig(1, fps=30, width=640, height=480),
    },
)
robot.connect()
```

As a result, `teleop_step(record_data=True` will return a frame for each camera following the pytorch "channel first" convention but we keep images in `uint8` with pixels in range [0,255] to easily save them.

Modify this code with the names of your cameras and run it:
```python
observation, action = robot.teleop_step(record_data=True)
print(observation["observation.images.laptop"].shape)
print(observation["observation.images.phone"].shape)
print(observation["observation.images.laptop"].min().item())
print(observation["observation.images.laptop"].max().item())
```

The output should look like this:
```
torch.Size([3, 480, 640])
torch.Size([3, 480, 640])
0
255
```

### d. Use `control_robot.py` and our `teleoperate` function

Instead of manually running the python code in a terminal window, you can use [`lerobot/scripts/control_robot.py`](../lerobot/scripts/control_robot.py) to instantiate your robot by providing the robot configurations via command line and control your robot with various modes as explained next.

Try running this code to teleoperate your robot (if you dont have a camera, keep reading):
```bash
python lerobot/scripts/control_robot.py \
  --robot.type=koch \
  --control.type=teleoperate
```

You will see a lot of lines appearing like this one:
```
INFO 2024-08-10 11:15:03 ol_robot.py:209 dt: 5.12 (195.1hz) dtRlead: 4.93 (203.0hz) dtRfoll: 0.19 (5239.0hz)
```

It contains
- `2024-08-10 11:15:03` which is the date and time of the call to the print function.
- `ol_robot.py:209` which is the end of the file name and the line number where the print function is called  (`lerobot/scripts/control_robot.py` line `209`).
- `dt: 5.12 (195.1hz)` which is the "delta time" or the number of milliseconds spent between the previous call to `robot.teleop_step()` and the current one, associated with the frequency (5.12 ms equals 195.1 Hz) ; note that you can control the maximum frequency by adding fps as argument such as `--fps 30`.
- `dtRlead: 4.93 (203.0hz)` which is the number of milliseconds it took to read the position of the leader arm using `leader_arm.read("Present_Position")`.
- `dtWfoll: 0.22 (4446.9hz)` which is the number of milliseconds it took to set a new goal position for the follower arm using `follower_arm.write("Goal_position", leader_pos)` ; note that writing is done asynchronously so it takes less time than reading.

Importantly: If you don't have any camera, you can remove them dynamically with this [draccus](https://github.com/dlwh/draccus) syntax `--robot.cameras='{}'`:
```bash
python lerobot/scripts/control_robot.py \
  --robot.type=koch \
  --robot.cameras='{}' \
  --control.type=teleoperate
```

We advise to create a new yaml file when the command becomes too long.

## 3. Record your Dataset and Visualize it

Using what you've learned previously, you can now easily record a dataset of states and actions for one episode. You can use `busy_wait` to control the speed of teleoperation and record at a fixed `fps` (frame per seconds).

Try this code to record 30 seconds at 60 fps:
```python
import time
from lerobot.scripts.control_robot import busy_wait

record_time_s = 30
fps = 60

states = []
actions = []
for _ in range(record_time_s * fps):
    start_time = time.perf_counter()
    observation, action = robot.teleop_step(record_data=True)

    states.append(observation["observation.state"])
    actions.append(action["action"])

    dt_s = time.perf_counter() - start_time
    busy_wait(1 / fps - dt_s)

# Note that observation and action are available in RAM, but
# you could potentially store them on disk with pickle/hdf5 or
# our optimized format `LeRobotDataset`. More on this next.
```

Importantly, many utilities are still missing. For instance, if you have cameras, you will need to save the images on disk to not go out of RAM, and to do so in threads to not slow down communication with your robot. Also, you will need to store your data in a format optimized for training and web sharing like [`LeRobotDataset`](../lerobot/common/datasets/lerobot_dataset.py). More on this in the next section.

### a. Use the `record` function

You can use the `record` function from [`lerobot/scripts/control_robot.py`](../lerobot/scripts/control_robot.py) to achieve efficient data recording. It encompasses many recording utilities:
1. Frames from cameras are saved on disk in threads, and encoded into videos at the end of each episode recording.
2. Video streams from cameras are displayed in window so that you can verify them.
3. Data is stored with [`LeRobotDataset`](../lerobot/common/datasets/lerobot_dataset.py) format which is pushed to your Hugging Face page (unless `--control.push_to_hub=false` is provided).
4. Checkpoints are done during recording, so if any issue occurs, you can resume recording by re-running the same command again with `--control.resume=true`. You might need to add `--control.local_files_only=true` if your dataset was not uploaded to hugging face hub. Also you will need to manually delete the dataset directory to start recording from scratch.
5. Set the flow of data recording using command line arguments:
   - `--control.warmup_time_s=10` defines the number of seconds before starting data collection. It allows the robot devices to warmup and synchronize (10 seconds by default).
   - `--control.episode_time_s=60` defines the number of seconds for data recording for each episode (60 seconds by default).
   - `--control.reset_time_s=60` defines the number of seconds for resetting the environment after each episode (60 seconds by default).
   - `--control.num_episodes=50` defines the number of episodes to record (50 by default).
6. Control the flow during data recording using keyboard keys:
   - Press right arrow `->` at any time during episode recording to early stop and go to resetting. Same during resetting, to early stop and to go to the next episode recording.
   - Press left arrow `<-` at any time during episode recording or resetting to early stop, cancel the current episode, and re-record it.
   - Press escape `ESC` at any time during episode recording to end the session early and go straight to video encoding and dataset uploading.
7. Similarly to `teleoperate`, you can also use the command line to override anything.

Before trying `record`, if you want to push your dataset to the hub, make sure you've logged in using a write-access token, which can be generated from the [Hugging Face settings](https://huggingface.co/settings/tokens):
```bash
huggingface-cli login --token ${HUGGINGFACE_TOKEN} --add-to-git-credential
```
Also, store your Hugging Face repository name in a variable (e.g. `cadene` or `lerobot`). For instance, run this to use your Hugging Face user name as repository:
```bash
HF_USER=$(huggingface-cli whoami | head -n 1)
echo $HF_USER
```
If you don't want to push to hub, use `--control.push_to_hub=false`.

Now run this to record 2 episodes:
```bash
<<<<<<< HEAD
python lerobot/scripts/control_robot.py record \
  --robot-path lerobot/configs/robot/koch.yaml \
  --fps 30 \
  --repo-id ${HF_USER}/koch_test \
  --tags tutorial \
  --warmup-time-s 5 \
  --episode-time-s 30 \
  --reset-time-s 30 \
  --num-episodes 2
```

This will write your dataset locally to `~/.cache/huggingface/lerobot/{repo-id}` (e.g. `data/cadene/koch_test`) and push it on the hub at `https://huggingface.co/datasets/{HF_USER}/{repo-id}`. Your dataset will be automatically tagged with `LeRobot` for the community to find it easily, and you can also add custom tags (in this case `tutorial` for example).
=======
python lerobot/scripts/control_robot.py \
  --robot.type=koch \
  --control.type=record \
  --control.single_task="Grasp a lego block and put it in the bin." \
  --control.fps=30 \
  --control.repo_id=${HF_USER}/koch_test \
  --control.tags='["tutorial"]' \
  --control.warmup_time_s=5 \
  --control.episode_time_s=30 \
  --control.reset_time_s=30 \
  --control.num_episodes=2 \
  --control.push_to_hub=true
```

>>>>>>> 638d411c

This will write your dataset locally to `~/.cache/huggingface/lerobot/{repo-id}` (e.g. `data/cadene/koch_test`) and push it on the hub at `https://huggingface.co/datasets/{HF_USER}/{repo-id}`. Your dataset will be automatically tagged with `LeRobot` for the community to find it easily, and you can also add custom tags (in this case `tutorial` for example).

You can look for other LeRobot datasets on the hub by searching for `LeRobot` tags: https://huggingface.co/datasets?other=LeRobot

You will see a lot of lines appearing like this one:
```
INFO 2024-08-10 15:02:58 ol_robot.py:219 dt:33.34 (30.0hz) dtRlead: 5.06 (197.5hz) dtWfoll: 0.25 (3963.7hz) dtRfoll: 6.22 (160.7hz) dtRlaptop: 32.57 (30.7hz) dtRphone: 33.84 (29.5hz)
```
It contains:
- `2024-08-10 15:02:58` which is the date and time of the call to the print function,
- `ol_robot.py:219` which is the end of the file name and the line number where the print function is called  (`lerobot/scripts/control_robot.py` line `219`).
- `dt:33.34 (30.0hz)` which is the "delta time" or the number of milliseconds spent between the previous call to `robot.teleop_step(record_data=True)` and the current one, associated with the frequency (33.34 ms equals 30.0 Hz) ; note that we use `--fps 30` so we expect 30.0 Hz ; when a step takes more time, the line appears in yellow.
- `dtRlead: 5.06 (197.5hz)` which is the delta time of reading the present position of the leader arm.
- `dtWfoll: 0.25 (3963.7hz)` which is the delta time of writing the goal position on the follower arm ; writing is asynchronous so it takes less time than reading.
- `dtRfoll: 6.22 (160.7hz)` which is the delta time of reading the present position on the follower arm.
- `dtRlaptop:32.57 (30.7hz) ` which is the delta time of capturing an image from the laptop camera in the thread running asynchrously.
- `dtRphone:33.84 (29.5hz)` which is the delta time of capturing an image from the phone camera in the thread running asynchrously.

Troubleshooting:
- On Linux, if you encounter a hanging issue when using cameras, uninstall opencv and re-install it with conda:
```bash
pip uninstall opencv-python
conda install -c conda-forge opencv=4.10.0
```
- On Linux, if you encounter any issue during video encoding with `ffmpeg: unknown encoder libsvtav1`, you can:
  - install with conda-forge by running `conda install -c conda-forge ffmpeg` (it should be compiled with `libsvtav1`),
  - or, install [Homebrew](https://brew.sh) and run `brew install ffmpeg` (it should be compiled with `libsvtav1`),
  - or, install [ffmpeg build dependencies](https://trac.ffmpeg.org/wiki/CompilationGuide/Ubuntu#GettheDependencies) and [compile ffmpeg from source with libsvtav1](https://trac.ffmpeg.org/wiki/CompilationGuide/Ubuntu#libsvtav1),
  - and, make sure you use the corresponding ffmpeg binary to your install with `which ffmpeg`.
- On Linux, if the left and right arrow keys and escape key don't have any effect during data recording, make sure you've set the `$DISPLAY` environment variable. See [pynput limitations](https://pynput.readthedocs.io/en/latest/limitations.html#linux).

At the end of data recording, your dataset will be uploaded on your Hugging Face page (e.g. https://huggingface.co/datasets/cadene/koch_test) that you can obtain by running:
```bash
echo https://huggingface.co/datasets/${HF_USER}/koch_test
```

### b. Advices for recording dataset

Once you're comfortable with data recording, it's time to create a larger dataset for training. A good starting task is grasping an object at different locations and placing it in a bin. We suggest recording at least 50 episodes, with 10 episodes per location. Keep the cameras fixed and maintain consistent grasping behavior throughout the recordings.

In the following sections, you’ll train your neural network. After achieving reliable grasping performance, you can start introducing more variations during data collection, such as additional grasp locations, different grasping techniques, and altering camera positions.

Avoid adding too much variation too quickly, as it may hinder your results.

In the coming months, we plan to release a foundational model for robotics. We anticipate that fine-tuning this model will enhance generalization, reducing the need for strict consistency during data collection.

### c. Visualize all episodes

You can visualize your dataset by running:
```bash
python lerobot/scripts/visualize_dataset_html.py \
  --repo-id ${HF_USER}/koch_test
```

Note: You might need to add `--local-files-only 1` if your dataset was not uploaded to hugging face hub.

This will launch a local web server that looks like this:
<div style="text-align:center;">
  <img src="../media/tutorial/visualize_dataset_html.webp?raw=true" alt="Koch v1.1 leader and follower arms" title="Koch v1.1 leader and follower arms" width="100%">
</div>

### d. Replay episode on your robot with the `replay` function

A useful feature of [`lerobot/scripts/control_robot.py`](../lerobot/scripts/control_robot.py) is the `replay` function, which allows to replay on your robot any episode that you've recorded or episodes from any dataset out there. This function helps you test the repeatability of your robot's actions and assess transferability across robots of the same model.

To replay the first episode of the dataset you just recorded, run the following command:
```bash
<<<<<<< HEAD
python lerobot/scripts/control_robot.py replay \
  --robot-path lerobot/configs/robot/koch.yaml \
  --fps 30 \
  --repo-id ${HF_USER}/koch_test \
  --episode 0
=======
python lerobot/scripts/control_robot.py \
  --robot.type=koch \
  --control.type=replay \
  --control.fps=30 \
  --control.repo_id=${HF_USER}/koch_test \
  --control.episode=0
>>>>>>> 638d411c
```

Note: You might need to add `--control.local_files_only=true` if your dataset was not uploaded to hugging face hub.

Your robot should replicate movements similar to those you recorded. For example, check out [this video](https://x.com/RemiCadene/status/1793654950905680090) where we use `replay` on a Aloha robot from [Trossen Robotics](https://www.trossenrobotics.com).

## 4. Train a policy on your data

### a. Use the `train` script

To train a policy to control your robot, use the [`python lerobot/scripts/train.py`](../lerobot/scripts/train.py) script. A few arguments are required. Here is an example command:
```bash
python lerobot/scripts/train.py \
<<<<<<< HEAD
  dataset_repo_id=${HF_USER}/koch_test \
  policy=act_koch_real \
  env=koch_real \
  hydra.run.dir=outputs/train/act_koch_test \
  hydra.job.name=act_koch_test \
  device=cuda \
  wandb.enable=true
=======
  --dataset.repo_id=${HF_USER}/koch_test \
  --policy.type=act \
  --output_dir=outputs/train/act_koch_test \
  --job_name=act_koch_test \
  --device=cuda \
  --wandb.enable=true
>>>>>>> 638d411c
```

Note: You might need to add `--dataset.local_files_only=true` if your dataset was not uploaded to hugging face hub.

Let's explain it:
1. We provided the dataset as argument with `--dataset.repo_id=${HF_USER}/koch_test`.
2. We provided the policy with `policy.type=act`. This loads configurations from [`configuration_act.py`](../lerobot/common/policies/act/configuration_act.py). Importantly, this policy will automatically adapt to the number of motor sates, motor actions and cameras of your robot (e.g. `laptop` and `phone`) which have been saved in your dataset.
4. We provided `device=cuda` since we are training on a Nvidia GPU, but you could use `device=mps` to train on Apple silicon.
5. We provided `wandb.enable=true` to use [Weights and Biases](https://docs.wandb.ai/quickstart) for visualizing training plots. This is optional but if you use it, make sure you are logged in by running `wandb login`.

For more information on the `train` script see the previous tutorial: [`examples/4_train_policy_with_script.md`](../examples/4_train_policy_with_script.md)

### b. (Optional) Upload policy checkpoints to the hub

Once training is done, upload the latest checkpoint with:
```bash
huggingface-cli upload ${HF_USER}/act_koch_test \
  outputs/train/act_koch_test/checkpoints/last/pretrained_model
```

You can also upload intermediate checkpoints with:
```bash
CKPT=010000
huggingface-cli upload ${HF_USER}/act_koch_test_${CKPT} \
  outputs/train/act_koch_test/checkpoints/${CKPT}/pretrained_model
```

## 5. Evaluate your policy

Now that you have a policy checkpoint, you can easily control your robot with it using methods from [`ManipulatorRobot`](../lerobot/common/robot_devices/robots/manipulator.py) and the policy.

Try this code for running inference for 60 seconds at 30 fps:
```python
from lerobot.common.policies.act.modeling_act import ACTPolicy

inference_time_s = 60
fps = 30
device = "cuda"  # TODO: On Mac, use "mps" or "cpu"

ckpt_path = "outputs/train/act_koch_test/checkpoints/last/pretrained_model"
# TODO(alibert, rcadene): fix this file
policy = ACTPolicy.from_pretrained(ckpt_path)
policy.to(device)

for _ in range(inference_time_s * fps):
    start_time = time.perf_counter()

    # Read the follower state and access the frames from the cameras
    observation = robot.capture_observation()

    # Convert to pytorch format: channel first and float32 in [0,1]
    # with batch dimension
    for name in observation:
        if "image" in name:
            observation[name] = observation[name].type(torch.float32) / 255
            observation[name] = observation[name].permute(2, 0, 1).contiguous()
        observation[name] = observation[name].unsqueeze(0)
        observation[name] = observation[name].to(device)

    # Compute the next action with the policy
    # based on the current observation
    action = policy.select_action(observation)
    # Remove batch dimension
    action = action.squeeze(0)
    # Move to cpu, if not already the case
    action = action.to("cpu")
    # Order the robot to move
    robot.send_action(action)

    dt_s = time.perf_counter() - start_time
    busy_wait(1 / fps - dt_s)
```

### a. Use our `record` function

Ideally, when controlling your robot with your neural network, you would want to record evaluation episodes and to be able to visualize them later on, or even train on them like in Reinforcement Learning. This pretty much corresponds to recording a new dataset but with a neural network providing the actions instead of teleoperation.

To this end, you can use the `record` function from [`lerobot/scripts/control_robot.py`](../lerobot/scripts/control_robot.py) but with a policy checkpoint as input. For instance, run this command to record 10 evaluation episodes:
```bash
<<<<<<< HEAD
python lerobot/scripts/control_robot.py record \
  --robot-path lerobot/configs/robot/koch.yaml \
  --fps 30 \
  --repo-id ${HF_USER}/eval_koch_test \
  --tags tutorial eval \
  --warmup-time-s 5 \
  --episode-time-s 30 \
  --reset-time-s 30 \
  --num-episodes 10 \
  -p outputs/train/act_koch_test/checkpoints/last/pretrained_model
=======
python lerobot/scripts/control_robot.py \
  --robot.type=koch \
  --control.type=record \
  --control.fps=30 \
  --control.repo_id=${HF_USER}/eval_act_koch_test \
  --control.tags='["tutorial"]' \
  --control.warmup_time_s=5 \
  --control.episode_time_s=30 \
  --control.reset_time_s=30 \
  --control.num_episodes=10 \
  --control.push_to_hub=true \
  --control.policy.path=outputs/train/act_koch_test/checkpoints/last/pretrained_model
>>>>>>> 638d411c
```

As you can see, it's almost the same command as previously used to record your training dataset. Two things changed:
1. There is an additional `--control.policy.path` argument which indicates the path to your policy checkpoint with  (e.g. `outputs/train/eval_koch_test/checkpoints/last/pretrained_model`). You can also use the model repository if you uploaded a model checkpoint to the hub (e.g. `${HF_USER}/act_koch_test`).
2. The name of dataset begins by `eval` to reflect that you are running inference (e.g. `${HF_USER}/eval_act_koch_test`).

### b. Visualize evaluation afterwards

You can then visualize your evaluation dataset by running the same command as before but with the new inference dataset as argument:
```bash
python lerobot/scripts/visualize_dataset.py \
<<<<<<< HEAD
  --repo-id ${HF_USER}/eval_koch_test
=======
  --repo-id ${HF_USER}/eval_act_koch_test
>>>>>>> 638d411c
```

## 6. Next step

Join our [Discord](https://discord.com/invite/s3KuuzsPFb) to collaborate on data collection and help us train a fully open-source foundational models for robotics!<|MERGE_RESOLUTION|>--- conflicted
+++ resolved
@@ -788,20 +788,6 @@
 
 Now run this to record 2 episodes:
 ```bash
-<<<<<<< HEAD
-python lerobot/scripts/control_robot.py record \
-  --robot-path lerobot/configs/robot/koch.yaml \
-  --fps 30 \
-  --repo-id ${HF_USER}/koch_test \
-  --tags tutorial \
-  --warmup-time-s 5 \
-  --episode-time-s 30 \
-  --reset-time-s 30 \
-  --num-episodes 2
-```
-
-This will write your dataset locally to `~/.cache/huggingface/lerobot/{repo-id}` (e.g. `data/cadene/koch_test`) and push it on the hub at `https://huggingface.co/datasets/{HF_USER}/{repo-id}`. Your dataset will be automatically tagged with `LeRobot` for the community to find it easily, and you can also add custom tags (in this case `tutorial` for example).
-=======
 python lerobot/scripts/control_robot.py \
   --robot.type=koch \
   --control.type=record \
@@ -816,7 +802,6 @@
   --control.push_to_hub=true
 ```
 
->>>>>>> 638d411c
 
 This will write your dataset locally to `~/.cache/huggingface/lerobot/{repo-id}` (e.g. `data/cadene/koch_test`) and push it on the hub at `https://huggingface.co/datasets/{HF_USER}/{repo-id}`. Your dataset will be automatically tagged with `LeRobot` for the community to find it easily, and you can also add custom tags (in this case `tutorial` for example).
 
@@ -885,20 +870,12 @@
 
 To replay the first episode of the dataset you just recorded, run the following command:
 ```bash
-<<<<<<< HEAD
-python lerobot/scripts/control_robot.py replay \
-  --robot-path lerobot/configs/robot/koch.yaml \
-  --fps 30 \
-  --repo-id ${HF_USER}/koch_test \
-  --episode 0
-=======
 python lerobot/scripts/control_robot.py \
   --robot.type=koch \
   --control.type=replay \
   --control.fps=30 \
   --control.repo_id=${HF_USER}/koch_test \
   --control.episode=0
->>>>>>> 638d411c
 ```
 
 Note: You might need to add `--control.local_files_only=true` if your dataset was not uploaded to hugging face hub.
@@ -912,22 +889,12 @@
 To train a policy to control your robot, use the [`python lerobot/scripts/train.py`](../lerobot/scripts/train.py) script. A few arguments are required. Here is an example command:
 ```bash
 python lerobot/scripts/train.py \
-<<<<<<< HEAD
-  dataset_repo_id=${HF_USER}/koch_test \
-  policy=act_koch_real \
-  env=koch_real \
-  hydra.run.dir=outputs/train/act_koch_test \
-  hydra.job.name=act_koch_test \
-  device=cuda \
-  wandb.enable=true
-=======
   --dataset.repo_id=${HF_USER}/koch_test \
   --policy.type=act \
   --output_dir=outputs/train/act_koch_test \
   --job_name=act_koch_test \
   --device=cuda \
   --wandb.enable=true
->>>>>>> 638d411c
 ```
 
 Note: You might need to add `--dataset.local_files_only=true` if your dataset was not uploaded to hugging face hub.
@@ -1007,18 +974,6 @@
 
 To this end, you can use the `record` function from [`lerobot/scripts/control_robot.py`](../lerobot/scripts/control_robot.py) but with a policy checkpoint as input. For instance, run this command to record 10 evaluation episodes:
 ```bash
-<<<<<<< HEAD
-python lerobot/scripts/control_robot.py record \
-  --robot-path lerobot/configs/robot/koch.yaml \
-  --fps 30 \
-  --repo-id ${HF_USER}/eval_koch_test \
-  --tags tutorial eval \
-  --warmup-time-s 5 \
-  --episode-time-s 30 \
-  --reset-time-s 30 \
-  --num-episodes 10 \
-  -p outputs/train/act_koch_test/checkpoints/last/pretrained_model
-=======
 python lerobot/scripts/control_robot.py \
   --robot.type=koch \
   --control.type=record \
@@ -1031,7 +986,6 @@
   --control.num_episodes=10 \
   --control.push_to_hub=true \
   --control.policy.path=outputs/train/act_koch_test/checkpoints/last/pretrained_model
->>>>>>> 638d411c
 ```
 
 As you can see, it's almost the same command as previously used to record your training dataset. Two things changed:
@@ -1043,11 +997,7 @@
 You can then visualize your evaluation dataset by running the same command as before but with the new inference dataset as argument:
 ```bash
 python lerobot/scripts/visualize_dataset.py \
-<<<<<<< HEAD
-  --repo-id ${HF_USER}/eval_koch_test
-=======
   --repo-id ${HF_USER}/eval_act_koch_test
->>>>>>> 638d411c
 ```
 
 ## 6. Next step
