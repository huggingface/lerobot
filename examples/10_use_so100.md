# Using the [SO-100](https://github.com/TheRobotStudio/SO-ARM100) with LeRobot

<<<<<<< HEAD

## A. Source the parts
=======
## Table of Contents
>>>>>>> 638d411c

  - [A. Source the parts](#a-source-the-parts)
  - [B. Install LeRobot](#b-install-lerobot)
  - [C. Configure the motors](#c-configure-the-motors)
  - [D. Assemble the arms](#d-assemble-the-arms)
  - [E. Calibrate](#e-calibrate)
  - [F. Teleoperate](#f-teleoperate)
  - [G. Record a dataset](#g-record-a-dataset)
  - [H. Visualize a dataset](#h-visualize-a-dataset)
  - [I. Replay an episode](#i-replay-an-episode)
  - [J. Train a policy](#j-train-a-policy)
  - [K. Evaluate your policy](#k-evaluate-your-policy)
  - [L. More Information](#l-more-information)

## A. Source the parts

<<<<<<< HEAD
## B. Install LeRobot
=======
Follow this [README](https://github.com/TheRobotStudio/SO-ARM100). It contains the bill of materials, with a link to source the parts, as well as the instructions to 3D print the parts,
and advice if it's your first time printing or if you don't own a 3D printer.

Before assembling, you will first need to configure your motors. To this end, we provide a nice script, so let's first install LeRobot. After configuration, we will also guide you through assembly.

## B. Install LeRobot

> [!TIP]
> We use the Command Prompt (cmd) quite a lot. If you are not comfortable using the cmd or want to brush up using the command line you can have a look here: [Command line crash course](https://developer.mozilla.org/en-US/docs/Learn_web_development/Getting_started/Environment_setup/Command_line)
>>>>>>> 638d411c

On your computer:

#### 1. [Install Miniconda](https://docs.anaconda.com/miniconda/install/#quick-command-line-install):

#### 2. Restart shell
Copy paste in your shell: `source ~/.bashrc` or for Mac: `source ~/.bash_profile` or `source ~/.zshrc` if you're using zshell

#### 3. Create and activate a fresh conda environment for lerobot

<details>
<summary><strong>Video install instructions</strong></summary>

<video src="https://github.com/user-attachments/assets/17172d3b-3b64-4b80-9cf1-b2b7c5cbd236"></video>

</details>

```bash
<<<<<<< HEAD
mkdir -p ~/miniconda3
# Linux:
wget https://repo.anaconda.com/miniconda/Miniconda3-latest-Linux-x86_64.sh -O ~/miniconda3/miniconda.sh
# Mac M-series: 
# curl https://repo.anaconda.com/miniconda/Miniconda3-latest-MacOSX-arm64.sh -o ~/miniconda3/miniconda.sh
# Mac Intel: 
# curl https://repo.anaconda.com/miniconda/Miniconda3-latest-MacOSX-x86_64.sh -o ~/miniconda3/miniconda.sh
bash ~/miniconda3/miniconda.sh -b -u -p ~/miniconda3
rm ~/miniconda3/miniconda.sh
~/miniconda3/bin/conda init bash
```

2. Restart shell or `source ~/.bashrc` (*Mac*: `source ~/.bash_profile`) or `source ~/.zshrc` if you're using zshell

3. Create and activate a fresh conda environment for lerobot
=======
conda create -y -n lerobot python=3.10
```

Then activate your conda environment (do this each time you open a shell to use lerobot!):
>>>>>>> 638d411c
```bash
conda activate lerobot
```

#### 4. Clone LeRobot:
```bash
git clone https://github.com/huggingface/lerobot.git ~/lerobot
```

#### 5. Install LeRobot with dependencies for the feetech motors:
```bash
cd ~/lerobot && pip install -e ".[feetech]"
```

<<<<<<< HEAD
*For Linux only (not Mac)*: install extra dependencies for recording datasets:
=======
*EXTRA: For Linux only (not Mac)*: install extra dependencies for recording datasets:
>>>>>>> 638d411c
```bash
conda install -y -c conda-forge ffmpeg
pip uninstall -y opencv-python
conda install -y -c conda-forge "opencv>=4.10.0"
```
Great :hugs:! You are now done installing LeRobot and we can begin assembling the SO100 arms :robot:.
Every time you now want to use LeRobot you can go to the `~/lerobot` folder where we installed LeRobot and run one of the commands.
## C. Configure the motors

> [!NOTE]
> Throughout this tutorial you will find videos on how to do the steps, the full video tutorial can be found here: [assembly video](https://www.youtube.com/watch?v=FioA2oeFZ5I).

<<<<<<< HEAD
## C. Configure the motors

### 1. Find the USB ports associated to each arm

Designate one bus servo adapter and 6 motors for your leader arm, and similarly the other bus servo adapter and 6 motors for the follower arm.

#### a. Run the script to find ports

Follow Step 1 of the [assembly video](https://www.youtube.com/watch?v=FioA2oeFZ5I), which illustrates the use of our scripts below.

=======
### 1. Find the USB ports associated to each arm

Designate one bus servo adapter and 6 motors for your leader arm, and similarly the other bus servo adapter and 6 motors for the follower arm. It's convenient to label them and write on each motor if it's for the follower `F` or for the leader `L` and it's ID from 1 to 6 (F1...F6 and L1...L6).

#### a. Run the script to find port

<details>
<summary><strong>Video finding port</strong></summary>
  <video src="https://github.com/user-attachments/assets/4a21a14d-2046-4805-93c4-ee97a30ba33f"></video>
  <video src="https://github.com/user-attachments/assets/1cc3aecf-c16d-4ff9-aec7-8c175afbbce2"></video>
</details>

>>>>>>> 638d411c
To find the port for each bus servo adapter, run the utility script:
```bash
python lerobot/scripts/find_motors_bus_port.py
```

#### b. Example outputs

Example output when identifying the leader arm's port (e.g., `/dev/tty.usbmodem575E0031751` on Mac, or possibly `/dev/ttyACM0` on Linux):
```
Finding all available ports for the MotorBus.
['/dev/tty.usbmodem575E0032081', '/dev/tty.usbmodem575E0031751']
Remove the usb cable from your DynamixelMotorsBus and press Enter when done.

[...Disconnect leader arm and press Enter...]

The port of this DynamixelMotorsBus is /dev/tty.usbmodem575E0031751
Reconnect the usb cable.
```
Example output when identifying the follower arm's port (e.g., `/dev/tty.usbmodem575E0032081`, or possibly `/dev/ttyACM1` on Linux):
```
Finding all available ports for the MotorBus.
['/dev/tty.usbmodem575E0032081', '/dev/tty.usbmodem575E0031751']
Remove the usb cable from your DynamixelMotorsBus and press Enter when done.

[...Disconnect follower arm and press Enter...]

The port of this DynamixelMotorsBus is /dev/tty.usbmodem575E0032081
Reconnect the usb cable.
```

#### c. Troubleshooting
On Linux, you might need to give access to the USB ports by running:
```bash
sudo chmod 666 /dev/ttyACM0
sudo chmod 666 /dev/ttyACM1
```

<<<<<<< HEAD
#### d. Update YAML file

Now that you have the ports, modify the *port* sections in `so100.yaml` 

### 2. Configure the motors

#### a. Set IDs for all 12 motors
Plug your first motor and run this script to set its ID to 1. It will also set its present position to 2048, so expect your motor to rotate:
=======
#### d. Update config file

IMPORTANTLY: Now that you have your ports, update the **port** default values of [`SO100RobotConfig`](../lerobot/common/robot_devices/robots/configs.py). You will find something like:
```python
@RobotConfig.register_subclass("so100")
@dataclass
class So100RobotConfig(ManipulatorRobotConfig):
    calibration_dir: str = ".cache/calibration/so100"
    # `max_relative_target` limits the magnitude of the relative positional target vector for safety purposes.
    # Set this to a positive scalar to have the same value for all motors, or a list that is the same length as
    # the number of motors in your follower arms.
    max_relative_target: int | None = None

    leader_arms: dict[str, MotorsBusConfig] = field(
        default_factory=lambda: {
            "main": FeetechMotorsBusConfig(
                port="/dev/tty.usbmodem58760431091",  <-- UPDATE HERE
                motors={
                    # name: (index, model)
                    "shoulder_pan": [1, "sts3215"],
                    "shoulder_lift": [2, "sts3215"],
                    "elbow_flex": [3, "sts3215"],
                    "wrist_flex": [4, "sts3215"],
                    "wrist_roll": [5, "sts3215"],
                    "gripper": [6, "sts3215"],
                },
            ),
        }
    )

    follower_arms: dict[str, MotorsBusConfig] = field(
        default_factory=lambda: {
            "main": FeetechMotorsBusConfig(
                port="/dev/tty.usbmodem585A0076891",  <-- UPDATE HERE
                motors={
                    # name: (index, model)
                    "shoulder_pan": [1, "sts3215"],
                    "shoulder_lift": [2, "sts3215"],
                    "elbow_flex": [3, "sts3215"],
                    "wrist_flex": [4, "sts3215"],
                    "wrist_roll": [5, "sts3215"],
                    "gripper": [6, "sts3215"],
                },
            ),
        }
    )
```

### 2. Assembling the Base
Let's begin with assembling the follower arm base

#### a. Set IDs for all 12 motors

<details>
<summary><strong>Video configuring motor</strong></summary>
  <video src="https://github.com/user-attachments/assets/ef9b3317-2e11-4858-b9d3-f0a02fb48ecf"></video>
  <video src="https://github.com/user-attachments/assets/f36b5ed5-c803-4ebe-8947-b39278776a0d"></video>
</details>

Plug your first motor F1 and run this script to set its ID to 1. It will also set its present position to 2048, so expect your motor to rotate. Replace the text after --port to the corresponding follower control board port and run this command in cmd:
>>>>>>> 638d411c
```bash
python lerobot/scripts/configure_motor.py \
  --port /dev/tty.usbmodem58760432961 \
  --brand feetech \
  --model sts3215 \
  --baudrate 1000000 \
  --ID 1
```

<<<<<<< HEAD
*Note: These motors are currently limitated. They can take values between 0 and 4096 only, which corresponds to a full turn. They can't turn more than that. 2048 is at the middle of this range, so we can take -2048 steps (180 degrees anticlockwise) and reach the maximum range, or take +2048 steps (180 degrees clockwise) and reach the maximum range. The configuration step also sets the homing offset to 0, so that if you misassembled the arm, you can always update the homing offset to account for a shift up to ± 2048 steps (± 180 degrees).*
=======
> [!NOTE]
> These motors are currently limited. They can take values between 0 and 4096 only, which corresponds to a full turn. They can't turn more than that. 2048 is at the middle of this range, so we can take -2048 steps (180 degrees anticlockwise) and reach the maximum range, or take +2048 steps (180 degrees clockwise) and reach the maximum range. The configuration step also sets the homing offset to 0, so that if you misassembled the arm, you can always update the homing offset to account for a shift up to ± 2048 steps (± 180 degrees).
>>>>>>> 638d411c

Then unplug your motor and plug the second motor and set its ID to 2.
```bash
python lerobot/scripts/configure_motor.py \
  --port /dev/tty.usbmodem58760432961 \
  --brand feetech \
  --model sts3215 \
  --baudrate 1000000 \
  --ID 2
```

Redo the process for all your motors until ID 6. Do the same for the 6 motors of the leader arm.


#### b. Remove the gears of the 6 leader motors

<<<<<<< HEAD
Follow step 2 of the [assembly video](https://youtu.be/FioA2oeFZ5I?t=248). You need to remove the gear for the motors of the leader arm. As a result, you will only use the position encoding of the motor and reduce friction to more easily operate the leader arm.

#### c. Add motor horn to all 12 motors
Follow step 3 of the [assembly video](https://youtu.be/FioA2oeFZ5I?t=569). For SO-100, you need to align the holes on the motor horn to the motor spline to be approximately 1:30, 4:30, 7:30 and 10:30.
Try to avoid rotating the motor while doing so to keep position 2048 set during configuration. It is especially tricky for the leader motors as it is more sensible without the gears, but it's ok if it's a bit rotated.

## D. Assemble the arms

Follow step 4 of the [assembly video](https://youtu.be/FioA2oeFZ5I?t=610). The first arm should take a bit more than 1 hour to assemble, but once you get use to it, you can do it under 1 hour for the second arm.

=======
<details>
<summary><strong>Video removing gears</strong></summary>

<video src="https://github.com/user-attachments/assets/0c95b88c-5b85-413d-ba19-aee2f864f2a7"></video>

</details>


Follow the video for removing gears. You need to remove the gear for the motors of the leader arm. As a result, you will only use the position encoding of the motor and reduce friction to more easily operate the leader arm.

#### c. Add motor horn to all 12 motors

<details>
<summary><strong>Video adding motor horn</strong></summary>

<video src="https://github.com/user-attachments/assets/ef3391a4-ad05-4100-b2bd-1699bf86c969"></video>

</details>

Follow the video for adding the motor horn. For SO-100, you need to align the holes on the motor horn to the motor spline to be approximately 1:30, 4:30, 7:30 and 10:30.
Try to avoid rotating the motor while doing so to keep position 2048 set during configuration. It is especially tricky for the leader motors as it is more sensible without the gears, but it's ok if it's a bit rotated.

## D. Assemble the arms

<details>
<summary><strong>Video assembling arms</strong></summary>

<video src="https://github.com/user-attachments/assets/488a39de-0189-4461-9de3-05b015f90cca"></video>

</details>

Follow the video for assembling the arms. It is important to insert the cables into the motor that is being assembled before you assemble the motor into the arm! Inserting the cables beforehand is much easier than doing this afterward. The first arm should take a bit more than 1 hour to assemble, but once you get used to it, you can do it under 1 hour for the second arm.

>>>>>>> 638d411c
## E. Calibrate

Next, you'll need to calibrate your SO-100 robot to ensure that the leader and follower arms have the same position values when they are in the same physical position. This calibration is essential because it allows a neural network trained on one SO-100 robot to work on another.

#### a. Manual calibration of follower arm
<<<<<<< HEAD
/!\ Contrarily to step 6 of the [assembly video](https://youtu.be/FioA2oeFZ5I?t=724) which illustrates the auto calibration, we will actually do manual calibration of follower for now.

You will need to move the follower arm to these positions sequentially:

| 1. Zero position | 2. Rotated position | 3. Rest position |
|---|---|---|
| <img src="../media/so100/follower_zero.webp?raw=true" alt="SO-100 follower arm zero position" title="SO-100 follower arm zero position" style="width:100%;"> | <img src="../media/so100/follower_rotated.webp?raw=true" alt="SO-100 follower arm rotated position" title="SO-100 follower arm rotated position" style="width:100%;"> | <img src="../media/so100/follower_rest.webp?raw=true" alt="SO-100 follower arm rest position" title="SO-100 follower arm rest position" style="width:100%;"> |

=======

> [!IMPORTANT]
> Contrarily to step 6 of the [assembly video](https://youtu.be/FioA2oeFZ5I?t=724) which illustrates the auto calibration, we will actually do manual calibration of follower for now.

You will need to move the follower arm to these positions sequentially:

| 1. Zero position | 2. Rotated position | 3. Rest position |
|---|---|---|
| <img src="../media/so100/follower_zero.webp?raw=true" alt="SO-100 follower arm zero position" title="SO-100 follower arm zero position" style="width:100%;"> | <img src="../media/so100/follower_rotated.webp?raw=true" alt="SO-100 follower arm rotated position" title="SO-100 follower arm rotated position" style="width:100%;"> | <img src="../media/so100/follower_rest.webp?raw=true" alt="SO-100 follower arm rest position" title="SO-100 follower arm rest position" style="width:100%;"> |

>>>>>>> 638d411c
Make sure both arms are connected and run this script to launch manual calibration:
```bash
python lerobot/scripts/control_robot.py \
  --robot.type=so100 \
  --robot.cameras='{}' \
  --control.type=calibrate \
  --control.arms='["main_follower"]'
```

#### b. Manual calibration of leader arm
Follow step 6 of the [assembly video](https://youtu.be/FioA2oeFZ5I?t=724) which illustrates the manual calibration. You will need to move the leader arm to these positions sequentially:

| 1. Zero position | 2. Rotated position | 3. Rest position |
|---|---|---|
| <img src="../media/so100/leader_zero.webp?raw=true" alt="SO-100 leader arm zero position" title="SO-100 leader arm zero position" style="width:100%;"> | <img src="../media/so100/leader_rotated.webp?raw=true" alt="SO-100 leader arm rotated position" title="SO-100 leader arm rotated position" style="width:100%;"> | <img src="../media/so100/leader_rest.webp?raw=true" alt="SO-100 leader arm rest position" title="SO-100 leader arm rest position" style="width:100%;"> |

Run this script to launch manual calibration:
```bash
python lerobot/scripts/control_robot.py \
  --robot.type=so100 \
  --robot.cameras='{}' \
  --control.type=calibrate \
  --control.arms='["main_leader"]'
```

## F. Teleoperate

**Simple teleop**
Then you are ready to teleoperate your robot! Run this simple script (it won't connect and display the cameras):
```bash
python lerobot/scripts/control_robot.py \
  --robot.type=so100 \
  --robot.cameras='{}' \
  --control.type=teleoperate
```


#### a. Teleop with displaying cameras
Follow [this guide to setup your cameras](https://github.com/huggingface/lerobot/blob/main/examples/7_get_started_with_real_robot.md#c-add-your-cameras-with-opencvcamera). Then you will be able to display the cameras on your computer while you are teleoperating by running the following code. This is useful to prepare your setup before recording your first dataset.
```bash
python lerobot/scripts/control_robot.py \
  --robot.type=so100 \
  --control.type=teleoperate
```

## G. Record a dataset

Once you're familiar with teleoperation, you can record your first dataset with SO-100.

If you want to use the Hugging Face hub features for uploading your dataset and you haven't previously done it, make sure you've logged in using a write-access token, which can be generated from the [Hugging Face settings](https://huggingface.co/settings/tokens):
```bash
huggingface-cli login --token ${HUGGINGFACE_TOKEN} --add-to-git-credential
```

Store your Hugging Face repository name in a variable to run these commands:
```bash
HF_USER=$(huggingface-cli whoami | head -n 1)
echo $HF_USER
```

Record 2 episodes and upload your dataset to the hub:
```bash
<<<<<<< HEAD
python lerobot/scripts/control_robot.py record \
    --robot-path lerobot/configs/robot/so100.yaml \
    --fps 30 \
    --repo-id ${HF_USER}/so100_test \
    --tags so100 tutorial \
    --warmup-time-s 5 \
    --episode-time-s 40 \
    --reset-time-s 10 \
    --num-episodes 2 \
    --push-to-hub 1
```

=======
python lerobot/scripts/control_robot.py \
  --robot.type=so100 \
  --control.type=record \
  --control.fps=30 \
  --control.single_task="Grasp a lego block and put it in the bin." \
  --control.repo_id=${HF_USER}/so100_test \
  --control.tags='["so100","tutorial"]' \
  --control.warmup_time_s=5 \
  --control.episode_time_s=30 \
  --control.reset_time_s=30 \
  --control.num_episodes=2 \
  --control.push_to_hub=true
```

Note: You can resume recording by adding `--control.resume=true`. Also if you didn't push your dataset yet, add `--control.local_files_only=true`.

>>>>>>> 638d411c
## H. Visualize a dataset

If you uploaded your dataset to the hub with `--control.push_to_hub=true`, you can [visualize your dataset online](https://huggingface.co/spaces/lerobot/visualize_dataset) by copy pasting your repo id given by:
```bash
echo ${HF_USER}/so100_test
```

If you didn't upload with `--control.push_to_hub=false`, you can also visualize it locally with:
```bash
python lerobot/scripts/visualize_dataset_html.py \
<<<<<<< HEAD
  --repo-id ${HF_USER}/so100_test
=======
  --repo-id ${HF_USER}/so100_test \
  --local-files-only 1
>>>>>>> 638d411c
```

## I. Replay an episode

Now try to replay the first episode on your robot:
```bash
<<<<<<< HEAD
python lerobot/scripts/control_robot.py replay \
    --robot-path lerobot/configs/robot/so100.yaml \
    --fps 30 \
    --repo-id ${HF_USER}/so100_test \
    --episode 0
```

=======
python lerobot/scripts/control_robot.py \
  --robot.type=so100 \
  --control.type=replay \
  --control.fps=30 \
  --control.repo_id=${HF_USER}/so100_test \
  --control.episode=0
```

Note: If you didn't push your dataset yet, add `--control.local_files_only=true`.

>>>>>>> 638d411c
## J. Train a policy

To train a policy to control your robot, use the [`python lerobot/scripts/train.py`](../lerobot/scripts/train.py) script. A few arguments are required. Here is an example command:
```bash
python lerobot/scripts/train.py \
<<<<<<< HEAD
  dataset_repo_id=${HF_USER}/so100_test \
  policy=act_so100_real \
  env=so100_real \
  hydra.run.dir=outputs/train/act_so100_test \
  hydra.job.name=act_so100_test \
  device=cuda \
  wandb.enable=true
=======
  --dataset.repo_id=${HF_USER}/so100_test \
  --policy.type=act \
  --output_dir=outputs/train/act_so100_test \
  --job_name=act_so100_test \
  --device=cuda \
  --wandb.enable=true
>>>>>>> 638d411c
```

Note: If you didn't push your dataset yet, add `--control.local_files_only=true`.

Let's explain it:
1. We provided the dataset as argument with `--dataset.repo_id=${HF_USER}/so100_test`.
2. We provided the policy with `policy.type=act`. This loads configurations from [`configuration_act.py`](../lerobot/common/policies/act/configuration_act.py). Importantly, this policy will automatically adapt to the number of motor sates, motor actions and cameras of your robot (e.g. `laptop` and `phone`) which have been saved in your dataset.
4. We provided `device=cuda` since we are training on a Nvidia GPU, but you could use `device=mps` to train on Apple silicon.
5. We provided `wandb.enable=true` to use [Weights and Biases](https://docs.wandb.ai/quickstart) for visualizing training plots. This is optional but if you use it, make sure you are logged in by running `wandb login`.

Training should take several hours. You will find checkpoints in `outputs/train/act_so100_test/checkpoints`.

## K. Evaluate your policy

You can use the `record` function from [`lerobot/scripts/control_robot.py`](../lerobot/scripts/control_robot.py) but with a policy checkpoint as input. For instance, run this command to record 10 evaluation episodes:
```bash
<<<<<<< HEAD
python lerobot/scripts/control_robot.py record \
  --robot-path lerobot/configs/robot/so100.yaml \
  --fps 30 \
  --repo-id ${HF_USER}/eval_act_so100_test \
  --tags so100 tutorial eval \
  --warmup-time-s 5 \
  --episode-time-s 40 \
  --reset-time-s 10 \
  --num-episodes 10 \
  -p outputs/train/act_so100_test/checkpoints/last/pretrained_model
=======
python lerobot/scripts/control_robot.py \
  --robot.type=so100 \
  --control.type=record \
  --control.fps=30 \
  --control.single_task="Grasp a lego block and put it in the bin." \
  --control.repo_id=${HF_USER}/eval_act_so100_test \
  --control.tags='["tutorial"]' \
  --control.warmup_time_s=5 \
  --control.episode_time_s=30 \
  --control.reset_time_s=30 \
  --control.num_episodes=10 \
  --control.push_to_hub=true \
  --control.policy.path=outputs/train/act_so100_test/checkpoints/last/pretrained_model
>>>>>>> 638d411c
```

As you can see, it's almost the same command as previously used to record your training dataset. Two things changed:
1. There is an additional `--control.policy.path` argument which indicates the path to your policy checkpoint with  (e.g. `outputs/train/eval_act_so100_test/checkpoints/last/pretrained_model`). You can also use the model repository if you uploaded a model checkpoint to the hub (e.g. `${HF_USER}/act_so100_test`).
2. The name of dataset begins by `eval` to reflect that you are running inference (e.g. `${HF_USER}/eval_act_so100_test`).

## L. More Information

Follow this [previous tutorial](https://github.com/huggingface/lerobot/blob/main/examples/7_get_started_with_real_robot.md#4-train-a-policy-on-your-data) for a more in-depth tutorial on controlling real robots with LeRobot.

> [!TIP]
>  If you have any questions or need help, please reach out on Discord in the channel [`#so100-arm`](https://discord.com/channels/1216765309076115607/1237741463832363039).<|MERGE_RESOLUTION|>--- conflicted
+++ resolved
@@ -1,11 +1,6 @@
 # Using the [SO-100](https://github.com/TheRobotStudio/SO-ARM100) with LeRobot
 
-<<<<<<< HEAD
-
-## A. Source the parts
-=======
 ## Table of Contents
->>>>>>> 638d411c
 
   - [A. Source the parts](#a-source-the-parts)
   - [B. Install LeRobot](#b-install-lerobot)
@@ -22,9 +17,6 @@
 
 ## A. Source the parts
 
-<<<<<<< HEAD
-## B. Install LeRobot
-=======
 Follow this [README](https://github.com/TheRobotStudio/SO-ARM100). It contains the bill of materials, with a link to source the parts, as well as the instructions to 3D print the parts,
 and advice if it's your first time printing or if you don't own a 3D printer.
 
@@ -34,7 +26,6 @@
 
 > [!TIP]
 > We use the Command Prompt (cmd) quite a lot. If you are not comfortable using the cmd or want to brush up using the command line you can have a look here: [Command line crash course](https://developer.mozilla.org/en-US/docs/Learn_web_development/Getting_started/Environment_setup/Command_line)
->>>>>>> 638d411c
 
 On your computer:
 
@@ -53,28 +44,10 @@
 </details>
 
 ```bash
-<<<<<<< HEAD
-mkdir -p ~/miniconda3
-# Linux:
-wget https://repo.anaconda.com/miniconda/Miniconda3-latest-Linux-x86_64.sh -O ~/miniconda3/miniconda.sh
-# Mac M-series: 
-# curl https://repo.anaconda.com/miniconda/Miniconda3-latest-MacOSX-arm64.sh -o ~/miniconda3/miniconda.sh
-# Mac Intel: 
-# curl https://repo.anaconda.com/miniconda/Miniconda3-latest-MacOSX-x86_64.sh -o ~/miniconda3/miniconda.sh
-bash ~/miniconda3/miniconda.sh -b -u -p ~/miniconda3
-rm ~/miniconda3/miniconda.sh
-~/miniconda3/bin/conda init bash
-```
-
-2. Restart shell or `source ~/.bashrc` (*Mac*: `source ~/.bash_profile`) or `source ~/.zshrc` if you're using zshell
-
-3. Create and activate a fresh conda environment for lerobot
-=======
 conda create -y -n lerobot python=3.10
 ```
 
 Then activate your conda environment (do this each time you open a shell to use lerobot!):
->>>>>>> 638d411c
 ```bash
 conda activate lerobot
 ```
@@ -89,11 +62,7 @@
 cd ~/lerobot && pip install -e ".[feetech]"
 ```
 
-<<<<<<< HEAD
-*For Linux only (not Mac)*: install extra dependencies for recording datasets:
-=======
 *EXTRA: For Linux only (not Mac)*: install extra dependencies for recording datasets:
->>>>>>> 638d411c
 ```bash
 conda install -y -c conda-forge ffmpeg
 pip uninstall -y opencv-python
@@ -106,18 +75,6 @@
 > [!NOTE]
 > Throughout this tutorial you will find videos on how to do the steps, the full video tutorial can be found here: [assembly video](https://www.youtube.com/watch?v=FioA2oeFZ5I).
 
-<<<<<<< HEAD
-## C. Configure the motors
-
-### 1. Find the USB ports associated to each arm
-
-Designate one bus servo adapter and 6 motors for your leader arm, and similarly the other bus servo adapter and 6 motors for the follower arm.
-
-#### a. Run the script to find ports
-
-Follow Step 1 of the [assembly video](https://www.youtube.com/watch?v=FioA2oeFZ5I), which illustrates the use of our scripts below.
-
-=======
 ### 1. Find the USB ports associated to each arm
 
 Designate one bus servo adapter and 6 motors for your leader arm, and similarly the other bus servo adapter and 6 motors for the follower arm. It's convenient to label them and write on each motor if it's for the follower `F` or for the leader `L` and it's ID from 1 to 6 (F1...F6 and L1...L6).
@@ -130,7 +87,6 @@
   <video src="https://github.com/user-attachments/assets/1cc3aecf-c16d-4ff9-aec7-8c175afbbce2"></video>
 </details>
 
->>>>>>> 638d411c
 To find the port for each bus servo adapter, run the utility script:
 ```bash
 python lerobot/scripts/find_motors_bus_port.py
@@ -168,16 +124,6 @@
 sudo chmod 666 /dev/ttyACM1
 ```
 
-<<<<<<< HEAD
-#### d. Update YAML file
-
-Now that you have the ports, modify the *port* sections in `so100.yaml` 
-
-### 2. Configure the motors
-
-#### a. Set IDs for all 12 motors
-Plug your first motor and run this script to set its ID to 1. It will also set its present position to 2048, so expect your motor to rotate:
-=======
 #### d. Update config file
 
 IMPORTANTLY: Now that you have your ports, update the **port** default values of [`SO100RobotConfig`](../lerobot/common/robot_devices/robots/configs.py). You will find something like:
@@ -238,7 +184,6 @@
 </details>
 
 Plug your first motor F1 and run this script to set its ID to 1. It will also set its present position to 2048, so expect your motor to rotate. Replace the text after --port to the corresponding follower control board port and run this command in cmd:
->>>>>>> 638d411c
 ```bash
 python lerobot/scripts/configure_motor.py \
   --port /dev/tty.usbmodem58760432961 \
@@ -248,12 +193,8 @@
   --ID 1
 ```
 
-<<<<<<< HEAD
-*Note: These motors are currently limitated. They can take values between 0 and 4096 only, which corresponds to a full turn. They can't turn more than that. 2048 is at the middle of this range, so we can take -2048 steps (180 degrees anticlockwise) and reach the maximum range, or take +2048 steps (180 degrees clockwise) and reach the maximum range. The configuration step also sets the homing offset to 0, so that if you misassembled the arm, you can always update the homing offset to account for a shift up to ± 2048 steps (± 180 degrees).*
-=======
 > [!NOTE]
 > These motors are currently limited. They can take values between 0 and 4096 only, which corresponds to a full turn. They can't turn more than that. 2048 is at the middle of this range, so we can take -2048 steps (180 degrees anticlockwise) and reach the maximum range, or take +2048 steps (180 degrees clockwise) and reach the maximum range. The configuration step also sets the homing offset to 0, so that if you misassembled the arm, you can always update the homing offset to account for a shift up to ± 2048 steps (± 180 degrees).
->>>>>>> 638d411c
 
 Then unplug your motor and plug the second motor and set its ID to 2.
 ```bash
@@ -270,18 +211,6 @@
 
 #### b. Remove the gears of the 6 leader motors
 
-<<<<<<< HEAD
-Follow step 2 of the [assembly video](https://youtu.be/FioA2oeFZ5I?t=248). You need to remove the gear for the motors of the leader arm. As a result, you will only use the position encoding of the motor and reduce friction to more easily operate the leader arm.
-
-#### c. Add motor horn to all 12 motors
-Follow step 3 of the [assembly video](https://youtu.be/FioA2oeFZ5I?t=569). For SO-100, you need to align the holes on the motor horn to the motor spline to be approximately 1:30, 4:30, 7:30 and 10:30.
-Try to avoid rotating the motor while doing so to keep position 2048 set during configuration. It is especially tricky for the leader motors as it is more sensible without the gears, but it's ok if it's a bit rotated.
-
-## D. Assemble the arms
-
-Follow step 4 of the [assembly video](https://youtu.be/FioA2oeFZ5I?t=610). The first arm should take a bit more than 1 hour to assemble, but once you get use to it, you can do it under 1 hour for the second arm.
-
-=======
 <details>
 <summary><strong>Video removing gears</strong></summary>
 
@@ -315,14 +244,14 @@
 
 Follow the video for assembling the arms. It is important to insert the cables into the motor that is being assembled before you assemble the motor into the arm! Inserting the cables beforehand is much easier than doing this afterward. The first arm should take a bit more than 1 hour to assemble, but once you get used to it, you can do it under 1 hour for the second arm.
 
->>>>>>> 638d411c
 ## E. Calibrate
 
 Next, you'll need to calibrate your SO-100 robot to ensure that the leader and follower arms have the same position values when they are in the same physical position. This calibration is essential because it allows a neural network trained on one SO-100 robot to work on another.
 
 #### a. Manual calibration of follower arm
-<<<<<<< HEAD
-/!\ Contrarily to step 6 of the [assembly video](https://youtu.be/FioA2oeFZ5I?t=724) which illustrates the auto calibration, we will actually do manual calibration of follower for now.
+
+> [!IMPORTANT]
+> Contrarily to step 6 of the [assembly video](https://youtu.be/FioA2oeFZ5I?t=724) which illustrates the auto calibration, we will actually do manual calibration of follower for now.
 
 You will need to move the follower arm to these positions sequentially:
 
@@ -330,18 +259,6 @@
 |---|---|---|
 | <img src="../media/so100/follower_zero.webp?raw=true" alt="SO-100 follower arm zero position" title="SO-100 follower arm zero position" style="width:100%;"> | <img src="../media/so100/follower_rotated.webp?raw=true" alt="SO-100 follower arm rotated position" title="SO-100 follower arm rotated position" style="width:100%;"> | <img src="../media/so100/follower_rest.webp?raw=true" alt="SO-100 follower arm rest position" title="SO-100 follower arm rest position" style="width:100%;"> |
 
-=======
-
-> [!IMPORTANT]
-> Contrarily to step 6 of the [assembly video](https://youtu.be/FioA2oeFZ5I?t=724) which illustrates the auto calibration, we will actually do manual calibration of follower for now.
-
-You will need to move the follower arm to these positions sequentially:
-
-| 1. Zero position | 2. Rotated position | 3. Rest position |
-|---|---|---|
-| <img src="../media/so100/follower_zero.webp?raw=true" alt="SO-100 follower arm zero position" title="SO-100 follower arm zero position" style="width:100%;"> | <img src="../media/so100/follower_rotated.webp?raw=true" alt="SO-100 follower arm rotated position" title="SO-100 follower arm rotated position" style="width:100%;"> | <img src="../media/so100/follower_rest.webp?raw=true" alt="SO-100 follower arm rest position" title="SO-100 follower arm rest position" style="width:100%;"> |
-
->>>>>>> 638d411c
 Make sure both arms are connected and run this script to launch manual calibration:
 ```bash
 python lerobot/scripts/control_robot.py \
@@ -404,20 +321,6 @@
 
 Record 2 episodes and upload your dataset to the hub:
 ```bash
-<<<<<<< HEAD
-python lerobot/scripts/control_robot.py record \
-    --robot-path lerobot/configs/robot/so100.yaml \
-    --fps 30 \
-    --repo-id ${HF_USER}/so100_test \
-    --tags so100 tutorial \
-    --warmup-time-s 5 \
-    --episode-time-s 40 \
-    --reset-time-s 10 \
-    --num-episodes 2 \
-    --push-to-hub 1
-```
-
-=======
 python lerobot/scripts/control_robot.py \
   --robot.type=so100 \
   --control.type=record \
@@ -434,7 +337,6 @@
 
 Note: You can resume recording by adding `--control.resume=true`. Also if you didn't push your dataset yet, add `--control.local_files_only=true`.
 
->>>>>>> 638d411c
 ## H. Visualize a dataset
 
 If you uploaded your dataset to the hub with `--control.push_to_hub=true`, you can [visualize your dataset online](https://huggingface.co/spaces/lerobot/visualize_dataset) by copy pasting your repo id given by:
@@ -445,27 +347,14 @@
 If you didn't upload with `--control.push_to_hub=false`, you can also visualize it locally with:
 ```bash
 python lerobot/scripts/visualize_dataset_html.py \
-<<<<<<< HEAD
-  --repo-id ${HF_USER}/so100_test
-=======
   --repo-id ${HF_USER}/so100_test \
   --local-files-only 1
->>>>>>> 638d411c
 ```
 
 ## I. Replay an episode
 
 Now try to replay the first episode on your robot:
 ```bash
-<<<<<<< HEAD
-python lerobot/scripts/control_robot.py replay \
-    --robot-path lerobot/configs/robot/so100.yaml \
-    --fps 30 \
-    --repo-id ${HF_USER}/so100_test \
-    --episode 0
-```
-
-=======
 python lerobot/scripts/control_robot.py \
   --robot.type=so100 \
   --control.type=replay \
@@ -476,28 +365,17 @@
 
 Note: If you didn't push your dataset yet, add `--control.local_files_only=true`.
 
->>>>>>> 638d411c
 ## J. Train a policy
 
 To train a policy to control your robot, use the [`python lerobot/scripts/train.py`](../lerobot/scripts/train.py) script. A few arguments are required. Here is an example command:
 ```bash
 python lerobot/scripts/train.py \
-<<<<<<< HEAD
-  dataset_repo_id=${HF_USER}/so100_test \
-  policy=act_so100_real \
-  env=so100_real \
-  hydra.run.dir=outputs/train/act_so100_test \
-  hydra.job.name=act_so100_test \
-  device=cuda \
-  wandb.enable=true
-=======
   --dataset.repo_id=${HF_USER}/so100_test \
   --policy.type=act \
   --output_dir=outputs/train/act_so100_test \
   --job_name=act_so100_test \
   --device=cuda \
   --wandb.enable=true
->>>>>>> 638d411c
 ```
 
 Note: If you didn't push your dataset yet, add `--control.local_files_only=true`.
@@ -514,18 +392,6 @@
 
 You can use the `record` function from [`lerobot/scripts/control_robot.py`](../lerobot/scripts/control_robot.py) but with a policy checkpoint as input. For instance, run this command to record 10 evaluation episodes:
 ```bash
-<<<<<<< HEAD
-python lerobot/scripts/control_robot.py record \
-  --robot-path lerobot/configs/robot/so100.yaml \
-  --fps 30 \
-  --repo-id ${HF_USER}/eval_act_so100_test \
-  --tags so100 tutorial eval \
-  --warmup-time-s 5 \
-  --episode-time-s 40 \
-  --reset-time-s 10 \
-  --num-episodes 10 \
-  -p outputs/train/act_so100_test/checkpoints/last/pretrained_model
-=======
 python lerobot/scripts/control_robot.py \
   --robot.type=so100 \
   --control.type=record \
@@ -539,7 +405,6 @@
   --control.num_episodes=10 \
   --control.push_to_hub=true \
   --control.policy.path=outputs/train/act_so100_test/checkpoints/last/pretrained_model
->>>>>>> 638d411c
 ```
 
 As you can see, it's almost the same command as previously used to record your training dataset. Two things changed:
