# Copyright 2024 The HuggingFace Inc. team. All rights reserved.
#
# Licensed under the Apache License, Version 2.0 (the "License");
# you may not use this file except in compliance with the License.
# You may obtain a copy of the License at
#
#     http://www.apache.org/licenses/LICENSE-2.0
#
# Unless required by applicable law or agreed to in writing, software
# distributed under the License is distributed on an "AS IS" BASIS,
# WITHOUT WARRANTIES OR CONDITIONS OF ANY KIND, either express or implied.
# See the License for the specific language governing permissions and
# limitations under the License.

[build-system]
requires = ["setuptools"]
build-backend = "setuptools.build_meta"

[project.urls]
homepage = "https://huggingface.co/lerobot"
documentation = "https://huggingface.co/docs/lerobot/index"
source = "https://github.com/huggingface/lerobot"
issues = "https://github.com/huggingface/lerobot/issues"
discord = "https://discord.gg/s3KuuzsPFb"

[project]
name = "lerobot"
version = "0.3.4"
description = "🤗 LeRobot: State-of-the-art Machine Learning for Real-World Robotics in Pytorch"
readme = "README.md"
license = { text = "Apache-2.0" }
requires-python = ">=3.10"
authors = [
    { name = "Rémi Cadène", email = "re.cadene@gmail.com" },
    { name = "Simon Alibert", email = "alibert.sim@gmail.com" },
    { name = "Alexander Soare", email = "alexander.soare159@gmail.com" },
    { name = "Quentin Gallouédec", email = "quentin.gallouedec@ec-lyon.fr" },
    { name = "Steven Palma", email = "imstevenpmwork@ieee.org" },
    { name = "Pepijn Kooijmans", email = "pepijnkooijmans@outlook.com"},
    { name = "Michel Aractingi", email = "michel.aractingi@gmail.com"},
    { name = "Adil Zouitine", email = "adilzouitinegm@gmail.com" },
    { name = "Dana Aubakirova", email = "danaaubakirova17@gmail.com"},
    { name = "Caroline Pascal", email = "caroline8.pascal@gmail.com"},
    { name = "Martino Russi", email = "nopyeps@gmail.com"},
    { name = "Thomas Wolf", email = "thomaswolfcontact@gmail.com" },
]
classifiers = [
    "Development Status :: 3 - Alpha",
    "Intended Audience :: Developers",
    "Intended Audience :: Education",
    "Intended Audience :: Science/Research",
    "License :: OSI Approved :: Apache Software License",
    "Programming Language :: Python :: 3.10",
    "Topic :: Software Development :: Build Tools",
    "Topic :: Scientific/Engineering :: Artificial Intelligence",
]
keywords = ["lerobot", "huggingface", "robotics",  "machine learning", "artificial intelligence"]

dependencies = [

    # Hugging Face dependencies
    "datasets>=4.0.0",
    "diffusers>=0.27.2",
    "huggingface-hub[hf-transfer,cli]>=0.34.2",

    # Core dependencies
    "cmake>=3.29.0.1",
    "einops>=0.8.0",
    "opencv-python-headless>=4.9.0",
    "av>=14.2.0",
    "jsonlines>=4.0.0",
    "packaging>=24.2",
    "pynput>=1.7.7",
    "pyserial>=3.5",
    "wandb>=0.20.0",

    "torch>=2.2.1,<2.8.0", # TODO: Bumb dependency
    "torchcodec>=0.2.1,<0.6.0; sys_platform != 'win32' and (sys_platform != 'linux' or (platform_machine != 'aarch64' and platform_machine != 'arm64' and platform_machine != 'armv7l')) and (sys_platform != 'darwin' or platform_machine != 'x86_64')", # TODO: Bumb dependency
    "torchvision>=0.21.0,<0.23.0", # TODO: Bumb dependency

    "draccus==0.10.0", # TODO: Remove ==
    "gymnasium>=0.29.1,<1.0.0", # TODO: Bumb dependency
    "rerun-sdk>=0.21.0,<0.23.0", # TODO: Bumb dependency

    # Support dependencies
    "deepdiff>=7.0.1,<9.0.0",
    "imageio[ffmpeg]>=2.34.0,<3.0.0",
    "termcolor>=2.4.0,<4.0.0",
]

# Optional dependencies
[project.optional-dependencies]

# Common
pygame-dep = ["pygame>=2.5.1"]
placo-dep = ["placo>=0.9.6"]
transformers-dep = ["transformers>=4.52.0"]
grpcio-dep = ["grpcio==1.73.1", "protobuf==6.31.0"]

# Motors
feetech = ["feetech-servo-sdk>=1.0.0"]
dynamixel = ["dynamixel-sdk>=3.7.31"]

# Robots
gamepad = ["lerobot[pygame-dep]", "hidapi>=0.14.0"]
hopejr = ["lerobot[feetech]", "lerobot[pygame-dep]"]
lekiwi = ["lerobot[feetech]", "pyzmq>=26.2.1"]
reachy2 = ["reachy2_sdk>=1.0.14"]
kinematics = ["lerobot[placo-dep]"]
intelrealsense = [
    "pyrealsense2>=2.55.1.6486 ; sys_platform != 'darwin'",
    "pyrealsense2-macosx>=2.54 ; sys_platform == 'darwin'",
]
phone = ["hebi-py>=2.8.0", "teleop>=0.1.0"]
# stretch = [
#     "hello-robot-stretch-body>=0.7.27 ; sys_platform == 'linux'",
#     "pyrender @ git+https://github.com/mmatl/pyrender.git ; sys_platform == 'linux'",
#     "pyrealsense2>=2.55.1.6486 ; sys_platform != 'darwin'"
# ] # TODO: Currently not supported

# Policies
pi0 = ["lerobot[transformers-dep]"]
smolvla = ["lerobot[transformers-dep]", "num2words>=0.5.14", "accelerate>=1.7.0", "safetensors>=0.4.3"]
hilserl = ["lerobot[transformers-dep]", "gym-hil>=0.1.11", "lerobot[grpcio-dep]", "lerobot[placo-dep]"]

# Features
async = ["lerobot[grpcio-dep]", "matplotlib>=3.10.3"]

# Development
dev = ["pre-commit>=3.7.0", "debugpy>=1.8.1", "lerobot[grpcio-dep]", "grpcio-tools==1.73.1"]
test = ["pytest>=8.1.0", "pytest-timeout>=2.4.0", "pytest-cov>=5.0.0", "mock-serial>=0.0.1 ; sys_platform != 'win32'"]
video_benchmark = ["scikit-image>=0.23.2", "pandas>=2.2.2"]

# Simulation
aloha = ["gym-aloha>=0.1.1"]
pusht = ["gym-pusht>=0.1.5", "pymunk>=6.6.0,<7.0.0"] # TODO: Fix pymunk version in gym-pusht instead
xarm = ["gym-xarm>=0.1.1"]
libero = ["lerobot[transformers-dep]", "libero @ git+https://github.com/huggingface/lerobot-libero.git@main#egg=libero"]


# All
all = [
    "lerobot[dynamixel]",
    "lerobot[gamepad]",
    "lerobot[hopejr]",
    "lerobot[lekiwi]",
    "lerobot[reachy2]",
    "lerobot[kinematics]",
    "lerobot[intelrealsense]",
    "lerobot[pi0]",
    "lerobot[smolvla]",
    "lerobot[hilserl]",
    "lerobot[async]",
    "lerobot[dev]",
    "lerobot[test]",
    "lerobot[video_benchmark]",
    "lerobot[aloha]",
    "lerobot[pusht]",
    "lerobot[xarm]",
    "lerobot[phone]",
    "lerobot[libero]",
]

[project.scripts]
lerobot-calibrate="lerobot.scripts.lerobot_calibrate:main"
lerobot-find-cameras="lerobot.scripts.lerobot_find_cameras:main"
lerobot-find-port="lerobot.scripts.lerobot_find_port:main"
lerobot-record="lerobot.scripts.lerobot_record:main"
lerobot-replay="lerobot.scripts.lerobot_replay:main"
lerobot-setup-motors="lerobot.scripts.lerobot_setup_motors:main"
lerobot-teleoperate="lerobot.scripts.lerobot_teleoperate:main"
lerobot-eval="lerobot.scripts.lerobot_eval:main"
lerobot-train="lerobot.scripts.lerobot_train:main"
lerobot-dataset-viz="lerobot.scripts.lerobot_dataset_viz:main"
lerobot-info="lerobot.scripts.lerobot_info:main"
lerobot-find-joint-limits="lerobot.scripts.lerobot_find_joint_limits:main"
lerobot-imgtransform-viz="lerobot.scripts.lerobot_imgtransform_viz:main"

# ---------------- Tool Configurations ----------------
[tool.setuptools.packages.find]
where = ["src"]

[tool.ruff]
target-version = "py310"
line-length = 110
exclude = ["tests/artifacts/**/*.safetensors", "*_pb2.py", "*_pb2_grpc.py"]

[tool.ruff.lint]
# E, W: pycodestyle errors and warnings
# F: PyFlakes
# I: isort
# UP: pyupgrade
# B: flake8-bugbear (good practices, potential bugs)
# C4: flake8-comprehensions (more concise comprehensions)
# A: flake8-builtins (shadowing builtins)
# SIM: flake8-simplify
# RUF: Ruff-specific rules
# D: pydocstyle (for docstring style/formatting)
# S: flake8-bandit (some security checks, complements Bandit)
# T20: flake8-print (discourage print statements in production code)
# N: pep8-naming
# TODO: Uncomment rules when ready to use
select = [
    "E", "W", "F", "I", "B", "C4", "T20", "N" # "SIM", "A", "S", "D", "RUF", "UP"
]
ignore = [
    "E501", # Line too long
    "T201", # Print statement found
    "T203", # Pprint statement found
    "B008", # Perform function call in argument defaults
]

[tool.ruff.lint.per-file-ignores]
"__init__.py" = ["F401", "F403"]

[tool.ruff.lint.isort]
combine-as-imports = true
known-first-party = ["lerobot"]

[tool.ruff.lint.pydocstyle]
convention = "google"

[tool.ruff.format]
quote-style = "double"
indent-style = "space"
skip-magic-trailing-comma = false
line-ending = "auto"
docstring-code-format = true

[tool.bandit]
exclude_dirs = [
    "tests",
    "benchmarks",
    "src/lerobot/datasets/push_dataset_to_hub",
    "src/lerobot/datasets/v2/convert_dataset_v1_to_v2",
    "src/lerobot/policies/pi0/conversion_scripts",
    "src/lerobot/scripts/push_dataset_to_hub.py",
]
skips = ["B101", "B311", "B404", "B603", "B615"]

[tool.typos]
default.extend-ignore-re = [
    "(?Rm)^.*(#|//)\\s*spellchecker:disable-line$",                      # spellchecker:disable-line
    "(?s)(#|//)\\s*spellchecker:off.*?\\n\\s*(#|//)\\s*spellchecker:on", # spellchecker:<on|off>
]
default.extend-ignore-identifiers-re = [
    # Add individual words here to ignore them
    "2nd",
    "pn",
    "ser",
    "ein",
]

# TODO: Uncomment when ready to use
# [tool.interrogate]
# ignore-init-module = true
# ignore-init-method = true
# ignore-nested-functions = false
# ignore-magic = false
# ignore-semiprivate = false
# ignore-private = false
# ignore-property-decorators = false
# ignore-module = false
# ignore-setters = false
# fail-under = 80
# output-format = "term-missing"
# color = true
# paths = ["src/lerobot"]

<<<<<<< HEAD
[tool.mypy]
python_version = "3.10"
warn_return_any = true
warn_unused_configs = true
ignore_missing_imports = false
=======
# TODO: Enable mypy gradually module by module across multiple PRs
# Uncomment [tool.mypy] first, then uncomment individual module overrides as they get proper type annotations

# [tool.mypy]
# python_version = "3.10"
# warn_return_any = true
# warn_unused_configs = true
# ignore_missing_imports = false
# strict = true
# disallow_untyped_defs = true
# disallow_incomplete_defs = true
# check_untyped_defs = true

# [[tool.mypy.overrides]]
# module = "lerobot.utils.*"
# # include = "src/lerobot/utils/**/*.py"

# [[tool.mypy.overrides]]
# module = "lerobot.configs.*"
# # include = "src/lerobot/configs/**/*.py"

# # Data processing modules
# [[tool.mypy.overrides]]
# module = "lerobot.processor.*"
# # include = "src/lerobot/processor/**/*.py"

# [[tool.mypy.overrides]]
# module = "lerobot.datasets.*"
# # include = "src/lerobot/datasets/**/*.py"

# # Core machine learning modules
# [[tool.mypy.overrides]]
# module = "lerobot.optim.*"
# # include = "src/lerobot/optim/**/*.py"

# [[tool.mypy.overrides]]
# module = "lerobot.model.*"
# # include = "src/lerobot/model/**/*.py"

# # Hardware interfaces
# [[tool.mypy.overrides]]
# module = "lerobot.cameras.*"
# # include = "src/lerobot/cameras/**/*.py"

# [[tool.mypy.overrides]]
# module = "lerobot.motors.*"
# # include = "src/lerobot/motors/**/*.py"

# [[tool.mypy.overrides]]
# module = "lerobot.robots.*"
# # include = "src/lerobot/robots/**/*.py"

# [[tool.mypy.overrides]]
# module = "lerobot.teleoperators.*"
# # include = "src/lerobot/teleoperators/**/*.py"

# # Complex modules (enable these last)
# [[tool.mypy.overrides]]
# module = "lerobot.policies.*"
# # include = "src/lerobot/policies/**/*.py"

# [[tool.mypy.overrides]]
# module = "lerobot.rl.*"
# # include = "src/lerobot/rl/**/*.py"

# [[tool.mypy.overrides]]
# module = "lerobot.envs.*"
# # include = "src/lerobot/envs/**/*.py"

# [[tool.mypy.overrides]]
# module = "lerobot.async_inference.*"
# # include = "src/lerobot/async_inference/**/*.py"

# [[tool.mypy.overrides]]
# module = "lerobot.transport.*"
# # include = "src/lerobot/transport/**/*.py"

# [[tool.mypy.overrides]]
# module = "lerobot.scripts.*"
# # include = "src/lerobot/scripts/**/*.py"
>>>>>>> 9627765c
<|MERGE_RESOLUTION|>--- conflicted
+++ resolved
@@ -267,33 +267,26 @@
 # color = true
 # paths = ["src/lerobot"]
 
-<<<<<<< HEAD
+# TODO: Enable mypy gradually module by module across multiple PRs
+# Uncomment [tool.mypy] first, then uncomment individual module overrides as they get proper type annotations
+
 [tool.mypy]
 python_version = "3.10"
 warn_return_any = true
 warn_unused_configs = true
 ignore_missing_imports = false
-=======
-# TODO: Enable mypy gradually module by module across multiple PRs
-# Uncomment [tool.mypy] first, then uncomment individual module overrides as they get proper type annotations
-
-# [tool.mypy]
-# python_version = "3.10"
-# warn_return_any = true
-# warn_unused_configs = true
-# ignore_missing_imports = false
-# strict = true
-# disallow_untyped_defs = true
-# disallow_incomplete_defs = true
-# check_untyped_defs = true
+strict = true
+disallow_untyped_defs = true
+disallow_incomplete_defs = true
+check_untyped_defs = true
 
 # [[tool.mypy.overrides]]
 # module = "lerobot.utils.*"
 # # include = "src/lerobot/utils/**/*.py"
 
-# [[tool.mypy.overrides]]
-# module = "lerobot.configs.*"
-# # include = "src/lerobot/configs/**/*.py"
+[[tool.mypy.overrides]]
+module = "lerobot.configs.*"
+# include = "src/lerobot/configs/**/*.py"
 
 # # Data processing modules
 # [[tool.mypy.overrides]]
@@ -354,4 +347,3 @@
 # [[tool.mypy.overrides]]
 # module = "lerobot.scripts.*"
 # # include = "src/lerobot/scripts/**/*.py"
->>>>>>> 9627765c
