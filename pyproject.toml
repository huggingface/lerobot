--- conflicted
+++ resolved
@@ -76,11 +76,8 @@
     "pynput>=1.7.7",
     "pyserial>=3.5",
     "wandb>=0.16.3",
-<<<<<<< HEAD
     "zarr>=2.17.0",
     "swanlab>=0.6.4",
-=======
-
     "draccus==0.10.0", # TODO: Remove ==
     "gymnasium>=0.29.1,<1.0.0", # TODO: Bumb dependency
     "rerun-sdk>=0.21.0,<0.23.0", # TODO: Bumb dependency
@@ -90,7 +87,6 @@
     "flask>=3.0.3,<4.0.0",
     "imageio[ffmpeg]>=2.34.0,<3.0.0",
     "termcolor>=2.4.0,<4.0.0",
->>>>>>> 26cb4614
 ]
 
 # Optional dependencies
