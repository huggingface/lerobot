--- conflicted
+++ resolved
@@ -169,11 +169,8 @@
     "lerobot[aloha]",
     "lerobot[pusht]",
     "lerobot[xarm]",
-<<<<<<< HEAD
     "lerobot[phone]",
-=======
     "lerobot[libero]"
->>>>>>> 0d1e57f0
 ]
 
 [project.scripts]
