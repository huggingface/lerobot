# Copyright 2024 The HuggingFace Inc. team. All rights reserved.
#
# Licensed under the Apache License, Version 2.0 (the "License");
# you may not use this file except in compliance with the License.
# You may obtain a copy of the License at
#
#     http://www.apache.org/licenses/LICENSE-2.0
#
# Unless required by applicable law or agreed to in writing, software
# distributed under the License is distributed on an "AS IS" BASIS,
# WITHOUT WARRANTIES OR CONDITIONS OF ANY KIND, either express or implied.
# See the License for the specific language governing permissions and
# limitations under the License.

[build-system]
requires = ["setuptools"]
build-backend = "setuptools.build_meta"

[project.urls]
homepage = "https://huggingface.co/lerobot"
documentation = "https://huggingface.co/docs/lerobot/index"
source = "https://github.com/huggingface/lerobot"
issues = "https://github.com/huggingface/lerobot/issues"
discord = "https://discord.gg/s3KuuzsPFb"

[project]
name = "lerobot"
version = "0.3.4"
description = "🤗 LeRobot: State-of-the-art Machine Learning for Real-World Robotics in Pytorch"
readme = "README.md"
license = { text = "Apache-2.0" }
requires-python = ">=3.10"
authors = [
    { name = "Rémi Cadène", email = "re.cadene@gmail.com" },
    { name = "Simon Alibert", email = "alibert.sim@gmail.com" },
    { name = "Alexander Soare", email = "alexander.soare159@gmail.com" },
    { name = "Quentin Gallouédec", email = "quentin.gallouedec@ec-lyon.fr" },
    { name = "Steven Palma", email = "imstevenpmwork@ieee.org" },
    { name = "Pepijn Kooijmans", email = "pepijnkooijmans@outlook.com"},
    { name = "Michel Aractingi", email = "michel.aractingi@gmail.com"},
    { name = "Adil Zouitine", email = "adilzouitinegm@gmail.com" },
    { name = "Dana Aubakirova", email = "danaaubakirova17@gmail.com"},
    { name = "Caroline Pascal", email = "caroline8.pascal@gmail.com"},
    { name = "Martino Russi", email = "nopyeps@gmail.com"},
    { name = "Thomas Wolf", email = "thomaswolfcontact@gmail.com" },
]
classifiers = [
    "Development Status :: 3 - Alpha",
    "Intended Audience :: Developers",
    "Intended Audience :: Education",
    "Intended Audience :: Science/Research",
    "License :: OSI Approved :: Apache Software License",
    "Programming Language :: Python :: 3.10",
    "Topic :: Software Development :: Build Tools",
    "Topic :: Scientific/Engineering :: Artificial Intelligence",
]
keywords = ["lerobot", "huggingface", "robotics",  "machine learning", "artificial intelligence"]

dependencies = [

    # Hugging Face dependencies
    "datasets>=2.19.0,<=3.6.0", # TODO: Bumb dependency
    "diffusers>=0.27.2",
    "huggingface-hub[hf-transfer,cli]>=0.34.2",

    # Core dependencies
    "cmake>=3.29.0.1",
    "einops>=0.8.0",
    "opencv-python-headless>=4.9.0",
    "av>=14.2.0",
    "jsonlines>=4.0.0",
    "packaging>=24.2",
    "pynput>=1.7.7",
    "pyserial>=3.5",
    "wandb>=0.20.0",

    "torch>=2.2.1,<2.8.0", # TODO: Bumb dependency
    "torchcodec>=0.2.1,<0.6.0; sys_platform != 'win32' and (sys_platform != 'linux' or (platform_machine != 'aarch64' and platform_machine != 'arm64' and platform_machine != 'armv7l')) and (sys_platform != 'darwin' or platform_machine != 'x86_64')", # TODO: Bumb dependency
    "torchvision>=0.21.0,<0.23.0", # TODO: Bumb dependency

    "draccus==0.10.0", # TODO: Remove ==
    "gymnasium>=0.29.1,<1.0.0", # TODO: Bumb dependency
    "rerun-sdk>=0.21.0,<0.23.0", # TODO: Bumb dependency

    # Support dependencies
    "deepdiff>=7.0.1,<9.0.0",
    "flask>=3.0.3,<4.0.0",
    "imageio[ffmpeg]>=2.34.0,<3.0.0",
    "termcolor>=2.4.0,<4.0.0",
]

# Optional dependencies
[project.optional-dependencies]

# Common
pygame-dep = ["pygame>=2.5.1"]
placo-dep = ["placo>=0.9.6"]
transformers-dep = ["transformers>=4.50.3,<4.52.0"] # TODO: Bumb dependency
grpcio-dep = ["grpcio==1.73.1", "protobuf==6.31.0"]

# Motors
feetech = ["feetech-servo-sdk>=1.0.0"]
<<<<<<< HEAD
piper = ["piper-sdk>=0.3.2"]
gamepad = ["pygame>=2.5.1", "hidapi>=0.14.0"]
hopejr = ["feetech-servo-sdk>=1.0.0", "pygame>=2.5.1"]
kinematics = ["placo>=0.9.6"]
=======
dynamixel = ["dynamixel-sdk>=3.7.31"]

# Robots
gamepad = ["lerobot[pygame-dep]", "hidapi>=0.14.0"]
hopejr = ["lerobot[feetech]", "lerobot[pygame-dep]"]
lekiwi = ["lerobot[feetech]", "pyzmq>=26.2.1"]
kinematics = ["lerobot[placo-dep]"]
>>>>>>> 0878c688
intelrealsense = [
    "pyrealsense2>=2.55.1.6486 ; sys_platform != 'darwin'",
    "pyrealsense2-macosx>=2.54 ; sys_platform == 'darwin'",
]
# stretch = [
#     "hello-robot-stretch-body>=0.7.27 ; sys_platform == 'linux'",
#     "pyrender @ git+https://github.com/mmatl/pyrender.git ; sys_platform == 'linux'",
#     "pyrealsense2>=2.55.1.6486 ; sys_platform != 'darwin'"
# ] # TODO: Currently not supported

# Policies
pi0 = ["lerobot[transformers-dep]"]
smolvla = ["lerobot[transformers-dep]", "num2words>=0.5.14", "accelerate>=1.7.0", "safetensors>=0.4.3"]
hilserl = ["lerobot[transformers-dep]", "gym-hil>=0.1.9", "lerobot[grpcio-dep]", "lerobot[placo-dep]"]

# Features
async = ["lerobot[grpcio-dep]", "matplotlib>=3.10.3"]

# Development
dev = ["pre-commit>=3.7.0", "debugpy>=1.8.1", "lerobot[grpcio-dep]", "grpcio-tools==1.73.1"]
test = ["pytest>=8.1.0", "pytest-timeout>=2.4.0", "pytest-cov>=5.0.0", "mock-serial>=0.0.1 ; sys_platform != 'win32'"]
video_benchmark = ["scikit-image>=0.23.2", "pandas>=2.2.2"]

# Simulation
aloha = ["gym-aloha>=0.1.1"]
pusht = ["gym-pusht>=0.1.5", "pymunk>=6.6.0,<7.0.0"] # TODO: Fix pymunk version in gym-pusht instead
xarm = ["gym-xarm>=0.1.1"]

# All
all = [
    "lerobot[dynamixel]",
    "lerobot[gamepad]",
    "lerobot[hopejr]",
    "lerobot[lekiwi]",
    "lerobot[kinematics]",
    "lerobot[intelrealsense]",
    "lerobot[pi0]",
    "lerobot[smolvla]",
    "lerobot[hilserl]",
    "lerobot[async]",
    "lerobot[dev]",
    "lerobot[test]",
    "lerobot[video_benchmark]",
    "lerobot[aloha]",
    "lerobot[pusht]",
    "lerobot[xarm]"
]

[project.scripts]
lerobot-calibrate="lerobot.calibrate:main"
lerobot-find-cameras="lerobot.find_cameras:main"
lerobot-find-port="lerobot.find_port:main"
lerobot-record="lerobot.record:main"
lerobot-replay="lerobot.replay:main"
lerobot-setup-motors="lerobot.setup_motors:main"
lerobot-teleoperate="lerobot.teleoperate:main"
lerobot-eval="lerobot.scripts.eval:main"
lerobot-train="lerobot.scripts.train:main"

# ---------------- Tool Configurations ----------------
[tool.setuptools.packages.find]
where = ["src"]

[tool.ruff]
target-version = "py310"
line-length = 110
exclude = ["tests/artifacts/**/*.safetensors", "*_pb2.py", "*_pb2_grpc.py"]

[tool.ruff.lint]
# E, W: pycodestyle errors and warnings
# F: PyFlakes
# I: isort
# UP: pyupgrade
# B: flake8-bugbear (good practices, potential bugs)
# C4: flake8-comprehensions (more concise comprehensions)
# A: flake8-builtins (shadowing builtins)
# SIM: flake8-simplify
# RUF: Ruff-specific rules
# D: pydocstyle (for docstring style/formatting)
# S: flake8-bandit (some security checks, complements Bandit)
# T20: flake8-print (discourage print statements in production code)
# N: pep8-naming
# TODO: Uncomment rules when ready to use
select = [
    "E", "W", "F", "I", "B", "C4", "T20", "N" # "SIM", "A", "S", "D", "RUF", "UP"
]
ignore = [
    "E501", # Line too long
    "T201", # Print statement found
    "T203", # Pprint statement found
    "B008", # Perform function call in argument defaults
]

[tool.ruff.lint.per-file-ignores]
"__init__.py" = ["F401", "F403"]

[tool.ruff.lint.isort]
combine-as-imports = true
known-first-party = ["lerobot"]

[tool.ruff.lint.pydocstyle]
convention = "google"

[tool.ruff.format]
quote-style = "double"
indent-style = "space"
skip-magic-trailing-comma = false
line-ending = "auto"
docstring-code-format = true

[tool.bandit]
exclude_dirs = [
    "tests",
    "benchmarks",
    "src/lerobot/datasets/push_dataset_to_hub",
    "src/lerobot/datasets/v2/convert_dataset_v1_to_v2",
    "src/lerobot/policies/pi0/conversion_scripts",
    "src/lerobot/scripts/push_dataset_to_hub.py",
]
skips = ["B101", "B311", "B404", "B603", "B615"]

[tool.typos]
default.extend-ignore-re = [
    "(?Rm)^.*(#|//)\\s*spellchecker:disable-line$",                      # spellchecker:disable-line
    "(?s)(#|//)\\s*spellchecker:off.*?\\n\\s*(#|//)\\s*spellchecker:on", # spellchecker:<on|off>
]
default.extend-ignore-identifiers-re = [
    # Add individual words here to ignore them
    "2nd",
    "pn",
    "ser",
    "ein",
]

# TODO: Uncomment when ready to use
# [tool.interrogate]
# ignore-init-module = true
# ignore-init-method = true
# ignore-nested-functions = false
# ignore-magic = false
# ignore-semiprivate = false
# ignore-private = false
# ignore-property-decorators = false
# ignore-module = false
# ignore-setters = false
# fail-under = 80
# output-format = "term-missing"
# color = true
# paths = ["src/lerobot"]

# [tool.mypy]
# python_version = "3.10"
# warn_return_any = true
# warn_unused_configs = true
# ignore_missing_imports = false<|MERGE_RESOLUTION|>--- conflicted
+++ resolved
@@ -100,20 +100,15 @@
 
 # Motors
 feetech = ["feetech-servo-sdk>=1.0.0"]
-<<<<<<< HEAD
+dynamixel = ["dynamixel-sdk>=3.7.31"]
+
+# Robots
 piper = ["piper-sdk>=0.3.2"]
-gamepad = ["pygame>=2.5.1", "hidapi>=0.14.0"]
-hopejr = ["feetech-servo-sdk>=1.0.0", "pygame>=2.5.1"]
-kinematics = ["placo>=0.9.6"]
-=======
-dynamixel = ["dynamixel-sdk>=3.7.31"]
-
-# Robots
 gamepad = ["lerobot[pygame-dep]", "hidapi>=0.14.0"]
 hopejr = ["lerobot[feetech]", "lerobot[pygame-dep]"]
 lekiwi = ["lerobot[feetech]", "pyzmq>=26.2.1"]
 kinematics = ["lerobot[placo-dep]"]
->>>>>>> 0878c688
+
 intelrealsense = [
     "pyrealsense2>=2.55.1.6486 ; sys_platform != 'darwin'",
     "pyrealsense2-macosx>=2.54 ; sys_platform == 'darwin'",
