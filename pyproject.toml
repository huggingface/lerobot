--- conflicted
+++ resolved
@@ -267,25 +267,18 @@
 # color = true
 # paths = ["src/lerobot"]
 
-<<<<<<< HEAD
+# TODO: Enable mypy gradually module by module across multiple PRs
+# Uncomment [tool.mypy] first, then uncomment individual module overrides as they get proper type annotations
+
 [tool.mypy]
 python_version = "3.10"
 warn_return_any = true
 warn_unused_configs = true
 ignore_missing_imports = false
-=======
-# TODO: Enable mypy gradually module by module across multiple PRs
-# Uncomment [tool.mypy] first, then uncomment individual module overrides as they get proper type annotations
-
-# [tool.mypy]
-# python_version = "3.10"
-# warn_return_any = true
-# warn_unused_configs = true
-# ignore_missing_imports = false
-# strict = true
-# disallow_untyped_defs = true
-# disallow_incomplete_defs = true
-# check_untyped_defs = true
+strict = true
+disallow_untyped_defs = true
+disallow_incomplete_defs = true
+check_untyped_defs = true
 
 # [[tool.mypy.overrides]]
 # module = "lerobot.utils.*"
@@ -322,8 +315,8 @@
 # module = "lerobot.motors.*"
 # # include = "src/lerobot/motors/**/*.py"
 
-# [[tool.mypy.overrides]]
-# module = "lerobot.robots.*"
+[[tool.mypy.overrides]]
+module = "lerobot.robots.*"
 # # include = "src/lerobot/robots/**/*.py"
 
 # [[tool.mypy.overrides]]
@@ -353,5 +346,4 @@
 
 # [[tool.mypy.overrides]]
 # module = "lerobot.scripts.*"
-# # include = "src/lerobot/scripts/**/*.py"
->>>>>>> 9627765c
+# # include = "src/lerobot/scripts/**/*.py"