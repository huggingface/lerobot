# Copyright 2024 The HuggingFace Inc. team. All rights reserved.
#
# Licensed under the Apache License, Version 2.0 (the "License");
# you may not use this file except in compliance with the License.
# You may obtain a copy of the License at
#
#     http://www.apache.org/licenses/LICENSE-2.0
#
# Unless required by applicable law or agreed to in writing, software
# distributed under the License is distributed on an "AS IS" BASIS,
# WITHOUT WARRANTIES OR CONDITIONS OF ANY KIND, either express or implied.
# See the License for the specific language governing permissions and
# limitations under the License.

[build-system]
requires = ["setuptools"]
build-backend = "setuptools.build_meta"

[project.urls]
homepage = "https://huggingface.co/lerobot"
documentation = "https://huggingface.co/docs/lerobot/index"
source = "https://github.com/huggingface/lerobot"
issues = "https://github.com/huggingface/lerobot/issues"
discord = "https://discord.gg/s3KuuzsPFb"

[project]
name = "lerobot"
version = "0.2.0"
description = "🤗 LeRobot: State-of-the-art Machine Learning for Real-World Robotics in Pytorch"
readme = "README.md"
license = { text = "Apache-2.0" }
requires-python = ">=3.10"
authors = [
    { name = "Rémi Cadène", email = "re.cadene@gmail.com" },
    { name = "Simon Alibert", email = "alibert.sim@gmail.com" },
    { name = "Alexander Soare", email = "alexander.soare159@gmail.com" },
    { name = "Quentin Gallouédec", email = "quentin.gallouedec@ec-lyon.fr" },
    { name = "Steven Palma", email = "imstevenpmwork@ieee.org" },
    { name = "Pepijn Kooijmans", email = "pepijnkooijmans@outlook.com"},
    { name = "Michel Aractingi", email = "michel.aractingi@gmail.com"},
    { name = "Adil Zouitine", email = "adilzouitinegm@gmail.com" },
    { name = "Dana Aubakirova", email = "danaaubakirova17@gmail.com"},
    { name = "Caroline Pascal", email = "caroline8.pascal@gmail.com"},
    { name = "Martino Russi", email = "nopyeps@gmail.com"},
    { name = "Thomas Wolf", email = "thomaswolfcontact@gmail.com" },
]
classifiers = [
    "Development Status :: 3 - Alpha",
    "Intended Audience :: Developers",
    "Intended Audience :: Education",
    "Intended Audience :: Science/Research",
    "License :: OSI Approved :: Apache Software License",
    "Programming Language :: Python :: 3.10",
    "Topic :: Software Development :: Build Tools",
    "Topic :: Scientific/Engineering :: Artificial Intelligence",
]
keywords = ["lerobot", "huggingface", "robotics",  "machine learning", "artificial intelligence"]

dependencies = [

    # Hugging Face dependencies
    "datasets>=2.19.0,<=3.6.0", # TODO: Bumb dependency
    "diffusers>=0.27.2",
    "huggingface-hub[hf-transfer,cli]>=0.27.1",

    # Core dependencies
    "cmake>=3.29.0.1",
    "einops>=0.8.0",
    "opencv-python-headless>=4.9.0",
    "av>=14.2.0",
    "torch>=2.2.1",
    "torchcodec>=0.2.1; sys_platform != 'win32' and (sys_platform != 'linux' or (platform_machine != 'aarch64' and platform_machine != 'arm64' and platform_machine != 'armv7l')) and (sys_platform != 'darwin' or platform_machine != 'x86_64')",
    "torchvision>=0.21.0",
    "jsonlines>=4.0.0",
    "packaging>=24.2",
    "pynput>=1.7.7",
    "pyserial>=3.5",
    "wandb>=0.16.3",

    "draccus==0.10.0", # TODO: Remove ==
    "gymnasium>=0.29.1,<1.0.0", # TODO: Bumb dependency
    "rerun-sdk>=0.21.0,<0.23.0", # TODO: Bumb dependency

    # Support dependencies
    "deepdiff>=7.0.1,<9.0.0",
    "flask>=3.0.3,<4.0.0",
    "imageio[ffmpeg]>=2.34.0,<3.0.0",
    "termcolor>=2.4.0,<4.0.0",
]

# Optional dependencies
[project.optional-dependencies]
<<<<<<< HEAD
aloha = ["gym-aloha>=0.1.1 ; python_version < '4.0'"]
docs = ["hf-doc-builder @ git+https://github.com/huggingface/doc-builder.git@main", "watchdog >= 6.0.0"]
dev = ["pre-commit>=3.7.0", "debugpy>=1.8.1", "grpcio-tools==1.73.1"]
dora = [
    "gym-dora @ git+https://github.com/dora-rs/dora-lerobot.git#subdirectory=gym_dora ; python_version < '4.0'",
]
dynamixel = ["dynamixel-sdk>=3.7.31"]
=======

# Common
pygame-dep = ["pygame>=2.5.1"]
placo-dep = ["placo>=0.9.6"]
transformers-dep = ["transformers>=4.50.3,<4.52.0"] # TODO: Bumb dependency
grpcio-dep = ["grpcio==1.71.0"]

# Motors
>>>>>>> 9b9f4757
feetech = ["feetech-servo-sdk>=1.0.0"]
dynamixel = ["dynamixel-sdk>=3.7.31"]

# Robots
gamepad = ["lerobot[pygame-dep]", "hidapi>=0.14.0"]
hopejr = ["lerobot[feetech]", "lerobot[pygame-dep]"]
lekiwi = ["lerobot[feetech]", "pyzmq>=26.2.1"]
kinematics = ["lerobot[placo-dep]"]
intelrealsense = [
    "pyrealsense2>=2.55.1.6486 ; sys_platform != 'darwin'",
    "pyrealsense2-macosx>=2.54 ; sys_platform == 'darwin'",
]
<<<<<<< HEAD
pi0 = ["transformers>=4.50.3"]
smolvla = ["transformers>=4.50.3", "num2words>=0.5.14", "accelerate>=1.7.0", "safetensors>=0.4.3"]
pusht = ["gym-pusht>=0.1.5 ; python_version < '4.0'"]
stretch = [
    "hello-robot-stretch-body>=0.7.27 ; python_version < '4.0' and sys_platform == 'linux'",
    "pyrender @ git+https://github.com/mmatl/pyrender.git ; sys_platform == 'linux'",
    "pyrealsense2>=2.55.1.6486 ; sys_platform != 'darwin'"
]
test = ["pytest>=8.1.0", "pytest-timeout>=2.4.0", "pytest-cov>=5.0.0", "pyserial>=3.5", "mock-serial>=0.0.1 ; sys_platform != 'win32'"]
hilserl = ["transformers>=4.50.3", "gym-hil>=0.1.9", "protobuf==6.31.0", "grpcio==1.73.1", "placo>=0.9.6"]
umi = ["imagecodecs>=2024.1.1"]
video_benchmark = ["scikit-image>=0.23.2", "pandas>=2.2.2"]
xarm = ["gym-xarm>=0.1.1 ; python_version < '4.0'"]
async = ["grpcio==1.73.1", "matplotlib>=3.10.3", "protobuf==6.31.0"]
=======
# stretch = [
#     "hello-robot-stretch-body>=0.7.27 ; sys_platform == 'linux'",
#     "pyrender @ git+https://github.com/mmatl/pyrender.git ; sys_platform == 'linux'",
#     "pyrealsense2>=2.55.1.6486 ; sys_platform != 'darwin'"
# ] # TODO: Currently not supported

# Policies
pi0 = ["lerobot[transformers-dep]"]
smolvla = ["lerobot[transformers-dep]", "num2words>=0.5.14", "accelerate>=1.7.0", "safetensors>=0.4.3"]
hilserl = ["lerobot[transformers-dep]", "gym-hil>=0.1.9", "protobuf>=5.29.3", "lerobot[grpcio-dep]", "lerobot[placo-dep]"]

# Features
async = ["lerobot[grpcio-dep]", "matplotlib>=3.10.3"]

# Development
docs = ["hf-doc-builder @ git+https://github.com/huggingface/doc-builder.git@main", "watchdog >= 6.0.0"]
dev = ["pre-commit>=3.7.0", "debugpy>=1.8.1", "grpcio-tools==1.71.0"]
test = ["pytest>=8.1.0", "pytest-timeout>=2.4.0", "pytest-cov>=5.0.0", "mock-serial>=0.0.1 ; sys_platform != 'win32'"]
video_benchmark = ["scikit-image>=0.23.2", "pandas>=2.2.2"]
>>>>>>> 9b9f4757

# Simulation
aloha = ["gym-aloha>=0.1.1"]
pusht = ["gym-pusht>=0.1.5", "pymunk>=6.6.0,<7.0.0"] # TODO: Fix pymunk version in gym-pusht instead
xarm = ["gym-xarm>=0.1.1"]

# All
all = [
    "lerobot[dynamixel]",
    "lerobot[gamepad]",
    "lerobot[hopejr]",
    "lerobot[lekiwi]",
    "lerobot[kinematics]",
    "lerobot[intelrealsense]",
    "lerobot[pi0]",
    "lerobot[smolvla]",
    "lerobot[hilserl]",
    "lerobot[async]",
    "lerobot[docs]",
    "lerobot[dev]",
    "lerobot[test]",
    "lerobot[video_benchmark]",
    "lerobot[aloha]",
    "lerobot[pusht]",
    "lerobot[xarm]"
]

# ---------------- Tool Configurations ----------------
[tool.setuptools.packages.find]
where = ["src"]

[tool.ruff]
target-version = "py310"
line-length = 110
exclude = ["tests/artifacts/**/*.safetensors", "*_pb2.py", "*_pb2_grpc.py"]

[tool.ruff.lint]
# E, W: pycodestyle errors and warnings
# F: PyFlakes
# I: isort
# UP: pyupgrade
# B: flake8-bugbear (good practices, potential bugs)
# C4: flake8-comprehensions (more concise comprehensions)
# A: flake8-builtins (shadowing builtins)
# SIM: flake8-simplify
# RUF: Ruff-specific rules
# D: pydocstyle (for docstring style/formatting)
# S: flake8-bandit (some security checks, complements Bandit)
# T20: flake8-print (discourage print statements in production code)
# N: pep8-naming
# TODO: Uncomment rules when ready to use
select = [
    "E", "W", "F", "I", "B", "C4", "T20", "N" # "SIM", "A", "S", "D", "RUF", "UP"
]
ignore = [
    "E501", # Line too long
    "T201", # Print statement found
    "T203", # Pprint statement found
    "B008", # Perform function call in argument defaults
]

[tool.ruff.lint.per-file-ignores]
"__init__.py" = ["F401", "F403"]

[tool.ruff.lint.isort]
combine-as-imports = true
known-first-party = ["lerobot"]

[tool.ruff.lint.pydocstyle]
convention = "google"

[tool.ruff.format]
quote-style = "double"
indent-style = "space"
skip-magic-trailing-comma = false
line-ending = "auto"
docstring-code-format = true

[tool.bandit]
exclude_dirs = [
    "tests",
    "benchmarks",
    "src/lerobot/datasets/push_dataset_to_hub",
    "src/lerobot/datasets/v2/convert_dataset_v1_to_v2",
    "src/lerobot/policies/pi0/conversion_scripts",
    "src/lerobot/scripts/push_dataset_to_hub.py",
]
skips = ["B101", "B311", "B404", "B603", "B615"]

[tool.typos]
default.extend-ignore-re = [
    "(?Rm)^.*(#|//)\\s*spellchecker:disable-line$",                      # spellchecker:disable-line
    "(?s)(#|//)\\s*spellchecker:off.*?\\n\\s*(#|//)\\s*spellchecker:on", # spellchecker:<on|off>
]
default.extend-ignore-identifiers-re = [
    # Add individual words here to ignore them
    "2nd",
    "pn",
    "ser",
    "ein",
]

# TODO: Uncomment when ready to use
# [tool.interrogate]
# ignore-init-module = true
# ignore-init-method = true
# ignore-nested-functions = false
# ignore-magic = false
# ignore-semiprivate = false
# ignore-private = false
# ignore-property-decorators = false
# ignore-module = false
# ignore-setters = false
# fail-under = 80
# output-format = "term-missing"
# color = true
# paths = ["src/lerobot"]

# [tool.mypy]
# python_version = "3.10"
# warn_return_any = true
# warn_unused_configs = true
# ignore_missing_imports = false<|MERGE_RESOLUTION|>--- conflicted
+++ resolved
@@ -25,7 +25,7 @@
 
 [project]
 name = "lerobot"
-version = "0.2.0"
+version = "0.1.0"
 description = "🤗 LeRobot: State-of-the-art Machine Learning for Real-World Robotics in Pytorch"
 readme = "README.md"
 license = { text = "Apache-2.0" }
@@ -90,24 +90,14 @@
 
 # Optional dependencies
 [project.optional-dependencies]
-<<<<<<< HEAD
-aloha = ["gym-aloha>=0.1.1 ; python_version < '4.0'"]
-docs = ["hf-doc-builder @ git+https://github.com/huggingface/doc-builder.git@main", "watchdog >= 6.0.0"]
-dev = ["pre-commit>=3.7.0", "debugpy>=1.8.1", "grpcio-tools==1.73.1"]
-dora = [
-    "gym-dora @ git+https://github.com/dora-rs/dora-lerobot.git#subdirectory=gym_dora ; python_version < '4.0'",
-]
-dynamixel = ["dynamixel-sdk>=3.7.31"]
-=======
 
 # Common
 pygame-dep = ["pygame>=2.5.1"]
 placo-dep = ["placo>=0.9.6"]
 transformers-dep = ["transformers>=4.50.3,<4.52.0"] # TODO: Bumb dependency
-grpcio-dep = ["grpcio==1.71.0"]
+grpcio-dep = ["grpcio==1.73.1", "protobuf==6.31.0"]
 
 # Motors
->>>>>>> 9b9f4757
 feetech = ["feetech-servo-sdk>=1.0.0"]
 dynamixel = ["dynamixel-sdk>=3.7.31"]
 
@@ -120,22 +110,6 @@
     "pyrealsense2>=2.55.1.6486 ; sys_platform != 'darwin'",
     "pyrealsense2-macosx>=2.54 ; sys_platform == 'darwin'",
 ]
-<<<<<<< HEAD
-pi0 = ["transformers>=4.50.3"]
-smolvla = ["transformers>=4.50.3", "num2words>=0.5.14", "accelerate>=1.7.0", "safetensors>=0.4.3"]
-pusht = ["gym-pusht>=0.1.5 ; python_version < '4.0'"]
-stretch = [
-    "hello-robot-stretch-body>=0.7.27 ; python_version < '4.0' and sys_platform == 'linux'",
-    "pyrender @ git+https://github.com/mmatl/pyrender.git ; sys_platform == 'linux'",
-    "pyrealsense2>=2.55.1.6486 ; sys_platform != 'darwin'"
-]
-test = ["pytest>=8.1.0", "pytest-timeout>=2.4.0", "pytest-cov>=5.0.0", "pyserial>=3.5", "mock-serial>=0.0.1 ; sys_platform != 'win32'"]
-hilserl = ["transformers>=4.50.3", "gym-hil>=0.1.9", "protobuf==6.31.0", "grpcio==1.73.1", "placo>=0.9.6"]
-umi = ["imagecodecs>=2024.1.1"]
-video_benchmark = ["scikit-image>=0.23.2", "pandas>=2.2.2"]
-xarm = ["gym-xarm>=0.1.1 ; python_version < '4.0'"]
-async = ["grpcio==1.73.1", "matplotlib>=3.10.3", "protobuf==6.31.0"]
-=======
 # stretch = [
 #     "hello-robot-stretch-body>=0.7.27 ; sys_platform == 'linux'",
 #     "pyrender @ git+https://github.com/mmatl/pyrender.git ; sys_platform == 'linux'",
@@ -145,17 +119,16 @@
 # Policies
 pi0 = ["lerobot[transformers-dep]"]
 smolvla = ["lerobot[transformers-dep]", "num2words>=0.5.14", "accelerate>=1.7.0", "safetensors>=0.4.3"]
-hilserl = ["lerobot[transformers-dep]", "gym-hil>=0.1.9", "protobuf>=5.29.3", "lerobot[grpcio-dep]", "lerobot[placo-dep]"]
+hilserl = ["lerobot[transformers-dep]", "gym-hil>=0.1.9", "lerobot[grpcio-dep]", "lerobot[placo-dep]"]
 
 # Features
 async = ["lerobot[grpcio-dep]", "matplotlib>=3.10.3"]
 
 # Development
 docs = ["hf-doc-builder @ git+https://github.com/huggingface/doc-builder.git@main", "watchdog >= 6.0.0"]
-dev = ["pre-commit>=3.7.0", "debugpy>=1.8.1", "grpcio-tools==1.71.0"]
+dev = ["pre-commit>=3.7.0", "debugpy>=1.8.1", "lerobot[grpcio-dep]", "grpcio-tools==1.73.1"]
 test = ["pytest>=8.1.0", "pytest-timeout>=2.4.0", "pytest-cov>=5.0.0", "mock-serial>=0.0.1 ; sys_platform != 'win32'"]
 video_benchmark = ["scikit-image>=0.23.2", "pandas>=2.2.2"]
->>>>>>> 9b9f4757
 
 # Simulation
 aloha = ["gym-aloha>=0.1.1"]
