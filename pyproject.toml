# Copyright 2024 The HuggingFace Inc. team. All rights reserved.
#
# Licensed under the Apache License, Version 2.0 (the "License");
# you may not use this file except in compliance with the License.
# You may obtain a copy of the License at
#
#     http://www.apache.org/licenses/LICENSE-2.0
#
# Unless required by applicable law or agreed to in writing, software
# distributed under the License is distributed on an "AS IS" BASIS,
# WITHOUT WARRANTIES OR CONDITIONS OF ANY KIND, either express or implied.
# See the License for the specific language governing permissions and
# limitations under the License.

[build-system]
requires = ["setuptools"]
build-backend = "setuptools.build_meta"

[project.urls]
homepage = "https://huggingface.co/lerobot"
documentation = "https://huggingface.co/docs/lerobot/index"
source = "https://github.com/huggingface/lerobot"
issues = "https://github.com/huggingface/lerobot/issues"
discord = "https://discord.gg/s3KuuzsPFb"

[project]
name = "lerobot"
version = "0.3.4"
description = "🤗 LeRobot: State-of-the-art Machine Learning for Real-World Robotics in Pytorch"
readme = "README.md"
license = { text = "Apache-2.0" }
requires-python = ">=3.10"
authors = [
    { name = "Rémi Cadène", email = "re.cadene@gmail.com" },
    { name = "Simon Alibert", email = "alibert.sim@gmail.com" },
    { name = "Alexander Soare", email = "alexander.soare159@gmail.com" },
    { name = "Quentin Gallouédec", email = "quentin.gallouedec@ec-lyon.fr" },
    { name = "Steven Palma", email = "imstevenpmwork@ieee.org" },
    { name = "Pepijn Kooijmans", email = "pepijnkooijmans@outlook.com" },
    { name = "Michel Aractingi", email = "michel.aractingi@gmail.com" },
    { name = "Adil Zouitine", email = "adilzouitinegm@gmail.com" },
    { name = "Dana Aubakirova", email = "danaaubakirova17@gmail.com" },
    { name = "Caroline Pascal", email = "caroline8.pascal@gmail.com" },
    { name = "Martino Russi", email = "nopyeps@gmail.com" },
    { name = "Thomas Wolf", email = "thomaswolfcontact@gmail.com" },
]
classifiers = [
    "Development Status :: 3 - Alpha",
    "Intended Audience :: Developers",
    "Intended Audience :: Education",
    "Intended Audience :: Science/Research",
    "License :: OSI Approved :: Apache Software License",
    "Programming Language :: Python :: 3.10",
    "Topic :: Software Development :: Build Tools",
    "Topic :: Scientific/Engineering :: Artificial Intelligence",
]
keywords = [
    "lerobot",
    "huggingface",
    "robotics",
    "machine learning",
    "artificial intelligence",
]

dependencies = [

    # Hugging Face dependencies
    "datasets>=4.0.0,<4.2.0",
    "diffusers>=0.27.2,<0.36.0",
    "huggingface-hub[hf-transfer,cli]>=0.34.2,<0.36.0",

    # Core dependencies
    "cmake>=3.29.0.1,<4.2.0",
    "einops>=0.8.0,<0.9.0",
    "opencv-python-headless>=4.9.0,<4.13.0",
    "av>=14.2.0,<16.0.0",
    "jsonlines>=4.0.0,<5.0.0",
    "packaging>=24.2,<26.0",
    "pynput>=1.7.7,<1.9.0",
    "pyserial>=3.5,<4.0",
    "wandb>=0.20.0,<0.23.0",

    "torch>=2.2.1,<2.8.0",                                                                                                                                                                                                                                # TODO: Bumb dependency
    "torchcodec>=0.2.1,<0.6.0; sys_platform != 'win32' and (sys_platform != 'linux' or (platform_machine != 'aarch64' and platform_machine != 'arm64' and platform_machine != 'armv7l')) and (sys_platform != 'darwin' or platform_machine != 'x86_64')", # TODO: Bumb dependency
    "torchvision>=0.21.0,<0.23.0",                                                                                                                                                                                                                        # TODO: Bumb dependency

    "draccus==0.10.0",           # TODO: Remove ==
    "gymnasium>=0.29.1,<1.0.0",  # TODO: Bumb dependency
    "rerun-sdk>=0.21.0,<0.23.0", # TODO: Bumb dependency

    # Support dependencies
    "deepdiff>=7.0.1,<9.0.0",
    "imageio[ffmpeg]>=2.34.0,<3.0.0",
    "termcolor>=2.4.0,<4.0.0",
]

# Optional dependencies
[project.optional-dependencies]

# Common
pygame-dep = ["pygame>=2.5.1,<2.7.0"]
placo-dep = ["placo>=0.9.6,<0.10.0"]
transformers-dep = ["transformers>=4.53.0,<5.0.0"]
grpcio-dep = ["grpcio==1.73.1", "protobuf==6.31.0"]

# Motors
feetech = ["feetech-servo-sdk>=1.0.0,<2.0.0"]
dynamixel = ["dynamixel-sdk>=3.7.31,<3.9.0"]

# Robots
gamepad = ["lerobot[pygame-dep]", "hidapi>=0.14.0,<0.15.0"]
hopejr = ["lerobot[feetech]", "lerobot[pygame-dep]"]
lekiwi = ["lerobot[feetech]", "pyzmq>=26.2.1,<28.0.0"]
reachy2 = ["reachy2_sdk>=1.0.14,<1.1.0"]
kinematics = ["lerobot[placo-dep]"]
intelrealsense = [
    "pyrealsense2>=2.55.1.6486,<2.57.0 ; sys_platform != 'darwin'",
    "pyrealsense2-macosx>=2.54,<2.55.0 ; sys_platform == 'darwin'",
]
phone = ["hebi-py>=2.8.0,<2.12.0", "teleop>=0.1.0,<0.2.0"]
# stretch = [
#     "hello-robot-stretch-body>=0.7.27 ; sys_platform == 'linux'",
#     "pyrender @ git+https://github.com/mmatl/pyrender.git ; sys_platform == 'linux'",
#     "pyrealsense2>=2.55.1.6486 ; sys_platform != 'darwin'"
# ] # TODO: Currently not supported

# Policies
<<<<<<< HEAD
pi0 = ["lerobot[transformers-dep]"]
smolvla = [
    "lerobot[transformers-dep]",
    "num2words>=0.5.14",
    "accelerate>=1.7.0",
    "safetensors>=0.4.3",
]
hilserl = [
    "lerobot[transformers-dep]",
    "gym-hil>=0.1.11",
    "lerobot[grpcio-dep]",
    "lerobot[placo-dep]",
]
=======
pi = ["transformers @ git+https://github.com/huggingface/transformers.git@fix/lerobot_openpi"]
smolvla = ["lerobot[transformers-dep]", "num2words>=0.5.14,<0.6.0", "accelerate>=1.7.0,<2.0.0", "safetensors>=0.4.3,<1.0.0"]
hilserl = ["lerobot[transformers-dep]", "gym-hil>=0.1.11,<0.2.0", "lerobot[grpcio-dep]", "lerobot[placo-dep]"]
>>>>>>> b74e2a61

# Features
async = ["lerobot[grpcio-dep]", "matplotlib>=3.10.3,<4.0.0"]

# Development
<<<<<<< HEAD
dev = [
    "pre-commit>=3.7.0",
    "debugpy>=1.8.1",
    "lerobot[grpcio-dep]",
    "grpcio-tools==1.73.1",
]
test = [
    "pytest>=8.1.0",
    "pytest-timeout>=2.4.0",
    "pytest-cov>=5.0.0",
    "mock-serial>=0.0.1 ; sys_platform != 'win32'",
]
video_benchmark = ["scikit-image>=0.23.2", "pandas>=2.2.2"]

# Simulation
aloha = ["gym-aloha>=0.1.1"]
pusht = [
    "gym-pusht>=0.1.5",
    "pymunk>=6.6.0,<7.0.0",
] # TODO: Fix pymunk version in gym-pusht instead
xarm = ["gym-xarm>=0.1.1"]
libero = [
    "lerobot[transformers-dep]",
    "libero @ git+https://github.com/huggingface/lerobot-libero.git@main#egg=libero",
]
=======
dev = ["pre-commit>=3.7.0,<5.0.0", "debugpy>=1.8.1,<1.9.0", "lerobot[grpcio-dep]", "grpcio-tools==1.73.1"]
test = ["pytest>=8.1.0,<9.0.0", "pytest-timeout>=2.4.0,<3.0.0", "pytest-cov>=5.0.0,<8.0.0", "mock-serial>=0.0.1,<0.1.0 ; sys_platform != 'win32'"]
video_benchmark = ["scikit-image>=0.23.2,<0.26.0", "pandas>=2.2.2,<2.4.0"]

# Simulation
aloha = ["gym-aloha>=0.1.1,<0.2.0"]
pusht = ["gym-pusht>=0.1.5,<0.2.0", "pymunk>=6.6.0,<7.0.0"] # TODO: Fix pymunk version in gym-pusht instead
xarm = ["gym-xarm>=0.1.1,<0.2.0"]
libero = ["lerobot[transformers-dep]", "libero @ git+https://github.com/huggingface/lerobot-libero.git@main#egg=libero"]
>>>>>>> b74e2a61


# All
all = [
    "lerobot[dynamixel]",
    "lerobot[gamepad]",
    "lerobot[hopejr]",
    "lerobot[lekiwi]",
    "lerobot[reachy2]",
    "lerobot[kinematics]",
    "lerobot[intelrealsense]",
    "lerobot[pi]",
    "lerobot[smolvla]",
    "lerobot[hilserl]",
    "lerobot[async]",
    "lerobot[dev]",
    "lerobot[test]",
    "lerobot[video_benchmark]",
    "lerobot[aloha]",
    "lerobot[pusht]",
    "lerobot[xarm]",
    "lerobot[phone]",
    "lerobot[libero]",
]

[project.scripts]
lerobot-calibrate = "lerobot.scripts.lerobot_calibrate:main"
lerobot-find-cameras = "lerobot.scripts.lerobot_find_cameras:main"
lerobot-find-port = "lerobot.scripts.lerobot_find_port:main"
lerobot-record = "lerobot.scripts.lerobot_record:main"
lerobot-replay = "lerobot.scripts.lerobot_replay:main"
lerobot-setup-motors = "lerobot.scripts.lerobot_setup_motors:main"
lerobot-teleoperate = "lerobot.scripts.lerobot_teleoperate:main"
lerobot-eval = "lerobot.scripts.lerobot_eval:main"
lerobot-train = "lerobot.scripts.lerobot_train:main"
lerobot-dataset-viz = "lerobot.scripts.lerobot_dataset_viz:main"
lerobot-info = "lerobot.scripts.lerobot_info:main"
lerobot-find-joint-limits = "lerobot.scripts.lerobot_find_joint_limits:main"
lerobot-imgtransform-viz = "lerobot.scripts.lerobot_imgtransform_viz:main"

# ---------------- Tool Configurations ----------------
[tool.setuptools.packages.find]
where = ["src"]

[tool.ruff]
target-version = "py310"
line-length = 110
exclude = ["tests/artifacts/**/*.safetensors", "*_pb2.py", "*_pb2_grpc.py"]

[tool.ruff.lint]
# E, W: pycodestyle errors and warnings
# F: PyFlakes
# I: isort
# UP: pyupgrade
# B: flake8-bugbear (good practices, potential bugs)
# C4: flake8-comprehensions (more concise comprehensions)
# A: flake8-builtins (shadowing builtins)
# SIM: flake8-simplify
# RUF: Ruff-specific rules
# D: pydocstyle (for docstring style/formatting)
# S: flake8-bandit (some security checks, complements Bandit)
# T20: flake8-print (discourage print statements in production code)
# N: pep8-naming
# TODO: Uncomment rules when ready to use
select = [
    "E",
    "W",
    "F",
    "I",
    "B",
    "C4",
    "T20",
    "N",
    "UP",
    "SIM", #, "A", "S", "D", "RUF"
]
ignore = [
    "E501", # Line too long
    "T201", # Print statement found
    "T203", # Pprint statement found
    "B008", # Perform function call in argument defaults
]

[tool.ruff.lint.per-file-ignores]
"__init__.py" = ["F401", "F403"]

[tool.ruff.lint.isort]
combine-as-imports = true
known-first-party = ["lerobot"]

[tool.ruff.lint.pydocstyle]
convention = "google"

[tool.ruff.format]
quote-style = "double"
indent-style = "space"
skip-magic-trailing-comma = false
line-ending = "auto"
docstring-code-format = true

[tool.bandit]
exclude_dirs = [
    "tests",
    "benchmarks",
    "src/lerobot/datasets/push_dataset_to_hub",
    "src/lerobot/datasets/v2/convert_dataset_v1_to_v2",
    "src/lerobot/policies/pi0/conversion_scripts",
    "src/lerobot/scripts/push_dataset_to_hub.py",
]
skips = ["B101", "B311", "B404", "B603", "B615"]

[tool.typos]
default.extend-ignore-re = [
    "(?Rm)^.*(#|//)\\s*spellchecker:disable-line$",                      # spellchecker:disable-line
    "(?s)(#|//)\\s*spellchecker:off.*?\\n\\s*(#|//)\\s*spellchecker:on", # spellchecker:<on|off>
]
default.extend-ignore-identifiers-re = [
    # Add individual words here to ignore them
    "2nd",
    "pn",
    "ser",
    "ein",
]

# TODO: Uncomment when ready to use
# [tool.interrogate]
# ignore-init-module = true
# ignore-init-method = true
# ignore-nested-functions = false
# ignore-magic = false
# ignore-semiprivate = false
# ignore-private = false
# ignore-property-decorators = false
# ignore-module = false
# ignore-setters = false
# fail-under = 80
# output-format = "term-missing"
# color = true
# paths = ["src/lerobot"]

# TODO: Enable mypy gradually module by module across multiple PRs
# Uncomment [tool.mypy] first, then uncomment individual module overrides as they get proper type annotations

[tool.mypy]

python_version = "3.10"
warn_unused_configs = true
ignore_missing_imports = false
strict = true
disallow_untyped_defs = true
disallow_incomplete_defs = true
check_untyped_defs = true
follow_imports = "skip"


[[tool.mypy.overrides]] # warn_return_any = true
# warn_unused_configs = true
# strict = true
# disallow_untyped_defs = true
# disallow_incomplete_defs = true
# check_untyped_defs = true
module = "lerobot.*"
ignore_errors = true

[[tool.mypy.overrides]]
module = "lerobot.envs.*"
# Enable type checking only for the envs module
ignore_errors = false


# [[tool.mypy.overrides]]
# module = "lerobot.utils.*"
# ignore_errors = false

[[tool.mypy.overrides]]
module = "lerobot.configs.*"
disable_error_code = ["attr-defined"] #TODO: draccus issue
# include = "src/lerobot/configs/**/*.py"

# [[tool.mypy.overrides]]
# module = "lerobot.optim.*"
# ignore_errors = false

# [[tool.mypy.overrides]]
# module = "lerobot.model.*"
# ignore_errors = false

# [[tool.mypy.overrides]]
# module = "lerobot.processor.*"
# ignore_errors = false

# [[tool.mypy.overrides]]
# module = "lerobot.datasets.*"
# ignore_errors = false

# [[tool.mypy.overrides]]
# module = "lerobot.cameras.*"
# ignore_errors = false

# [[tool.mypy.overrides]]
# module = "lerobot.motors.*"
# ignore_errors = false

# [[tool.mypy.overrides]]
# module = "lerobot.robots.*"
# ignore_errors = false

# [[tool.mypy.overrides]]
# module = "lerobot.teleoperators.*"
# ignore_errors = false

# [[tool.mypy.overrides]]
# module = "lerobot.policies.*"
# ignore_errors = false

# [[tool.mypy.overrides]]
# module = "lerobot.rl.*"
# ignore_errors = false


# [[tool.mypy.overrides]]
# module = "lerobot.async_inference.*"
# ignore_errors = false

# [[tool.mypy.overrides]]
# module = "lerobot.transport.*"
# ignore_errors = false

# [[tool.mypy.overrides]]
# module = "lerobot.scripts.*"
# ignore_errors = false<|MERGE_RESOLUTION|>--- conflicted
+++ resolved
@@ -125,57 +125,14 @@
 # ] # TODO: Currently not supported
 
 # Policies
-<<<<<<< HEAD
-pi0 = ["lerobot[transformers-dep]"]
-smolvla = [
-    "lerobot[transformers-dep]",
-    "num2words>=0.5.14",
-    "accelerate>=1.7.0",
-    "safetensors>=0.4.3",
-]
-hilserl = [
-    "lerobot[transformers-dep]",
-    "gym-hil>=0.1.11",
-    "lerobot[grpcio-dep]",
-    "lerobot[placo-dep]",
-]
-=======
 pi = ["transformers @ git+https://github.com/huggingface/transformers.git@fix/lerobot_openpi"]
 smolvla = ["lerobot[transformers-dep]", "num2words>=0.5.14,<0.6.0", "accelerate>=1.7.0,<2.0.0", "safetensors>=0.4.3,<1.0.0"]
 hilserl = ["lerobot[transformers-dep]", "gym-hil>=0.1.11,<0.2.0", "lerobot[grpcio-dep]", "lerobot[placo-dep]"]
->>>>>>> b74e2a61
 
 # Features
 async = ["lerobot[grpcio-dep]", "matplotlib>=3.10.3,<4.0.0"]
 
 # Development
-<<<<<<< HEAD
-dev = [
-    "pre-commit>=3.7.0",
-    "debugpy>=1.8.1",
-    "lerobot[grpcio-dep]",
-    "grpcio-tools==1.73.1",
-]
-test = [
-    "pytest>=8.1.0",
-    "pytest-timeout>=2.4.0",
-    "pytest-cov>=5.0.0",
-    "mock-serial>=0.0.1 ; sys_platform != 'win32'",
-]
-video_benchmark = ["scikit-image>=0.23.2", "pandas>=2.2.2"]
-
-# Simulation
-aloha = ["gym-aloha>=0.1.1"]
-pusht = [
-    "gym-pusht>=0.1.5",
-    "pymunk>=6.6.0,<7.0.0",
-] # TODO: Fix pymunk version in gym-pusht instead
-xarm = ["gym-xarm>=0.1.1"]
-libero = [
-    "lerobot[transformers-dep]",
-    "libero @ git+https://github.com/huggingface/lerobot-libero.git@main#egg=libero",
-]
-=======
 dev = ["pre-commit>=3.7.0,<5.0.0", "debugpy>=1.8.1,<1.9.0", "lerobot[grpcio-dep]", "grpcio-tools==1.73.1"]
 test = ["pytest>=8.1.0,<9.0.0", "pytest-timeout>=2.4.0,<3.0.0", "pytest-cov>=5.0.0,<8.0.0", "mock-serial>=0.0.1,<0.1.0 ; sys_platform != 'win32'"]
 video_benchmark = ["scikit-image>=0.23.2,<0.26.0", "pandas>=2.2.2,<2.4.0"]
@@ -185,7 +142,6 @@
 pusht = ["gym-pusht>=0.1.5,<0.2.0", "pymunk>=6.6.0,<7.0.0"] # TODO: Fix pymunk version in gym-pusht instead
 xarm = ["gym-xarm>=0.1.1,<0.2.0"]
 libero = ["lerobot[transformers-dep]", "libero @ git+https://github.com/huggingface/lerobot-libero.git@main#egg=libero"]
->>>>>>> b74e2a61
 
 
 # All
