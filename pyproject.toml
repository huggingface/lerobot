--- conflicted
+++ resolved
@@ -68,15 +68,6 @@
     "einops>=0.8.0",
     "opencv-python-headless>=4.9.0",
     "av>=14.2.0",
-<<<<<<< HEAD
-    "pymunk>=6.6.0,<7.0.0",
-    "pynput>=1.7.7",
-    "pyserial>=3.5",
-    "pyzmq>=26.2.1",
-    "rerun-sdk>=0.24.0",
-    "termcolor>=2.4.0",
-=======
->>>>>>> 862a4439
     "torch>=2.2.1",
     "torchcodec>=0.2.1; sys_platform != 'win32' and (sys_platform != 'linux' or (platform_machine != 'aarch64' and platform_machine != 'arm64' and platform_machine != 'armv7l')) and (sys_platform != 'darwin' or platform_machine != 'x86_64')",
     "torchvision>=0.21.0",
@@ -85,11 +76,8 @@
     "pynput>=1.7.7",
     "pyserial>=3.5",
     "wandb>=0.16.3",
-<<<<<<< HEAD
-    "zarr>=2.17.0",
     "robot-descriptions>=1.19.0",
     "yourdfpy>=0.0.58",
-=======
 
     "draccus==0.10.0", # TODO: Remove ==
     "gymnasium>=0.29.1,<1.0.0", # TODO: Bumb dependency
@@ -100,7 +88,6 @@
     "flask>=3.0.3,<4.0.0",
     "imageio[ffmpeg]>=2.34.0,<3.0.0",
     "termcolor>=2.4.0,<4.0.0",
->>>>>>> 862a4439
 ]
 
 # Optional dependencies
