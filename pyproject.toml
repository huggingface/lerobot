--- conflicted
+++ resolved
@@ -69,10 +69,7 @@
 hello-robot-stretch-body = {version = ">=0.7.27", markers = "sys_platform == 'linux'", optional = true}
 pyserial = {version = ">=3.5", optional = true}
 jsonlines = ">=4.0.0"
-<<<<<<< HEAD
 transformers = ">=4.48.0"
-=======
->>>>>>> 43e079f7
 draccus = {git = "https://github.com/dlwh/draccus.git"} # replace with draccus = ">=0.9.4" when https://github.com/dlwh/draccus/pull/29 is in release
 
 
