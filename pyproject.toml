--- conflicted
+++ resolved
@@ -71,13 +71,9 @@
 hello-robot-stretch-body = {version = ">=0.7.27", markers = "sys_platform == 'linux'", optional = true}
 pyserial = {version = ">=3.5", optional = true}
 jsonlines = ">=4.0.0"
-<<<<<<< HEAD
-draccus = ">=0.9.3"
-=======
 # draccus = ">=0.9.4"  # replace when https://github.com/dlwh/draccus/pull/29 is in release
 draccus = {git = "https://github.com/dlwh/draccus.git", rev = "55e456a"}
 # draccus = { path = "../draccus/", develop = true}
->>>>>>> 06b604bb
 
 
 [tool.poetry.extras]
