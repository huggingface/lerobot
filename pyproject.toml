--- conflicted
+++ resolved
@@ -92,11 +92,7 @@
     "pyrealsense2-macosx>=2.54 ; sys_platform == 'darwin'",
 ]
 pi0 = ["transformers>=4.50.3"]
-<<<<<<< HEAD
-smolvla = ["transformers>=4.50.3", "num2words>=0.5.14", "accelerate>=1.7.0", "safetensors>=0.4.3", "grpcio==1.73.1"]
-=======
 smolvla = ["transformers>=4.50.3", "num2words>=0.5.14", "accelerate>=1.7.0", "safetensors>=0.4.3"]
->>>>>>> 3ad85a02
 pusht = ["gym-pusht>=0.1.5 ; python_version < '4.0'"]
 stretch = [
     "hello-robot-stretch-body>=0.7.27 ; python_version < '4.0' and sys_platform == 'linux'",
@@ -108,7 +104,7 @@
 umi = ["imagecodecs>=2024.1.1"]
 video_benchmark = ["scikit-image>=0.23.2", "pandas>=2.2.2"]
 xarm = ["gym-xarm>=0.1.1 ; python_version < '4.0'"]
-async = ["grpcio==1.71.0", "matplotlib>=3.10.3"]
+async = ["grpcio==1.73.1", "matplotlib>=3.10.3"]
 
 [tool.poetry]
 requires-poetry = ">=2.1"
