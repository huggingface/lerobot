[tool.poetry]
name = "lerobot"
version = "0.1.0"
description = "🤗 LeRobot: State-of-the-art Machine Learning for Real-World Robotics in Pytorch"
authors = [
    "Rémi Cadène <re.cadene@gmail.com>",
    "Simon Alibert <alibert.sim@gmail.com>",
    "Alexander Soare <alexander.soare159@gmail.com>",
    "Quentin Gallouédec <quentin.gallouedec@ec-lyon.fr>",
    "Adil Zouitine <adilzouitinegm@gmail.com>",
    "Thomas Wolf <thomaswolfcontact@gmail.com>",
]
repository = "https://github.com/huggingface/lerobot"
readme = "README.md"
license = "Apache-2.0"
classifiers=[
    "Development Status :: 3 - Alpha",
    "Intended Audience :: Developers",
    "Intended Audience :: Education",
    "Intended Audience :: Science/Research",
    "Topic :: Software Development :: Build Tools",
    "Topic :: Scientific/Engineering :: Artificial Intelligence",
    "License :: OSI Approved :: Apache Software License",
    "Programming Language :: Python :: 3.10",
]
packages = [{include = "lerobot"}]


[tool.poetry.dependencies]
python = ">=3.10,<3.13"
termcolor = ">=2.4.0"
omegaconf = ">=2.3.0"
wandb = ">=0.16.3"
imageio = {extras = ["ffmpeg"], version = ">=2.34.0"}
gdown = ">=5.1.0"
hydra-core = ">=1.3.2"
einops = ">=0.8.0"
pymunk = ">=6.6.0"
zarr = ">=2.17.0"
numba = ">=0.59.0"
torch = ">=2.2.1"
opencv-python = ">=4.9.0"
diffusers = ">=0.27.2"
torchvision = ">=0.17.1"
h5py = ">=3.10.0"
<<<<<<< HEAD
huggingface-hub = {extras = ["hf-transfer", "cli"], version = ">=0.25.0"}
# TODO(rcadene, aliberts): Make gym 1.0.0 work
gymnasium = "==0.29.1"
=======
huggingface-hub = {extras = ["hf-transfer", "cli"], version = ">=0.25.2"}
gymnasium = "==0.29.1" # TODO(rcadene, aliberts): Make gym 1.0.0 work
>>>>>>> 4519016e
cmake = ">=3.29.0.1"
gym-dora = { git = "https://github.com/dora-rs/dora-lerobot.git", subdirectory = "gym_dora", optional = true }
gym-pusht = { version = ">=0.1.5", optional = true}
gym-xarm = { version = ">=0.1.1", optional = true}
gym-aloha = { version = ">=0.1.1", optional = true}
pre-commit = {version = ">=3.7.0", optional = true}
debugpy = {version = ">=1.8.1", optional = true}
pytest = {version = ">=8.1.0", optional = true}
pytest-cov = {version = ">=5.0.0", optional = true}
datasets = ">=2.19.0"
imagecodecs = { version = ">=2024.1.1", optional = true }
pyav = ">=12.0.5"
rerun-sdk = ">=0.15.1"
deepdiff = ">=7.0.1"
flask = ">=3.0.3"
pandas = {version = ">=2.2.2", optional = true}
scikit-image = {version = ">=0.23.2", optional = true}
dynamixel-sdk = {version = ">=3.7.31", optional = true}
pynput = {version = ">=1.7.7", optional = true}
feetech-servo-sdk = {version = ">=1.0.0", optional = true}
setuptools = {version = "!=71.0.1", optional = true}  # TODO(rcadene, aliberts): 71.0.1 has a bug
pyrealsense2 = {version = ">=2.55.1.6486", markers = "sys_platform != 'darwin'", optional = true}  # TODO(rcadene, aliberts): Fix on Mac
pyrender = {git = "https://github.com/mmatl/pyrender.git", markers = "sys_platform == 'linux'", optional = true}
hello-robot-stretch-body = {version = ">=0.7.27", markers = "sys_platform == 'linux'", optional = true}
pyserial = {version = ">=3.5", optional = true}
<<<<<<< HEAD
transformers = { git = "https://github.com/yonigozlan/transformers.git", branch = "improve-fast-image-processor-base", optional = true }
=======
jsonlines = ">=4.0.0"

>>>>>>> 4519016e

[tool.poetry.extras]
dora = ["gym-dora"]
pusht = ["gym-pusht"]
xarm = ["gym-xarm"]
aloha = ["gym-aloha"]
dev = ["pre-commit", "debugpy"]
test = ["pytest", "pytest-cov", "pyserial"]
umi = ["imagecodecs"]
video_benchmark = ["scikit-image", "pandas"]
dynamixel = ["dynamixel-sdk", "pynput"]
feetech = ["feetech-servo-sdk", "pynput"]
intelrealsense = ["pyrealsense2"]
stretch = ["hello-robot-stretch-body", "pyrender", "pyrealsense2", "pynput"]
<<<<<<< HEAD
vla = ["transformers"]
=======
>>>>>>> 4519016e

[tool.ruff]
line-length = 110
target-version = "py310"
exclude = [
    "tests/data",
    ".bzr",
    ".direnv",
    ".eggs",
    ".git",
    ".git-rewrite",
    ".hg",
    ".mypy_cache",
    ".nox",
    ".pants.d",
    ".pytype",
    ".ruff_cache",
    ".svn",
    ".tox",
    ".venv",
    "__pypackages__",
    "_build",
    "buck-out",
    "build",
    "dist",
    "node_modules",
    "venv",
]


[tool.ruff.lint]
select = ["E4", "E7", "E9", "F", "I", "N", "B", "C4", "SIM"]


[build-system]
requires = ["poetry-core"]
build-backend = "poetry.core.masonry.api"<|MERGE_RESOLUTION|>--- conflicted
+++ resolved
@@ -43,14 +43,8 @@
 diffusers = ">=0.27.2"
 torchvision = ">=0.17.1"
 h5py = ">=3.10.0"
-<<<<<<< HEAD
-huggingface-hub = {extras = ["hf-transfer", "cli"], version = ">=0.25.0"}
-# TODO(rcadene, aliberts): Make gym 1.0.0 work
-gymnasium = "==0.29.1"
-=======
 huggingface-hub = {extras = ["hf-transfer", "cli"], version = ">=0.25.2"}
 gymnasium = "==0.29.1" # TODO(rcadene, aliberts): Make gym 1.0.0 work
->>>>>>> 4519016e
 cmake = ">=3.29.0.1"
 gym-dora = { git = "https://github.com/dora-rs/dora-lerobot.git", subdirectory = "gym_dora", optional = true }
 gym-pusht = { version = ">=0.1.5", optional = true}
@@ -76,12 +70,9 @@
 pyrender = {git = "https://github.com/mmatl/pyrender.git", markers = "sys_platform == 'linux'", optional = true}
 hello-robot-stretch-body = {version = ">=0.7.27", markers = "sys_platform == 'linux'", optional = true}
 pyserial = {version = ">=3.5", optional = true}
-<<<<<<< HEAD
 transformers = { git = "https://github.com/yonigozlan/transformers.git", branch = "improve-fast-image-processor-base", optional = true }
-=======
 jsonlines = ">=4.0.0"
 
->>>>>>> 4519016e
 
 [tool.poetry.extras]
 dora = ["gym-dora"]
@@ -96,10 +87,7 @@
 feetech = ["feetech-servo-sdk", "pynput"]
 intelrealsense = ["pyrealsense2"]
 stretch = ["hello-robot-stretch-body", "pyrender", "pyrealsense2", "pynput"]
-<<<<<<< HEAD
 vla = ["transformers"]
-=======
->>>>>>> 4519016e
 
 [tool.ruff]
 line-length = 110
