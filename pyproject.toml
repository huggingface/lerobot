# Copyright 2024 The HuggingFace Inc. team. All rights reserved.
#
# Licensed under the Apache License, Version 2.0 (the "License");
# you may not use this file except in compliance with the License.
# You may obtain a copy of the License at
#
#     http://www.apache.org/licenses/LICENSE-2.0
#
# Unless required by applicable law or agreed to in writing, software
# distributed under the License is distributed on an "AS IS" BASIS,
# WITHOUT WARRANTIES OR CONDITIONS OF ANY KIND, either express or implied.
# See the License for the specific language governing permissions and
# limitations under the License.

[build-system]
requires = ["setuptools"]
build-backend = "setuptools.build_meta"

[project.urls]
homepage = "https://huggingface.co/lerobot"
documentation = "https://huggingface.co/docs/lerobot/index"
source = "https://github.com/huggingface/lerobot"
issues = "https://github.com/huggingface/lerobot/issues"
discord = "https://discord.gg/s3KuuzsPFb"

[project]
name = "lerobot"
version = "0.3.4"
description = "🤗 LeRobot: State-of-the-art Machine Learning for Real-World Robotics in Pytorch"
readme = "README.md"
license = { text = "Apache-2.0" }
requires-python = ">=3.10"
authors = [
    { name = "Rémi Cadène", email = "re.cadene@gmail.com" },
    { name = "Simon Alibert", email = "alibert.sim@gmail.com" },
    { name = "Alexander Soare", email = "alexander.soare159@gmail.com" },
    { name = "Quentin Gallouédec", email = "quentin.gallouedec@ec-lyon.fr" },
    { name = "Steven Palma", email = "imstevenpmwork@ieee.org" },
    { name = "Pepijn Kooijmans", email = "pepijnkooijmans@outlook.com"},
    { name = "Michel Aractingi", email = "michel.aractingi@gmail.com"},
    { name = "Adil Zouitine", email = "adilzouitinegm@gmail.com" },
    { name = "Dana Aubakirova", email = "danaaubakirova17@gmail.com"},
    { name = "Caroline Pascal", email = "caroline8.pascal@gmail.com"},
    { name = "Martino Russi", email = "nopyeps@gmail.com"},
    { name = "Thomas Wolf", email = "thomaswolfcontact@gmail.com" },
]
classifiers = [
    "Development Status :: 3 - Alpha",
    "Intended Audience :: Developers",
    "Intended Audience :: Education",
    "Intended Audience :: Science/Research",
    "License :: OSI Approved :: Apache Software License",
    "Programming Language :: Python :: 3.10",
    "Topic :: Software Development :: Build Tools",
    "Topic :: Scientific/Engineering :: Artificial Intelligence",
]
keywords = ["lerobot", "huggingface", "robotics",  "machine learning", "artificial intelligence"]

dependencies = [

    # Hugging Face dependencies
    "datasets>=4.0.0",
    "diffusers>=0.27.2",
    "huggingface-hub[hf-transfer,cli]>=0.34.2",

    # Core dependencies
    "cmake>=3.29.0.1",
    "einops>=0.8.0",
    "opencv-python-headless>=4.9.0",
    "av>=14.2.0",
    "jsonlines>=4.0.0",
    "packaging>=24.2",
    "pynput>=1.7.7",
    "pyserial>=3.5",
    "wandb>=0.20.0",

    "torch>=2.2.1,<2.8.0", # TODO: Bumb dependency
    "torchcodec>=0.2.1,<0.6.0; sys_platform != 'win32' and (sys_platform != 'linux' or (platform_machine != 'aarch64' and platform_machine != 'arm64' and platform_machine != 'armv7l')) and (sys_platform != 'darwin' or platform_machine != 'x86_64')", # TODO: Bumb dependency
    "torchvision>=0.21.0,<0.23.0", # TODO: Bumb dependency

    "draccus==0.10.0", # TODO: Remove ==
    "gymnasium>=0.29.1,<1.0.0", # TODO: Bumb dependency
    "rerun-sdk>=0.21.0,<0.23.0", # TODO: Bumb dependency

    # Support dependencies
    "deepdiff>=7.0.1,<9.0.0",
    "imageio[ffmpeg]>=2.34.0,<3.0.0",
    "termcolor>=2.4.0,<4.0.0",
]

# Optional dependencies
[project.optional-dependencies]

# Common
pygame-dep = ["pygame>=2.5.1"]
placo-dep = ["placo>=0.9.6"]
transformers-dep = ["transformers>=4.52.0"]
grpcio-dep = ["grpcio==1.73.1", "protobuf==6.31.0"]

# Motors
feetech = ["feetech-servo-sdk>=1.0.0"]
dynamixel = ["dynamixel-sdk>=3.7.31"]
starai =["fashionstar-uart-sdk"]

# Robots
gamepad = ["lerobot[pygame-dep]", "hidapi>=0.14.0"]
hopejr = ["lerobot[feetech]", "lerobot[pygame-dep]"]
lekiwi = ["lerobot[feetech]", "pyzmq>=26.2.1"]
reachy2 = ["reachy2_sdk>=1.0.14"]
kinematics = ["lerobot[placo-dep]"]
intelrealsense = [
    "pyrealsense2>=2.55.1.6486 ; sys_platform != 'darwin'",
    "pyrealsense2-macosx>=2.54 ; sys_platform == 'darwin'",
]
phone = ["hebi-py>=2.8.0", "teleop>=0.1.0"]
# stretch = [
#     "hello-robot-stretch-body>=0.7.27 ; sys_platform == 'linux'",
#     "pyrender @ git+https://github.com/mmatl/pyrender.git ; sys_platform == 'linux'",
#     "pyrealsense2>=2.55.1.6486 ; sys_platform != 'darwin'"
# ] # TODO: Currently not supported

# Policies
pi0 = ["lerobot[transformers-dep]"]
smolvla = ["lerobot[transformers-dep]", "num2words>=0.5.14", "accelerate>=1.7.0", "safetensors>=0.4.3"]
hilserl = ["lerobot[transformers-dep]", "gym-hil>=0.1.11", "lerobot[grpcio-dep]", "lerobot[placo-dep]"]

# Features
async = ["lerobot[grpcio-dep]", "matplotlib>=3.10.3"]

# Development
dev = ["pre-commit>=3.7.0", "debugpy>=1.8.1", "lerobot[grpcio-dep]", "grpcio-tools==1.73.1"]
test = ["pytest>=8.1.0", "pytest-timeout>=2.4.0", "pytest-cov>=5.0.0", "mock-serial>=0.0.1 ; sys_platform != 'win32'"]
video_benchmark = ["scikit-image>=0.23.2", "pandas>=2.2.2"]

# Simulation
aloha = ["gym-aloha>=0.1.1"]
pusht = ["gym-pusht>=0.1.5", "pymunk>=6.6.0,<7.0.0"] # TODO: Fix pymunk version in gym-pusht instead
xarm = ["gym-xarm>=0.1.1"]
libero = ["lerobot[transformers-dep]", "libero @ git+https://github.com/huggingface/lerobot-libero.git@main#egg=libero"]


# All
all = [
    "lerobot[dynamixel]",
    "lerobot[gamepad]",
    "lerobot[hopejr]",
    "lerobot[lekiwi]",
    "lerobot[reachy2]",
    "lerobot[kinematics]",
    "lerobot[intelrealsense]",
    "lerobot[pi0]",
    "lerobot[smolvla]",
    "lerobot[hilserl]",
    "lerobot[async]",
    "lerobot[dev]",
    "lerobot[test]",
    "lerobot[video_benchmark]",
    "lerobot[aloha]",
    "lerobot[pusht]",
    "lerobot[xarm]",
<<<<<<< HEAD
    "lerobot[starai]"
=======
    "lerobot[phone]",
    "lerobot[libero]",
>>>>>>> ddba994d
]

[project.scripts]
lerobot-calibrate="lerobot.scripts.lerobot_calibrate:main"
lerobot-find-cameras="lerobot.scripts.lerobot_find_cameras:main"
lerobot-find-port="lerobot.scripts.lerobot_find_port:main"
lerobot-record="lerobot.scripts.lerobot_record:main"
lerobot-replay="lerobot.scripts.lerobot_replay:main"
lerobot-setup-motors="lerobot.scripts.lerobot_setup_motors:main"
lerobot-teleoperate="lerobot.scripts.lerobot_teleoperate:main"
lerobot-eval="lerobot.scripts.lerobot_eval:main"
lerobot-train="lerobot.scripts.lerobot_train:main"
lerobot-dataset-viz="lerobot.scripts.lerobot_dataset_viz:main"
lerobot-info="lerobot.scripts.lerobot_info:main"
lerobot-find-joint-limits="lerobot.scripts.lerobot_find_joint_limits:main"
lerobot-imgtransform-viz="lerobot.scripts.lerobot_imgtransform_viz:main"

# ---------------- Tool Configurations ----------------
[tool.setuptools.packages.find]
where = ["src"]

[tool.ruff]
target-version = "py310"
line-length = 110
exclude = ["tests/artifacts/**/*.safetensors", "*_pb2.py", "*_pb2_grpc.py"]

[tool.ruff.lint]
# E, W: pycodestyle errors and warnings
# F: PyFlakes
# I: isort
# UP: pyupgrade
# B: flake8-bugbear (good practices, potential bugs)
# C4: flake8-comprehensions (more concise comprehensions)
# A: flake8-builtins (shadowing builtins)
# SIM: flake8-simplify
# RUF: Ruff-specific rules
# D: pydocstyle (for docstring style/formatting)
# S: flake8-bandit (some security checks, complements Bandit)
# T20: flake8-print (discourage print statements in production code)
# N: pep8-naming
# TODO: Uncomment rules when ready to use
select = [
    "E", "W", "F", "I", "B", "C4", "T20", "N" # "SIM", "A", "S", "D", "RUF", "UP"
]
ignore = [
    "E501", # Line too long
    "T201", # Print statement found
    "T203", # Pprint statement found
    "B008", # Perform function call in argument defaults
]

[tool.ruff.lint.per-file-ignores]
"__init__.py" = ["F401", "F403"]

[tool.ruff.lint.isort]
combine-as-imports = true
known-first-party = ["lerobot"]

[tool.ruff.lint.pydocstyle]
convention = "google"

[tool.ruff.format]
quote-style = "double"
indent-style = "space"
skip-magic-trailing-comma = false
line-ending = "auto"
docstring-code-format = true

[tool.bandit]
exclude_dirs = [
    "tests",
    "benchmarks",
    "src/lerobot/datasets/push_dataset_to_hub",
    "src/lerobot/datasets/v2/convert_dataset_v1_to_v2",
    "src/lerobot/policies/pi0/conversion_scripts",
    "src/lerobot/scripts/push_dataset_to_hub.py",
]
skips = ["B101", "B311", "B404", "B603", "B615"]

[tool.typos]
default.extend-ignore-re = [
    "(?Rm)^.*(#|//)\\s*spellchecker:disable-line$",                      # spellchecker:disable-line
    "(?s)(#|//)\\s*spellchecker:off.*?\\n\\s*(#|//)\\s*spellchecker:on", # spellchecker:<on|off>
]
default.extend-ignore-identifiers-re = [
    # Add individual words here to ignore them
    "2nd",
    "pn",
    "ser",
    "ein",
]

# TODO: Uncomment when ready to use
# [tool.interrogate]
# ignore-init-module = true
# ignore-init-method = true
# ignore-nested-functions = false
# ignore-magic = false
# ignore-semiprivate = false
# ignore-private = false
# ignore-property-decorators = false
# ignore-module = false
# ignore-setters = false
# fail-under = 80
# output-format = "term-missing"
# color = true
# paths = ["src/lerobot"]

# [tool.mypy]
# python_version = "3.10"
# warn_return_any = true
# warn_unused_configs = true
# ignore_missing_imports = false<|MERGE_RESOLUTION|>--- conflicted
+++ resolved
@@ -158,12 +158,9 @@
     "lerobot[aloha]",
     "lerobot[pusht]",
     "lerobot[xarm]",
-<<<<<<< HEAD
+    "lerobot[phone]",
+    "lerobot[libero]",,
     "lerobot[starai]"
-=======
-    "lerobot[phone]",
-    "lerobot[libero]",
->>>>>>> ddba994d
 ]
 
 [project.scripts]
