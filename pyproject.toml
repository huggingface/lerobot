# Copyright 2024 The HuggingFace Inc. team. All rights reserved.
#
# Licensed under the Apache License, Version 2.0 (the "License");
# you may not use this file except in compliance with the License.
# You may obtain a copy of the License at
#
#     http://www.apache.org/licenses/LICENSE-2.0
#
# Unless required by applicable law or agreed to in writing, software
# distributed under the License is distributed on an "AS IS" BASIS,
# WITHOUT WARRANTIES OR CONDITIONS OF ANY KIND, either express or implied.
# See the License for the specific language governing permissions and
# limitations under the License.

[project.urls]
homepage = "https://github.com/huggingface/lerobot"
issues = "https://github.com/huggingface/lerobot/issues"
discord = "https://discord.gg/s3KuuzsPFb"

[project]
name = "lerobot"
version = "0.1.0"
description = "🤗 LeRobot: State-of-the-art Machine Learning for Real-World Robotics in Pytorch"
authors = [
    { name = "Rémi Cadène", email = "re.cadene@gmail.com" },
    { name = "Simon Alibert", email = "alibert.sim@gmail.com" },
    { name = "Alexander Soare", email = "alexander.soare159@gmail.com" },
    { name = "Quentin Gallouédec", email = "quentin.gallouedec@ec-lyon.fr" },
    { name = "Adil Zouitine", email = "adilzouitinegm@gmail.com" },
    { name = "Thomas Wolf", email = "thomaswolfcontact@gmail.com" },
    { name = "Steven Palma", email = "imstevenpmwork@ieee.org" },
]
readme = "README.md"
license = { text = "Apache-2.0" }
requires-python = ">=3.10"
keywords = ["robotics", "deep learning", "pytorch"]
classifiers = [
    "Development Status :: 3 - Alpha",
    "Intended Audience :: Developers",
    "Intended Audience :: Education",
    "Intended Audience :: Science/Research",
    "Topic :: Software Development :: Build Tools",
    "Topic :: Scientific/Engineering :: Artificial Intelligence",
    "License :: OSI Approved :: Apache Software License",
    "Programming Language :: Python :: 3.10",
]
dependencies = [
    "cmake>=3.29.0.1",
    "datasets>=2.19.0",
    "deepdiff>=7.0.1",
    "diffusers>=0.27.2",
    "draccus==0.10.0",
    "einops>=0.8.0",
    "flask>=3.0.3",
    "gdown>=5.1.0",
    "gymnasium==0.29.1", # TODO(rcadene, aliberts): Make gym 1.0.0 work
    "h5py>=3.10.0",
    "huggingface-hub[hf-transfer,cli]>=0.27.1 ; python_version < '4.0'",
    "imageio[ffmpeg]>=2.34.0",
    "jsonlines>=4.0.0",
    "numba>=0.59.0",
    "omegaconf>=2.3.0",
    "opencv-python-headless>=4.9.0",
    "packaging>=24.2",
    "av>=14.2.0",
    "pymunk>=6.6.0,<7.0.0",
    "pynput>=1.7.7",
    "pyserial>=3.5",
    "pyzmq>=26.2.1",
    "rerun-sdk>=0.21.0",
    "scipy>=1.14.0",
    "termcolor>=2.4.0",
    "torch>=2.2.1",
    "torchcodec>=0.2.1; sys_platform != 'win32' and (sys_platform != 'linux' or (platform_machine != 'aarch64' and platform_machine != 'arm64' and platform_machine != 'armv7l')) and (sys_platform != 'darwin' or platform_machine != 'x86_64')",
    "torchvision>=0.21.0",
    "wandb>=0.16.3",
    "zarr>=2.17.0",
]

[project.optional-dependencies]
aloha = ["gym-aloha>=0.1.1 ; python_version < '4.0'"]
docs = ["hf-doc-builder @ git+https://github.com/huggingface/doc-builder.git@main", "watchdog >= 6.0.0"]
dev = ["pre-commit>=3.7.0", "debugpy>=1.8.1"]
dora = [
    "gym-dora @ git+https://github.com/dora-rs/dora-lerobot.git#subdirectory=gym_dora ; python_version < '4.0'",
]
dynamixel = ["dynamixel-sdk>=3.7.31"]
<<<<<<< HEAD
feetech = ["ftservo-python-sdk>=2.0.0"]
=======
feetech = ["feetech-servo-sdk>=1.0.0"]
gamepad = ["pygame>=2.5.1", "hidapi>=0.14.0"]
>>>>>>> b8637c09
intelrealsense = [
    "pyrealsense2>=2.55.1.6486 ; sys_platform != 'darwin'",
    "pyrealsense2-macosx>=2.54 ; sys_platform == 'darwin'",
]
pi0 = ["transformers>=4.48.0"]
smolvla = ["transformers>=4.50.3", "num2words>=0.5.14", "accelerate>=1.7.0", "safetensors>=0.4.3"]
pusht = ["gym-pusht>=0.1.5 ; python_version < '4.0'"]
stretch = [
    "hello-robot-stretch-body>=0.7.27 ; python_version < '4.0' and sys_platform == 'linux'",
    "pyrender @ git+https://github.com/mmatl/pyrender.git ; sys_platform == 'linux'",
    "pyrealsense2>=2.55.1.6486 ; sys_platform != 'darwin'"
]
test = ["pytest>=8.1.0", "pytest-timeout>=2.4.0", "pytest-cov>=5.0.0", "pyserial>=3.5", "mock-serial>=0.0.1 ; sys_platform != 'win32'"]
hilserl = ["transformers>=4.48", "gym-hil>=0.1.8", "protobuf>=5.29.3", "grpcio==1.71.0"]
umi = ["imagecodecs>=2024.1.1"]
video_benchmark = ["scikit-image>=0.23.2", "pandas>=2.2.2"]
xarm = ["gym-xarm>=0.1.1 ; python_version < '4.0'"]

[tool.poetry]
requires-poetry = ">=2.1"

[tool.ruff]
line-length = 110
target-version = "py310"
exclude = ["tests/artifacts/**/*.safetensors", "*_pb2.py", "*_pb2_grpc.py"]

[tool.ruff.lint]
select = ["E4", "E7", "E9", "F", "I", "N", "B", "C4", "SIM"]

[tool.ruff.lint.per-file-ignores]
"__init__.py" = ["F401", "F403"]

[tool.bandit]
exclude_dirs = [
    "tests",
    "benchmarks",
    "lerobot/common/datasets/push_dataset_to_hub",
    "lerobot/common/datasets/v2/convert_dataset_v1_to_v2",
    "lerobot/common/policies/pi0/conversion_scripts",
    "lerobot/scripts/push_dataset_to_hub.py",
]
skips = ["B101", "B311", "B404", "B603"]

[tool.typos]
default.extend-ignore-re = [
    "(?Rm)^.*(#|//)\\s*spellchecker:disable-line$",                      # spellchecker:disable-line
    "(?s)(#|//)\\s*spellchecker:off.*?\\n\\s*(#|//)\\s*spellchecker:on", # spellchecker:<on|off>
]
default.extend-ignore-identifiers-re = [
    # Add individual words here to ignore them
    "2nd",
    "pn",
    "ser",
    "ein",
]

[build-system]
requires = ["poetry-core"]
build-backend = "poetry.core.masonry.api"<|MERGE_RESOLUTION|>--- conflicted
+++ resolved
@@ -85,12 +85,8 @@
     "gym-dora @ git+https://github.com/dora-rs/dora-lerobot.git#subdirectory=gym_dora ; python_version < '4.0'",
 ]
 dynamixel = ["dynamixel-sdk>=3.7.31"]
-<<<<<<< HEAD
 feetech = ["ftservo-python-sdk>=2.0.0"]
-=======
-feetech = ["feetech-servo-sdk>=1.0.0"]
 gamepad = ["pygame>=2.5.1", "hidapi>=0.14.0"]
->>>>>>> b8637c09
 intelrealsense = [
     "pyrealsense2>=2.55.1.6486 ; sys_platform != 'darwin'",
     "pyrealsense2-macosx>=2.54 ; sys_platform == 'darwin'",
