# Copyright 2024 The HuggingFace Inc. team. All rights reserved.
#
# Licensed under the Apache License, Version 2.0 (the "License");
# you may not use this file except in compliance with the License.
# You may obtain a copy of the License at
#
#     http://www.apache.org/licenses/LICENSE-2.0
#
# Unless required by applicable law or agreed to in writing, software
# distributed under the License is distributed on an "AS IS" BASIS,
# WITHOUT WARRANTIES OR CONDITIONS OF ANY KIND, either express or implied.
# See the License for the specific language governing permissions and
# limitations under the License.

[build-system]
requires = ["setuptools"]
build-backend = "setuptools.build_meta"

[project.urls]
homepage = "https://huggingface.co/lerobot"
documentation = "https://huggingface.co/docs/lerobot/index"
source = "https://github.com/huggingface/lerobot"
issues = "https://github.com/huggingface/lerobot/issues"
discord = "https://discord.gg/s3KuuzsPFb"

[project]
name = "lerobot"
version = "0.3.4"
description = "🤗 LeRobot: State-of-the-art Machine Learning for Real-World Robotics in Pytorch"
readme = "README.md"
license = { text = "Apache-2.0" }
requires-python = ">=3.10"
authors = [
    { name = "Rémi Cadène", email = "re.cadene@gmail.com" },
    { name = "Simon Alibert", email = "alibert.sim@gmail.com" },
    { name = "Alexander Soare", email = "alexander.soare159@gmail.com" },
    { name = "Quentin Gallouédec", email = "quentin.gallouedec@ec-lyon.fr" },
    { name = "Steven Palma", email = "imstevenpmwork@ieee.org" },
    { name = "Pepijn Kooijmans", email = "pepijnkooijmans@outlook.com" },
    { name = "Michel Aractingi", email = "michel.aractingi@gmail.com" },
    { name = "Adil Zouitine", email = "adilzouitinegm@gmail.com" },
    { name = "Dana Aubakirova", email = "danaaubakirova17@gmail.com" },
    { name = "Caroline Pascal", email = "caroline8.pascal@gmail.com" },
    { name = "Martino Russi", email = "nopyeps@gmail.com" },
    { name = "Thomas Wolf", email = "thomaswolfcontact@gmail.com" },
]
classifiers = [
    "Development Status :: 3 - Alpha",
    "Intended Audience :: Developers",
    "Intended Audience :: Education",
    "Intended Audience :: Science/Research",
    "License :: OSI Approved :: Apache Software License",
    "Programming Language :: Python :: 3.10",
    "Topic :: Software Development :: Build Tools",
    "Topic :: Scientific/Engineering :: Artificial Intelligence",
]
keywords = [
    "lerobot",
    "huggingface",
    "robotics",
    "machine learning",
    "artificial intelligence",
]

dependencies = [

    # Hugging Face dependencies
    "datasets>=4.0.0",
    "diffusers>=0.27.2",
    "huggingface-hub[hf-transfer,cli]>=0.34.2",

    # Core dependencies
    "cmake>=3.29.0.1",
    "einops>=0.8.0",
    "opencv-python-headless>=4.9.0",
    "av>=14.2.0",
    "jsonlines>=4.0.0",
    "packaging>=24.2",
    "pynput>=1.7.7",
    "pyserial>=3.5",
    "wandb>=0.20.0",

    "torch>=2.2.1,<2.8.0",                                                                                                                                                                                                                                # TODO: Bumb dependency
    "torchcodec>=0.2.1,<0.6.0; sys_platform != 'win32' and (sys_platform != 'linux' or (platform_machine != 'aarch64' and platform_machine != 'arm64' and platform_machine != 'armv7l')) and (sys_platform != 'darwin' or platform_machine != 'x86_64')", # TODO: Bumb dependency
    "torchvision>=0.21.0,<0.23.0",                                                                                                                                                                                                                        # TODO: Bumb dependency

    "draccus==0.10.0",           # TODO: Remove ==
    "gymnasium>=0.29.1,<1.0.0",  # TODO: Bumb dependency
    "rerun-sdk>=0.21.0,<0.23.0", # TODO: Bumb dependency

    # Support dependencies
    "deepdiff>=7.0.1,<9.0.0",
    "imageio[ffmpeg]>=2.34.0,<3.0.0",
    "termcolor>=2.4.0,<4.0.0",
]

# Optional dependencies
[project.optional-dependencies]

# Common
pygame-dep = ["pygame>=2.5.1"]
placo-dep = ["placo>=0.9.6"]
transformers-dep = ["transformers>=4.52.0"]
grpcio-dep = ["grpcio==1.73.1", "protobuf==6.31.0"]

# Motors
feetech = ["feetech-servo-sdk>=1.0.0"]
dynamixel = ["dynamixel-sdk>=3.7.31"]

# Robots
gamepad = ["lerobot[pygame-dep]", "hidapi>=0.14.0"]
hopejr = ["lerobot[feetech]", "lerobot[pygame-dep]"]
lekiwi = ["lerobot[feetech]", "pyzmq>=26.2.1"]
reachy2 = ["reachy2_sdk>=1.0.14"]
kinematics = ["lerobot[placo-dep]"]
intelrealsense = [
    "pyrealsense2>=2.55.1.6486 ; sys_platform != 'darwin'",
    "pyrealsense2-macosx>=2.54 ; sys_platform == 'darwin'",
]
phone = ["hebi-py>=2.8.0", "teleop>=0.1.0"]
# stretch = [
#     "hello-robot-stretch-body>=0.7.27 ; sys_platform == 'linux'",
#     "pyrender @ git+https://github.com/mmatl/pyrender.git ; sys_platform == 'linux'",
#     "pyrealsense2>=2.55.1.6486 ; sys_platform != 'darwin'"
# ] # TODO: Currently not supported

# Policies
pi0 = ["lerobot[transformers-dep]"]
smolvla = [
    "lerobot[transformers-dep]",
    "num2words>=0.5.14",
    "accelerate>=1.7.0",
    "safetensors>=0.4.3",
]
hilserl = [
    "lerobot[transformers-dep]",
    "gym-hil>=0.1.11",
    "lerobot[grpcio-dep]",
    "lerobot[placo-dep]",
]

# Features
async = ["lerobot[grpcio-dep]", "matplotlib>=3.10.3"]

# Development
dev = [
    "pre-commit>=3.7.0",
    "debugpy>=1.8.1",
    "lerobot[grpcio-dep]",
    "grpcio-tools==1.73.1",
]
test = [
    "pytest>=8.1.0",
    "pytest-timeout>=2.4.0",
    "pytest-cov>=5.0.0",
    "mock-serial>=0.0.1 ; sys_platform != 'win32'",
]
video_benchmark = ["scikit-image>=0.23.2", "pandas>=2.2.2"]

# Simulation
aloha = ["gym-aloha>=0.1.1"]
pusht = [
    "gym-pusht>=0.1.5",
    "pymunk>=6.6.0,<7.0.0",
] # TODO: Fix pymunk version in gym-pusht instead
xarm = ["gym-xarm>=0.1.1"]
libero = [
    "lerobot[transformers-dep]",
    "libero @ git+https://github.com/huggingface/lerobot-libero.git@main#egg=libero",
]


# All
all = [
    "lerobot[dynamixel]",
    "lerobot[gamepad]",
    "lerobot[hopejr]",
    "lerobot[lekiwi]",
    "lerobot[reachy2]",
    "lerobot[kinematics]",
    "lerobot[intelrealsense]",
    "lerobot[pi0]",
    "lerobot[smolvla]",
    "lerobot[hilserl]",
    "lerobot[async]",
    "lerobot[dev]",
    "lerobot[test]",
    "lerobot[video_benchmark]",
    "lerobot[aloha]",
    "lerobot[pusht]",
    "lerobot[xarm]",
    "lerobot[phone]",
    "lerobot[libero]",
]

[project.scripts]
lerobot-calibrate = "lerobot.scripts.lerobot_calibrate:main"
lerobot-find-cameras = "lerobot.scripts.lerobot_find_cameras:main"
lerobot-find-port = "lerobot.scripts.lerobot_find_port:main"
lerobot-record = "lerobot.scripts.lerobot_record:main"
lerobot-replay = "lerobot.scripts.lerobot_replay:main"
lerobot-setup-motors = "lerobot.scripts.lerobot_setup_motors:main"
lerobot-teleoperate = "lerobot.scripts.lerobot_teleoperate:main"
lerobot-eval = "lerobot.scripts.lerobot_eval:main"
lerobot-train = "lerobot.scripts.lerobot_train:main"
lerobot-dataset-viz = "lerobot.scripts.lerobot_dataset_viz:main"
lerobot-info = "lerobot.scripts.lerobot_info:main"
lerobot-find-joint-limits = "lerobot.scripts.lerobot_find_joint_limits:main"
lerobot-imgtransform-viz = "lerobot.scripts.lerobot_imgtransform_viz:main"

# ---------------- Tool Configurations ----------------
[tool.setuptools.packages.find]
where = ["src"]

[tool.ruff]
target-version = "py310"
line-length = 110
exclude = ["tests/artifacts/**/*.safetensors", "*_pb2.py", "*_pb2_grpc.py"]

[tool.ruff.lint]
# E, W: pycodestyle errors and warnings
# F: PyFlakes
# I: isort
# UP: pyupgrade
# B: flake8-bugbear (good practices, potential bugs)
# C4: flake8-comprehensions (more concise comprehensions)
# A: flake8-builtins (shadowing builtins)
# SIM: flake8-simplify
# RUF: Ruff-specific rules
# D: pydocstyle (for docstring style/formatting)
# S: flake8-bandit (some security checks, complements Bandit)
# T20: flake8-print (discourage print statements in production code)
# N: pep8-naming
# TODO: Uncomment rules when ready to use
select = [
    "E",
    "W",
    "F",
    "I",
    "B",
    "C4",
    "T20",
    "N",
    "UP",
    "SIM", #, "A", "S", "D", "RUF"
]
ignore = [
    "E501", # Line too long
    "T201", # Print statement found
    "T203", # Pprint statement found
    "B008", # Perform function call in argument defaults
]

[tool.ruff.lint.per-file-ignores]
"__init__.py" = ["F401", "F403"]

[tool.ruff.lint.isort]
combine-as-imports = true
known-first-party = ["lerobot"]

[tool.ruff.lint.pydocstyle]
convention = "google"

[tool.ruff.format]
quote-style = "double"
indent-style = "space"
skip-magic-trailing-comma = false
line-ending = "auto"
docstring-code-format = true

[tool.bandit]
exclude_dirs = [
    "tests",
    "benchmarks",
    "src/lerobot/datasets/push_dataset_to_hub",
    "src/lerobot/datasets/v2/convert_dataset_v1_to_v2",
    "src/lerobot/policies/pi0/conversion_scripts",
    "src/lerobot/scripts/push_dataset_to_hub.py",
]
skips = ["B101", "B311", "B404", "B603", "B615"]

[tool.typos]
default.extend-ignore-re = [
    "(?Rm)^.*(#|//)\\s*spellchecker:disable-line$",                      # spellchecker:disable-line
    "(?s)(#|//)\\s*spellchecker:off.*?\\n\\s*(#|//)\\s*spellchecker:on", # spellchecker:<on|off>
]
default.extend-ignore-identifiers-re = [
    # Add individual words here to ignore them
    "2nd",
    "pn",
    "ser",
    "ein",
]

# TODO: Uncomment when ready to use
# [tool.interrogate]
# ignore-init-module = true
# ignore-init-method = true
# ignore-nested-functions = false
# ignore-magic = false
# ignore-semiprivate = false
# ignore-private = false
# ignore-property-decorators = false
# ignore-module = false
# ignore-setters = false
# fail-under = 80
# output-format = "term-missing"
# color = true
# paths = ["src/lerobot"]

# TODO: Enable mypy gradually module by module across multiple PRs
# Uncomment [tool.mypy] first, then uncomment individual module overrides as they get proper type annotations

[tool.mypy]
python_version = "3.10"
<<<<<<< HEAD
warn_return_any = true
warn_unused_configs = true
ignore_missing_imports = false
strict = true
disallow_untyped_defs = true
disallow_incomplete_defs = true
check_untyped_defs = true
=======
ignore_missing_imports = true
follow_imports = "skip"
# warn_return_any = true
# warn_unused_configs = true
# strict = true
# disallow_untyped_defs = true
# disallow_incomplete_defs = true
# check_untyped_defs = true
>>>>>>> b6c528a4

[[tool.mypy.overrides]]
module = "lerobot.*"
ignore_errors = true

[[tool.mypy.overrides]]
module = "lerobot.envs.*"
# Enable type checking only for the envs module
ignore_errors = false


# [[tool.mypy.overrides]]
# module = "lerobot.utils.*"
# ignore_errors = false

<<<<<<< HEAD
[[tool.mypy.overrides]]
module = "lerobot.configs.*"
disable_error_code = ["attr-defined"] #TODO: draccus issue
# include = "src/lerobot/configs/**/*.py"
=======
# [[tool.mypy.overrides]]
# module = "lerobot.configs.*"
# ignore_errors = false
>>>>>>> b6c528a4

# [[tool.mypy.overrides]]
# module = "lerobot.optim.*"
# ignore_errors = false

# [[tool.mypy.overrides]]
# module = "lerobot.model.*"
# ignore_errors = false

# [[tool.mypy.overrides]]
# module = "lerobot.processor.*"
# ignore_errors = false

# [[tool.mypy.overrides]]
# module = "lerobot.datasets.*"
# ignore_errors = false

# [[tool.mypy.overrides]]
# module = "lerobot.cameras.*"
# ignore_errors = false

# [[tool.mypy.overrides]]
# module = "lerobot.motors.*"
# ignore_errors = false

# [[tool.mypy.overrides]]
# module = "lerobot.robots.*"
# ignore_errors = false

# [[tool.mypy.overrides]]
# module = "lerobot.teleoperators.*"
# ignore_errors = false

# [[tool.mypy.overrides]]
# module = "lerobot.policies.*"
# ignore_errors = false

# [[tool.mypy.overrides]]
# module = "lerobot.rl.*"
# ignore_errors = false


# [[tool.mypy.overrides]]
# module = "lerobot.async_inference.*"
# ignore_errors = false

# [[tool.mypy.overrides]]
# module = "lerobot.transport.*"
# ignore_errors = false

# [[tool.mypy.overrides]]
# module = "lerobot.scripts.*"
# ignore_errors = false<|MERGE_RESOLUTION|>--- conflicted
+++ resolved
@@ -312,27 +312,23 @@
 # Uncomment [tool.mypy] first, then uncomment individual module overrides as they get proper type annotations
 
 [tool.mypy]
+
 python_version = "3.10"
-<<<<<<< HEAD
-warn_return_any = true
 warn_unused_configs = true
 ignore_missing_imports = false
 strict = true
 disallow_untyped_defs = true
 disallow_incomplete_defs = true
 check_untyped_defs = true
-=======
-ignore_missing_imports = true
 follow_imports = "skip"
-# warn_return_any = true
+
+
+[[tool.mypy.overrides]] # warn_return_any = true
 # warn_unused_configs = true
 # strict = true
 # disallow_untyped_defs = true
 # disallow_incomplete_defs = true
 # check_untyped_defs = true
->>>>>>> b6c528a4
-
-[[tool.mypy.overrides]]
 module = "lerobot.*"
 ignore_errors = true
 
@@ -346,16 +342,10 @@
 # module = "lerobot.utils.*"
 # ignore_errors = false
 
-<<<<<<< HEAD
 [[tool.mypy.overrides]]
 module = "lerobot.configs.*"
 disable_error_code = ["attr-defined"] #TODO: draccus issue
 # include = "src/lerobot/configs/**/*.py"
-=======
-# [[tool.mypy.overrides]]
-# module = "lerobot.configs.*"
-# ignore_errors = false
->>>>>>> b6c528a4
 
 # [[tool.mypy.overrides]]
 # module = "lerobot.optim.*"
