--- conflicted
+++ resolved
@@ -25,11 +25,7 @@
 
 [project]
 name = "lerobot"
-<<<<<<< HEAD
 version = "0.4.0"
-=======
-version = "0.3.5"
->>>>>>> 23cb668c
 description = "🤗 LeRobot: State-of-the-art Machine Learning for Real-World Robotics in Pytorch"
 readme = "README.md"
 license = { text = "Apache-2.0" }
