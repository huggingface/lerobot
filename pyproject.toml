--- conflicted
+++ resolved
@@ -44,18 +44,13 @@
     "License :: OSI Approved :: Apache Software License",
     "Programming Language :: Python :: 3.10",
 ]
-<<<<<<< HEAD
-<<<<<<< HEAD
+
 packages = [{include = "lerobot"}]
-=======
-=======
->>>>>>> 6163daaa
 dependencies = [
     "cmake>=3.29.0.1",
     "datasets>=2.19.0",
     "deepdiff>=7.0.1",
     "diffusers>=0.27.2",
-<<<<<<< HEAD
     "draccus>=0.10.0",
     "einops>=0.8.0",
     "flask>=3.0.3",
@@ -64,45 +59,23 @@
     "h5py>=3.10.0",
     "huggingface-hub[hf-transfer,cli]>=0.27.1 ; python_version < '4.0'",
     "hydra-core>=1.3.2",
-=======
-    "draccus==0.10.0",
-    "einops>=0.8.0",
-    "flask>=3.0.3",
-    "gdown>=5.1.0",
-    "gymnasium==0.29.1",                                                 # TODO(rcadene, aliberts): Make gym 1.0.0 work
-    "h5py>=3.10.0",
-    "huggingface-hub[hf-transfer,cli]>=0.27.1 ; python_version < '4.0'",
->>>>>>> 6163daaa
     "imageio[ffmpeg]>=2.34.0",
     "jsonlines>=4.0.0",
     "numba>=0.59.0",
     "omegaconf>=2.3.0",
-<<<<<<< HEAD
     "opencv-python>=4.9.0",
     "packaging>=24.2",
     "av>=12.0.5",
-=======
-    "opencv-python-headless>=4.9.0",
-    "packaging>=24.2",
-    "av>=14.2.0",
->>>>>>> 6163daaa
     "pymunk>=6.6.0",
     "pynput>=1.7.7",
     "pyzmq>=26.2.1",
     "rerun-sdk>=0.21.0",
     "termcolor>=2.4.0",
-<<<<<<< HEAD
     "torch>=2.2.1",
-=======
-    "torch>=2.2.1,<2.7",
-    "torchcodec==0.2.1; sys_platform != 'win32' and (sys_platform != 'linux' or (platform_machine != 'aarch64' and platform_machine != 'arm64' and platform_machine != 'armv7l')) and (sys_platform != 'darwin' or platform_machine != 'x86_64')",
->>>>>>> 6163daaa
     "torchvision>=0.21.0",
     "wandb>=0.16.3",
     "zarr>=2.17.0",
 ]
-<<<<<<< HEAD
->>>>>>> ed83cbd (Switch `pyav` -> `av` (#780))
 
 
 [tool.poetry.dependencies]
@@ -149,8 +122,6 @@
 pyserial = {version = ">=3.5", optional = true}
 jsonlines = ">=4.0.0"
 draccus = {git = "https://github.com/dlwh/draccus.git"} # replace with draccus = ">=0.9.4" when https://github.com/dlwh/draccus/pull/29 is in release
-=======
->>>>>>> 6163daaa
 
 [project.optional-dependencies]
 aloha = ["gym-aloha>=0.1.1 ; python_version < '4.0'"]
