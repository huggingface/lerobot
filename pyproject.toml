--- conflicted
+++ resolved
@@ -168,11 +168,7 @@
     "lerobot[kinematics]",
     "lerobot[intelrealsense]",
     # "lerobot[wallx]",
-<<<<<<< HEAD
-    "lerobot[pi]",
-=======
     # "lerobot[pi]", TODO(Pepijn): Update pi to transformers v5
->>>>>>> 20c22a27
     "lerobot[smolvla]",
     # "lerobot[groot]", TODO(Steven): Gr00t requires specific installation instructions for flash-attn
     "lerobot[xvla]",
@@ -411,13 +407,10 @@
     ],
     [
         { extra = "wallx" },
-<<<<<<< HEAD
-=======
         { extra = "sarm" },
     ],
     [
         { extra = "wallx" },
->>>>>>> 20c22a27
         { extra = "hilserl" },
     ],
     [
@@ -428,8 +421,6 @@
         { extra = "wallx" },
         { extra = "all" },
     ],
-<<<<<<< HEAD
-=======
     # pi uses custom branch which conflicts with transformers-dep
     [
         { extra = "pi" },
@@ -463,5 +454,4 @@
         { extra = "pi" },
         { extra = "all" },
     ],
->>>>>>> 20c22a27
 ]