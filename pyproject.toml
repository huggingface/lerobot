--- conflicted
+++ resolved
@@ -72,18 +72,12 @@
     "packaging>=24.2",
     "pynput>=1.7.7",
     "pyserial>=3.5",
-<<<<<<< HEAD
-    "wandb>=0.16.3",
     "zarr>=2.17.0",
     "swanlab>=0.6.4",
-=======
     "wandb>=0.20.0",
-
     "torch>=2.2.1,<2.8.0", # TODO: Bumb dependency
     "torchcodec>=0.2.1,<0.6.0; sys_platform != 'win32' and (sys_platform != 'linux' or (platform_machine != 'aarch64' and platform_machine != 'arm64' and platform_machine != 'armv7l')) and (sys_platform != 'darwin' or platform_machine != 'x86_64')", # TODO: Bumb dependency
     "torchvision>=0.21.0,<0.23.0", # TODO: Bumb dependency
-
->>>>>>> 847e74f6
     "draccus==0.10.0", # TODO: Remove ==
     "gymnasium>=0.29.1,<1.0.0", # TODO: Bumb dependency
     "rerun-sdk>=0.21.0,<0.23.0", # TODO: Bumb dependency
