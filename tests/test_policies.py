--- conflicted
+++ resolved
@@ -297,16 +297,13 @@
             ["policy.n_action_steps=8", "policy.num_inference_steps=10", "policy.down_dims=[128, 256, 512]"],
         ),
         ("aloha", "act", ["policy.n_action_steps=10"]),
-<<<<<<< HEAD
+        ("dora_aloha_real", "act_real", ["policy.n_action_steps=10"]),
+        ("dora_aloha_real", "act_real_no_state", ["policy.n_action_steps=10"]),
         (
             "pusht",
             "octo",
             ["policy.n_action_steps=8", "policy.num_inference_steps=10"],
         ),
-=======
-        ("dora_aloha_real", "act_real", ["policy.n_action_steps=10"]),
-        ("dora_aloha_real", "act_real_no_state", ["policy.n_action_steps=10"]),
->>>>>>> 21f222fa
     ],
 )
 # As artifacts have been generated on an x86_64 kernel, this test won't
