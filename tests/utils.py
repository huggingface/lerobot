#!/usr/bin/env python

# Copyright 2024 The HuggingFace Inc. team. All rights reserved.
#
# Licensed under the Apache License, Version 2.0 (the "License");
# you may not use this file except in compliance with the License.
# You may obtain a copy of the License at
#
#     http://www.apache.org/licenses/LICENSE-2.0
#
# Unless required by applicable law or agreed to in writing, software
# distributed under the License is distributed on an "AS IS" BASIS,
# WITHOUT WARRANTIES OR CONDITIONS OF ANY KIND, either express or implied.
# See the License for the specific language governing permissions and
# limitations under the License.
import os
import platform
from functools import wraps

import pytest
import torch

from lerobot import available_cameras, available_motors, available_robots
<<<<<<< HEAD
from lerobot.common.cameras import Camera
from lerobot.common.motors.motors_bus import MotorsBus
from lerobot.common.motors.utils import make_motors_bus as make_motors_bus_device
=======
>>>>>>> e23b41e7
from lerobot.common.utils.import_utils import is_package_available

DEVICE = os.environ.get("LEROBOT_TEST_DEVICE", "cuda") if torch.cuda.is_available() else "cpu"

TEST_ROBOT_TYPES = []
for robot_type in available_robots:
    TEST_ROBOT_TYPES += [(robot_type, True), (robot_type, False)]

TEST_CAMERA_TYPES = []
for camera_type in available_cameras:
    TEST_CAMERA_TYPES += [(camera_type, True), (camera_type, False)]

TEST_MOTOR_TYPES = []
for motor_type in available_motors:
    TEST_MOTOR_TYPES += [(motor_type, True), (motor_type, False)]

# Camera indices used for connecting physical cameras
OPENCV_CAMERA_INDEX = int(os.environ.get("LEROBOT_TEST_OPENCV_CAMERA_INDEX", 0))
INTELREALSENSE_SERIAL_NUMBER = int(os.environ.get("LEROBOT_TEST_INTELREALSENSE_SERIAL_NUMBER", 128422271614))

DYNAMIXEL_PORT = os.environ.get("LEROBOT_TEST_DYNAMIXEL_PORT", "/dev/tty.usbmodem575E0032081")
DYNAMIXEL_MOTORS = {
    "shoulder_pan": [1, "xl430-w250"],
    "shoulder_lift": [2, "xl430-w250"],
    "elbow_flex": [3, "xl330-m288"],
    "wrist_flex": [4, "xl330-m288"],
    "wrist_roll": [5, "xl330-m288"],
    "gripper": [6, "xl330-m288"],
}

FEETECH_PORT = os.environ.get("LEROBOT_TEST_FEETECH_PORT", "/dev/tty.usbmodem585A0080971")
FEETECH_MOTORS = {
    "shoulder_pan": [1, "sts3215"],
    "shoulder_lift": [2, "sts3215"],
    "elbow_flex": [3, "sts3215"],
    "wrist_flex": [4, "sts3215"],
    "wrist_roll": [5, "sts3215"],
    "gripper": [6, "sts3215"],
}


def require_x86_64_kernel(func):
    """
    Decorator that skips the test if plateform device is not an x86_64 cpu.
    """
    from functools import wraps

    @wraps(func)
    def wrapper(*args, **kwargs):
        if platform.machine() != "x86_64":
            pytest.skip("requires x86_64 plateform")
        return func(*args, **kwargs)

    return wrapper


def require_cpu(func):
    """
    Decorator that skips the test if device is not cpu.
    """
    from functools import wraps

    @wraps(func)
    def wrapper(*args, **kwargs):
        if DEVICE != "cpu":
            pytest.skip("requires cpu")
        return func(*args, **kwargs)

    return wrapper


def require_cuda(func):
    """
    Decorator that skips the test if cuda is not available.
    """
    from functools import wraps

    @wraps(func)
    def wrapper(*args, **kwargs):
        if not torch.cuda.is_available():
            pytest.skip("requires cuda")
        return func(*args, **kwargs)

    return wrapper


def require_env(func):
    """
    Decorator that skips the test if the required environment package is not installed.
    As it need 'env_name' in args, it also checks whether it is provided as an argument.
    If 'env_name' is None, this check is skipped.
    """

    @wraps(func)
    def wrapper(*args, **kwargs):
        # Determine if 'env_name' is provided and extract its value
        arg_names = func.__code__.co_varnames[: func.__code__.co_argcount]
        if "env_name" in arg_names:
            # Get the index of 'env_name' and retrieve the value from args
            index = arg_names.index("env_name")
            env_name = args[index] if len(args) > index else kwargs.get("env_name")
        else:
            raise ValueError("Function does not have 'env_name' as an argument.")

        # Perform the package check
        package_name = f"gym_{env_name}"
        if env_name is not None and not is_package_available(package_name):
            pytest.skip(f"gym-{env_name} not installed")

        return func(*args, **kwargs)

    return wrapper


def require_package_arg(func):
    """
    Decorator that skips the test if the required package is not installed.
    This is similar to `require_env` but more general in that it can check any package (not just environments).
    As it need 'required_packages' in args, it also checks whether it is provided as an argument.
    If 'required_packages' is None, this check is skipped.
    """

    @wraps(func)
    def wrapper(*args, **kwargs):
        # Determine if 'required_packages' is provided and extract its value
        arg_names = func.__code__.co_varnames[: func.__code__.co_argcount]
        if "required_packages" in arg_names:
            # Get the index of 'required_packages' and retrieve the value from args
            index = arg_names.index("required_packages")
            required_packages = args[index] if len(args) > index else kwargs.get("required_packages")
        else:
            raise ValueError("Function does not have 'required_packages' as an argument.")

        if required_packages is None:
            return func(*args, **kwargs)

        # Perform the package check
        for package in required_packages:
            if not is_package_available(package):
                pytest.skip(f"{package} not installed")

        return func(*args, **kwargs)

    return wrapper


def require_package(package_name):
    """
    Decorator that skips the test if the specified package is not installed.
    """

    def decorator(func):
        @wraps(func)
        def wrapper(*args, **kwargs):
            if not is_package_available(package_name):
                pytest.skip(f"{package_name} not installed")
            return func(*args, **kwargs)

        return wrapper

<<<<<<< HEAD
    return decorator


def require_camera(func):
    @wraps(func)
    def wrapper(*args, **kwargs):
        # Access the pytest request context to get the is_camera_available fixture
        request = kwargs.get("request")
        camera_type = kwargs.get("camera_type")
        mock = kwargs.get("mock")

        if request is None:
            raise ValueError("The 'request' fixture must be an argument of the test function.")
        if camera_type is None:
            raise ValueError("The 'camera_type' must be an argument of the test function.")
        if mock is None:
            raise ValueError("The 'mock' variable must be an argument of the test function.")

        if not mock and not request.getfixturevalue("is_camera_available"):
            pytest.skip(f"A {camera_type} camera is not available.")

        return func(*args, **kwargs)

    return wrapper


# TODO(rcadene, aliberts): remove this dark pattern that overrides
def make_camera(camera_type: str, **kwargs) -> Camera:
    if camera_type == "opencv":
        camera_index = kwargs.pop("camera_index", OPENCV_CAMERA_INDEX)
        kwargs["camera_index"] = camera_index
        from lerobot.common.cameras.opencv import OpenCVCamera, OpenCVCameraConfig

        config = OpenCVCameraConfig(**kwargs)
        return OpenCVCamera(config)

    elif camera_type == "intelrealsense":
        serial_number = kwargs.pop("serial_number", INTELREALSENSE_SERIAL_NUMBER)
        kwargs["serial_number"] = serial_number
        from lerobot.common.cameras.realsense import RealSenseCamera, RealSenseCameraConfig

        config = RealSenseCameraConfig(**kwargs)
        return RealSenseCamera(config)
    else:
        raise ValueError(f"The camera type '{camera_type}' is not valid.")


# TODO(rcadene, aliberts): remove this dark pattern that overrides
def make_motors_bus(motor_type: str, **kwargs) -> MotorsBus:
    if motor_type == "dynamixel":
        port = kwargs.pop("port", DYNAMIXEL_PORT)
        motors = kwargs.pop("motors", DYNAMIXEL_MOTORS)
        return make_motors_bus_device(motor_type, port=port, motors=motors, **kwargs)

    elif motor_type == "feetech":
        port = kwargs.pop("port", FEETECH_PORT)
        motors = kwargs.pop("motors", FEETECH_MOTORS)
        return make_motors_bus_device(motor_type, port=port, motors=motors, **kwargs)

    else:
        raise ValueError(f"The motor type '{motor_type}' is not valid.")
=======
    return decorator
>>>>>>> e23b41e7
<|MERGE_RESOLUTION|>--- conflicted
+++ resolved
@@ -21,12 +21,6 @@
 import torch
 
 from lerobot import available_cameras, available_motors, available_robots
-<<<<<<< HEAD
-from lerobot.common.cameras import Camera
-from lerobot.common.motors.motors_bus import MotorsBus
-from lerobot.common.motors.utils import make_motors_bus as make_motors_bus_device
-=======
->>>>>>> e23b41e7
 from lerobot.common.utils.import_utils import is_package_available
 
 DEVICE = os.environ.get("LEROBOT_TEST_DEVICE", "cuda") if torch.cuda.is_available() else "cpu"
@@ -187,68 +181,4 @@
 
         return wrapper
 
-<<<<<<< HEAD
-    return decorator
-
-
-def require_camera(func):
-    @wraps(func)
-    def wrapper(*args, **kwargs):
-        # Access the pytest request context to get the is_camera_available fixture
-        request = kwargs.get("request")
-        camera_type = kwargs.get("camera_type")
-        mock = kwargs.get("mock")
-
-        if request is None:
-            raise ValueError("The 'request' fixture must be an argument of the test function.")
-        if camera_type is None:
-            raise ValueError("The 'camera_type' must be an argument of the test function.")
-        if mock is None:
-            raise ValueError("The 'mock' variable must be an argument of the test function.")
-
-        if not mock and not request.getfixturevalue("is_camera_available"):
-            pytest.skip(f"A {camera_type} camera is not available.")
-
-        return func(*args, **kwargs)
-
-    return wrapper
-
-
-# TODO(rcadene, aliberts): remove this dark pattern that overrides
-def make_camera(camera_type: str, **kwargs) -> Camera:
-    if camera_type == "opencv":
-        camera_index = kwargs.pop("camera_index", OPENCV_CAMERA_INDEX)
-        kwargs["camera_index"] = camera_index
-        from lerobot.common.cameras.opencv import OpenCVCamera, OpenCVCameraConfig
-
-        config = OpenCVCameraConfig(**kwargs)
-        return OpenCVCamera(config)
-
-    elif camera_type == "intelrealsense":
-        serial_number = kwargs.pop("serial_number", INTELREALSENSE_SERIAL_NUMBER)
-        kwargs["serial_number"] = serial_number
-        from lerobot.common.cameras.realsense import RealSenseCamera, RealSenseCameraConfig
-
-        config = RealSenseCameraConfig(**kwargs)
-        return RealSenseCamera(config)
-    else:
-        raise ValueError(f"The camera type '{camera_type}' is not valid.")
-
-
-# TODO(rcadene, aliberts): remove this dark pattern that overrides
-def make_motors_bus(motor_type: str, **kwargs) -> MotorsBus:
-    if motor_type == "dynamixel":
-        port = kwargs.pop("port", DYNAMIXEL_PORT)
-        motors = kwargs.pop("motors", DYNAMIXEL_MOTORS)
-        return make_motors_bus_device(motor_type, port=port, motors=motors, **kwargs)
-
-    elif motor_type == "feetech":
-        port = kwargs.pop("port", FEETECH_PORT)
-        motors = kwargs.pop("motors", FEETECH_MOTORS)
-        return make_motors_bus_device(motor_type, port=port, motors=motors, **kwargs)
-
-    else:
-        raise ValueError(f"The motor type '{motor_type}' is not valid.")
-=======
-    return decorator
->>>>>>> e23b41e7
+    return decorator