"""
This file contains generic tests to ensure that nothing breaks if we modify the push_dataset_to_hub API.
Also, this file contains backward compatibility tests. Because they are slow and require to download the raw datasets,
we skip them for now in our CI.

Example to run backward compatiblity tests locally:
```
python -m pytest --run-skipped tests/test_push_dataset_to_hub.py::test_push_dataset_to_hub_pusht_backward_compatibility
```
"""

from pathlib import Path

import numpy as np
import pytest
import torch

from lerobot.common.datasets.lerobot_dataset import LeRobotDataset
from lerobot.common.datasets.push_dataset_to_hub.utils import save_images_concurrently
from lerobot.common.datasets.video_utils import encode_video_frames
from lerobot.scripts.push_dataset_to_hub import push_dataset_to_hub
from tests.utils import require_package_arg


def _mock_download_raw_pusht(raw_dir, num_frames=4, num_episodes=3):
    import zarr

    raw_dir.mkdir(parents=True, exist_ok=True)
    zarr_path = raw_dir / "pusht_cchi_v7_replay.zarr"
    store = zarr.DirectoryStore(zarr_path)
    zarr_data = zarr.group(store=store)

    zarr_data.create_dataset(
        "data/action", shape=(num_frames, 1), chunks=(num_frames, 1), dtype=np.float32, overwrite=True
    )
    zarr_data.create_dataset(
        "data/img",
        shape=(num_frames, 96, 96, 3),
        chunks=(num_frames, 96, 96, 3),
        dtype=np.uint8,
        overwrite=True,
    )
    zarr_data.create_dataset(
        "data/n_contacts", shape=(num_frames, 2), chunks=(num_frames, 2), dtype=np.float32, overwrite=True
    )
    zarr_data.create_dataset(
        "data/state", shape=(num_frames, 5), chunks=(num_frames, 5), dtype=np.float32, overwrite=True
    )
    zarr_data.create_dataset(
        "data/keypoint", shape=(num_frames, 9, 2), chunks=(num_frames, 9, 2), dtype=np.float32, overwrite=True
    )
    zarr_data.create_dataset(
        "meta/episode_ends", shape=(num_episodes,), chunks=(num_episodes,), dtype=np.int32, overwrite=True
    )

    zarr_data["data/action"][:] = np.random.randn(num_frames, 1)
    zarr_data["data/img"][:] = np.random.randint(0, 255, size=(num_frames, 96, 96, 3), dtype=np.uint8)
    zarr_data["data/n_contacts"][:] = np.random.randn(num_frames, 2)
    zarr_data["data/state"][:] = np.random.randn(num_frames, 5)
    zarr_data["data/keypoint"][:] = np.random.randn(num_frames, 9, 2)
    zarr_data["meta/episode_ends"][:] = np.array([1, 3, 4])

    store.close()


def _mock_download_raw_umi(raw_dir, num_frames=4, num_episodes=3):
    import zarr

    raw_dir.mkdir(parents=True, exist_ok=True)
    zarr_path = raw_dir / "cup_in_the_wild.zarr"
    store = zarr.DirectoryStore(zarr_path)
    zarr_data = zarr.group(store=store)

    zarr_data.create_dataset(
        "data/camera0_rgb",
        shape=(num_frames, 96, 96, 3),
        chunks=(num_frames, 96, 96, 3),
        dtype=np.uint8,
        overwrite=True,
    )
    zarr_data.create_dataset(
        "data/robot0_demo_end_pose",
        shape=(num_frames, 5),
        chunks=(num_frames, 5),
        dtype=np.float32,
        overwrite=True,
    )
    zarr_data.create_dataset(
        "data/robot0_demo_start_pose",
        shape=(num_frames, 5),
        chunks=(num_frames, 5),
        dtype=np.float32,
        overwrite=True,
    )
    zarr_data.create_dataset(
        "data/robot0_eef_pos", shape=(num_frames, 5), chunks=(num_frames, 5), dtype=np.float32, overwrite=True
    )
    zarr_data.create_dataset(
        "data/robot0_eef_rot_axis_angle",
        shape=(num_frames, 5),
        chunks=(num_frames, 5),
        dtype=np.float32,
        overwrite=True,
    )
    zarr_data.create_dataset(
        "data/robot0_gripper_width",
        shape=(num_frames, 5),
        chunks=(num_frames, 5),
        dtype=np.float32,
        overwrite=True,
    )
    zarr_data.create_dataset(
        "meta/episode_ends", shape=(num_episodes,), chunks=(num_episodes,), dtype=np.int32, overwrite=True
    )

    zarr_data["data/camera0_rgb"][:] = np.random.randint(0, 255, size=(num_frames, 96, 96, 3), dtype=np.uint8)
    zarr_data["data/robot0_demo_end_pose"][:] = np.random.randn(num_frames, 5)
    zarr_data["data/robot0_demo_start_pose"][:] = np.random.randn(num_frames, 5)
    zarr_data["data/robot0_eef_pos"][:] = np.random.randn(num_frames, 5)
    zarr_data["data/robot0_eef_rot_axis_angle"][:] = np.random.randn(num_frames, 5)
    zarr_data["data/robot0_gripper_width"][:] = np.random.randn(num_frames, 5)
    zarr_data["meta/episode_ends"][:] = np.array([1, 3, 4])

    store.close()


def _mock_download_raw_xarm(raw_dir, num_frames=4):
    import pickle

    dataset_dict = {
        "observations": {
            "rgb": np.random.randint(0, 255, size=(num_frames, 3, 84, 84), dtype=np.uint8),
            "state": np.random.randn(num_frames, 4),
        },
        "actions": np.random.randn(num_frames, 3),
        "rewards": np.random.randn(num_frames),
        "masks": np.random.randn(num_frames),
        "dones": np.array([False, True, True, True]),
    }

    raw_dir.mkdir(parents=True, exist_ok=True)
    pkl_path = raw_dir / "buffer.pkl"
    with open(pkl_path, "wb") as f:
        pickle.dump(dataset_dict, f)


def _mock_download_raw_aloha(raw_dir, num_frames=6, num_episodes=3):
    import h5py

    for ep_idx in range(num_episodes):
        raw_dir.mkdir(parents=True, exist_ok=True)
        path_h5 = raw_dir / f"episode_{ep_idx}.hdf5"
        with h5py.File(str(path_h5), "w") as f:
            f.create_dataset("action", data=np.random.randn(num_frames // num_episodes, 14))
            f.create_dataset("observations/qpos", data=np.random.randn(num_frames // num_episodes, 14))
            f.create_dataset("observations/qvel", data=np.random.randn(num_frames // num_episodes, 14))
            f.create_dataset(
                "observations/images/top",
                data=np.random.randint(
                    0, 255, size=(num_frames // num_episodes, 480, 640, 3), dtype=np.uint8
                ),
            )


def _mock_download_raw_dora(raw_dir, num_frames=6, num_episodes=3, fps=30):
    from datetime import datetime, timedelta, timezone

    import pandas

    def write_parquet(key, timestamps, values):
        data = {
            "timestamp_utc": timestamps,
            key: values,
        }
        df = pandas.DataFrame(data)
        raw_dir.mkdir(parents=True, exist_ok=True)
        df.to_parquet(raw_dir / f"{key}.parquet", engine="pyarrow")

    episode_indices = [None, None, -1, None, None, -1, None, None, -1]
    episode_indices_mapping = [0, 0, 0, 1, 1, 1, 2, 2, 2]
    frame_indices = [0, 1, -1, 0, 1, -1, 0, 1, -1]

    cam_key = "observation.images.cam_high"
    timestamps = []
    actions = []
    states = []
    frames = []
    # `+ num_episodes`` for buffer frames associated to episode_index=-1
    for i, frame_idx in enumerate(frame_indices):
        t_utc = datetime.now(timezone.utc) + timedelta(seconds=i / fps)
        action = np.random.randn(21).tolist()
        state = np.random.randn(21).tolist()
        ep_idx = episode_indices_mapping[i]
        frame = [{"path": f"videos/{cam_key}_episode_{ep_idx:06d}.mp4", "timestamp": frame_idx / fps}]
        timestamps.append(t_utc)
        actions.append(action)
        states.append(state)
        frames.append(frame)

    write_parquet(cam_key, timestamps, frames)
    write_parquet("observation.state", timestamps, states)
    write_parquet("action", timestamps, actions)
    write_parquet("episode_index", timestamps, episode_indices)

    # write fake mp4 file for each episode
    for ep_idx in range(num_episodes):
        imgs_array = np.random.randint(0, 255, size=(num_frames // num_episodes, 480, 640, 3), dtype=np.uint8)

        tmp_imgs_dir = raw_dir / "tmp_images"
        save_images_concurrently(imgs_array, tmp_imgs_dir)

        fname = f"{cam_key}_episode_{ep_idx:06d}.mp4"
        video_path = raw_dir / "videos" / fname
        encode_video_frames(tmp_imgs_dir, video_path, fps, vcodec="libx264")


def _mock_download_raw(raw_dir, repo_id):
    if "wrist_gripper" in repo_id:
        _mock_download_raw_dora(raw_dir)
    elif "aloha" in repo_id:
        _mock_download_raw_aloha(raw_dir)
    elif "pusht" in repo_id:
        _mock_download_raw_pusht(raw_dir)
    elif "xarm" in repo_id:
        _mock_download_raw_xarm(raw_dir)
    elif "umi" in repo_id:
        _mock_download_raw_umi(raw_dir)
    else:
        raise ValueError(repo_id)


@pytest.mark.skip("push_dataset_to_hub is deprecated")
def test_push_dataset_to_hub_invalid_repo_id(tmpdir):
    with pytest.raises(ValueError):
        push_dataset_to_hub(Path(tmpdir), "raw_format", "invalid_repo_id")


@pytest.mark.skip("push_dataset_to_hub is deprecated")
def test_push_dataset_to_hub_out_dir_force_override_false(tmpdir):
    tmpdir = Path(tmpdir)
    out_dir = tmpdir / "out"
    raw_dir = tmpdir / "raw"
    # mkdir to skip download
    raw_dir.mkdir(parents=True, exist_ok=True)
    with pytest.raises(ValueError):
        push_dataset_to_hub(
            raw_dir=raw_dir,
            raw_format="some_format",
            repo_id="user/dataset",
            local_dir=out_dir,
            force_override=False,
        )


<<<<<<< HEAD
@pytest.mark.skip("TODO after v2 migration / removing hydra")
=======
@pytest.mark.skip("push_dataset_to_hub is deprecated")
>>>>>>> 638d411c
@pytest.mark.parametrize(
    "required_packages, raw_format, repo_id, make_test_data",
    [
        (["gym_pusht"], "pusht_zarr", "lerobot/pusht", False),
        (["gym_pusht"], "pusht_zarr", "lerobot/pusht", True),
        (None, "xarm_pkl", "lerobot/xarm_lift_medium", False),
        (None, "aloha_hdf5", "lerobot/aloha_sim_insertion_scripted", False),
        (["imagecodecs"], "umi_zarr", "lerobot/umi_cup_in_the_wild", False),
        (None, "dora_parquet", "cadene/wrist_gripper", False),
    ],
)
@require_package_arg
def test_push_dataset_to_hub_format(required_packages, tmpdir, raw_format, repo_id, make_test_data):
    num_episodes = 3
    tmpdir = Path(tmpdir)

    raw_dir = tmpdir / f"{repo_id}_raw"
    _mock_download_raw(raw_dir, repo_id)

    local_dir = tmpdir / repo_id

    lerobot_dataset = push_dataset_to_hub(
        raw_dir=raw_dir,
        raw_format=raw_format,
        repo_id=repo_id,
        push_to_hub=False,
        local_dir=local_dir,
        force_override=False,
        cache_dir=tmpdir / "cache",
        tests_data_dir=tmpdir / "tests/data" if make_test_data else None,
        encoding={"vcodec": "libx264"},
    )

    # minimal generic tests on the local directory containing LeRobotDataset
    assert (local_dir / "meta_data" / "info.json").exists()
    assert (local_dir / "meta_data" / "stats.safetensors").exists()
    assert (local_dir / "meta_data" / "episode_data_index.safetensors").exists()
    for i in range(num_episodes):
        for cam_key in lerobot_dataset.camera_keys:
            assert (local_dir / "videos" / f"{cam_key}_episode_{i:06d}.mp4").exists()
    assert (local_dir / "train" / "dataset_info.json").exists()
    assert (local_dir / "train" / "state.json").exists()
    assert len(list((local_dir / "train").glob("*.arrow"))) > 0

    # minimal generic tests on the item
    item = lerobot_dataset[0]
    assert "index" in item
    assert "episode_index" in item
    assert "timestamp" in item
    for cam_key in lerobot_dataset.camera_keys:
        assert cam_key in item

    if make_test_data:
        # Check that only the first episode is selected.
        test_dataset = LeRobotDataset(repo_id=repo_id, root=tmpdir / "tests/data")
        num_frames = sum(
            i == lerobot_dataset.hf_dataset["episode_index"][0]
            for i in lerobot_dataset.hf_dataset["episode_index"]
        ).item()
        assert (
            test_dataset.hf_dataset["episode_index"]
            == lerobot_dataset.hf_dataset["episode_index"][:num_frames]
        )
        for k in ["from", "to"]:
            assert torch.equal(test_dataset.episode_data_index[k], lerobot_dataset.episode_data_index[k][:1])


@pytest.mark.skip("push_dataset_to_hub is deprecated")
@pytest.mark.parametrize(
    "raw_format, repo_id",
    [
        # TODO(rcadene): add raw dataset test artifacts
        ("pusht_zarr", "lerobot/pusht"),
        ("xarm_pkl", "lerobot/xarm_lift_medium"),
        ("aloha_hdf5", "lerobot/aloha_sim_insertion_scripted"),
        ("umi_zarr", "lerobot/umi_cup_in_the_wild"),
        ("dora_parquet", "cadene/wrist_gripper"),
    ],
)
<<<<<<< HEAD
@pytest.mark.skip(
    "Not compatible with our CI since it downloads raw datasets. Run with `python -m pytest --run-skipped tests/test_push_dataset_to_hub.py::test_push_dataset_to_hub_pusht_backward_compatibility`"
)
=======
>>>>>>> 638d411c
def test_push_dataset_to_hub_pusht_backward_compatibility(tmpdir, raw_format, repo_id):
    _, dataset_id = repo_id.split("/")

    tmpdir = Path(tmpdir)
    raw_dir = tmpdir / f"{dataset_id}_raw"
    local_dir = tmpdir / repo_id

    push_dataset_to_hub(
        raw_dir=raw_dir,
        raw_format=raw_format,
        repo_id=repo_id,
        push_to_hub=False,
        local_dir=local_dir,
        force_override=False,
        cache_dir=tmpdir / "cache",
        episodes=[0],
    )

    ds_actual = LeRobotDataset(repo_id, root=tmpdir)
    ds_reference = LeRobotDataset(repo_id)

    assert len(ds_reference.hf_dataset) == len(ds_actual.hf_dataset)

    def check_same_items(item1, item2):
        assert item1.keys() == item2.keys(), "Keys mismatch"

        for key in item1:
            if isinstance(item1[key], torch.Tensor) and isinstance(item2[key], torch.Tensor):
                assert torch.equal(item1[key], item2[key]), f"Mismatch found in key: {key}"
            else:
                assert item1[key] == item2[key], f"Mismatch found in key: {key}"

    for i in range(len(ds_reference.hf_dataset)):
        item_reference = ds_reference.hf_dataset[i]
        item_actual = ds_actual.hf_dataset[i]
        check_same_items(item_reference, item_actual)<|MERGE_RESOLUTION|>--- conflicted
+++ resolved
@@ -252,11 +252,7 @@
         )
 
 
-<<<<<<< HEAD
-@pytest.mark.skip("TODO after v2 migration / removing hydra")
-=======
 @pytest.mark.skip("push_dataset_to_hub is deprecated")
->>>>>>> 638d411c
 @pytest.mark.parametrize(
     "required_packages, raw_format, repo_id, make_test_data",
     [
@@ -336,12 +332,6 @@
         ("dora_parquet", "cadene/wrist_gripper"),
     ],
 )
-<<<<<<< HEAD
-@pytest.mark.skip(
-    "Not compatible with our CI since it downloads raw datasets. Run with `python -m pytest --run-skipped tests/test_push_dataset_to_hub.py::test_push_dataset_to_hub_pusht_backward_compatibility`"
-)
-=======
->>>>>>> 638d411c
 def test_push_dataset_to_hub_pusht_backward_compatibility(tmpdir, raw_format, repo_id):
     _, dataset_id = repo_id.split("/")
 
