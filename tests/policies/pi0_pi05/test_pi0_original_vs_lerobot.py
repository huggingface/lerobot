--- conflicted
+++ resolved
@@ -24,11 +24,7 @@
 from transformers import AutoTokenizer  # noqa: E402
 
 from lerobot.policies.pi0 import PI0Config, PI0Policy  # noqa: E402
-<<<<<<< HEAD
-from lerobot.policies.pi0.processor_pi0_openpi import make_pi0_pre_post_processors  # noqa: E402
-=======
 from lerobot.policies.pi0.processor_pi0 import make_pi0_pre_post_processors  # noqa: E402
->>>>>>> 32ad0f3d
 from lerobot.processor import PolicyAction, PolicyProcessorPipeline  # noqa: E402
 
 # TODO: ADDING DEFAULT IMAGES_FEATURES TO CONFIG
@@ -93,11 +89,7 @@
 ]:
     if from_pretrained:
         # Load the policy first
-<<<<<<< HEAD
-        policy = PI0Policy.from_pretrained(pretrained_name_or_path="pepijn223/pi0_base_fp32", strict=True)
-=======
         policy = PI0Policy.from_pretrained(pretrained_name_or_path="pepijn223/pi0_base", strict=True)
->>>>>>> 32ad0f3d
     else:
         config = PI0Config(max_action_dim=DUMMY_ACTION_DIM, max_state_dim=DUMMY_STATE_DIM, dtype="float32")
         policy = PI0Policy(config)
@@ -413,35 +405,6 @@
     print(f"Actions close (atol=1e-2): {torch.allclose(lerobot_actions_own, openpi_actions, atol=1e-2)}")
     print(f"Max absolute difference: {torch.abs(lerobot_actions_own - openpi_actions).max().item():.6f}")
 
-<<<<<<< HEAD
-    # # Test 2: Both models with LeRobot preprocessing (isolates model differences)
-    # print("\nTEST 2: Both models with LeRobot preprocessing (model comparison)")
-    # print("Creating observation for OpenPI using LeRobot's preprocessing...")
-    # pi0_obs_lerobot = create_original_observation_from_lerobot(lerobot_pi0, batch)
-
-    # print("Testing OpenPI with LeRobot preprocessing...")
-    # torch.manual_seed(42)  # Set seed for reproducibility
-    # with torch.no_grad():
-    #     openpi_actions_lerobot_preproc = original_pi0.sample_actions(
-    #         device=DEVICE, observation=pi0_obs_lerobot, noise=fixed_noise, num_steps=10
-    #     )
-    # print(f"OpenPI (LeRobot preprocessing) Actions shape: {openpi_actions_lerobot_preproc.shape}")
-    # print(f"OpenPI (LeRobot preprocessing) Actions mean: {openpi_actions_lerobot_preproc.mean().item():.6f}")
-    # print(f"OpenPI (LeRobot preprocessing) Actions std: {openpi_actions_lerobot_preproc.std().item():.6f}")
-
-    # print("\nComparing models with same preprocessing:")
-    # is_close_1e4 = torch.allclose(lerobot_actions_own, openpi_actions_lerobot_preproc, atol=1e-4)
-    # is_close_1e2 = torch.allclose(lerobot_actions_own, openpi_actions_lerobot_preproc, atol=1e-2)
-    # max_diff = torch.abs(lerobot_actions_own - openpi_actions_lerobot_preproc).max().item()
-
-    # print(f"Actions close (atol=1e-4): {is_close_1e4}")
-    # print(f"Actions close (atol=1e-2): {is_close_1e2}")
-    # print(f"Max absolute difference: {max_diff:.6f}")
-
-    # # Add assertions for pytest
-    # assert is_close_1e2, f"Models should produce similar results (atol=1e-2), max diff: {max_diff}"
-=======
     assert torch.allclose(lerobot_actions_own, openpi_actions, atol=1e-4)
     assert torch.allclose(lerobot_actions_own, openpi_actions, atol=1e-2)
-    assert torch.abs(lerobot_actions_own - openpi_actions).max().item() < 1e-4
->>>>>>> 32ad0f3d
+    assert torch.abs(lerobot_actions_own - openpi_actions).max().item() < 1e-4