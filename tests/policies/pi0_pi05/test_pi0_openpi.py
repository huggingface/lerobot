#!/usr/bin/env python

"""Test script to verify PI0 policy integration with LeRobot, only meant to be run locally!"""

import os

import pytest
import torch

# Skip this entire module in CI
pytestmark = pytest.mark.skipif(
    os.environ.get("CI") == "true" or os.environ.get("GITHUB_ACTIONS") == "true",
    reason="This test requires local OpenPI installation and is not meant for CI",
)

from lerobot.policies.factory import make_policy_config  # noqa: E402
<<<<<<< HEAD
from lerobot.policies.pi0 import (  # noqa: E402
    PI0Config,
    PI0Policy,
    make_pi0_pre_post_processors,  # noqa: E402
)
from lerobot.utils.random_utils import set_seed  # noqa: E402
=======
from lerobot.policies.pi0 import PI0Config, PI0Policy  # noqa: E402
>>>>>>> 45cae009
from tests.utils import require_cuda  # noqa: E402


@require_cuda
def test_policy_instantiation():
    # Create config
<<<<<<< HEAD
    set_seed(42)
=======
>>>>>>> 45cae009
    config = PI0Config(max_action_dim=7, max_state_dim=14, dtype="float32")

    # Set up input_features and output_features in the config
    from lerobot.configs.types import FeatureType, PolicyFeature

    config.input_features = {
        "observation.state": PolicyFeature(
            type=FeatureType.STATE,
            shape=(14,),
        ),
        "observation.images.base_0_rgb": PolicyFeature(
            type=FeatureType.VISUAL,
            shape=(3, 224, 224),
        ),
    }

    config.output_features = {
        "action": PolicyFeature(
            type=FeatureType.ACTION,
            shape=(7,),
        ),
    }

    # Create dummy dataset stats
    dataset_stats = {
        "observation.state": {
            "mean": torch.zeros(14),
            "std": torch.ones(14),
        },
        "action": {
            "mean": torch.zeros(7),
            "std": torch.ones(7),
        },
        "observation.images.base_0_rgb": {
            "mean": torch.zeros(3, 224, 224),
            "std": torch.ones(3, 224, 224),
        },
    }

    # Instantiate policy
<<<<<<< HEAD
    policy = PI0Policy(config)
    preprocessor, postprocessor = make_pi0_pre_post_processors(config=config, dataset_stats=dataset_stats)
=======
    policy = PI0Policy(config, dataset_stats)

>>>>>>> 45cae009
    # Test forward pass with dummy data
    batch_size = 1
    device = config.device
    batch = {
        "observation.state": torch.randn(batch_size, 14, dtype=torch.float32, device=device),
        "action": torch.randn(batch_size, config.chunk_size, 7, dtype=torch.float32, device=device),
        "observation.images.base_0_rgb": torch.rand(
            batch_size, 3, 224, 224, dtype=torch.float32, device=device
        ),  # Use rand for [0,1] range
        "task": ["Pick up the object"] * batch_size,
    }
    batch = preprocessor(batch)
    try:
        loss, loss_dict = policy.forward(batch)
        print(f"Forward pass successful. Loss: {loss_dict['loss']:.4f}")
    except Exception as e:
        print(f"Forward pass failed: {e}")
        raise

    try:
        with torch.no_grad():
            action = policy.select_action(batch)
            action = postprocessor(action)
            print(f"Action: {action}")
        print(f"Action prediction successful. Action shape: {action.shape}")
    except Exception as e:
        print(f"Action prediction failed: {e}")
        raise


@require_cuda
def test_config_creation():
    """Test policy config creation through factory."""
    try:
        config = make_policy_config(
            policy_type="pi0",
            max_action_dim=7,
            max_state_dim=14,
        )
        print("Config created successfully through factory")
        print(f"  Config type: {type(config).__name__}")
        print(f"  PaliGemma variant: {config.paligemma_variant}")
        print(f"  Action expert variant: {config.action_expert_variant}")
    except Exception as e:
        print(f"Config creation failed: {e}")
        raise<|MERGE_RESOLUTION|>--- conflicted
+++ resolved
@@ -14,26 +14,19 @@
 )
 
 from lerobot.policies.factory import make_policy_config  # noqa: E402
-<<<<<<< HEAD
 from lerobot.policies.pi0 import (  # noqa: E402
     PI0Config,
     PI0Policy,
     make_pi0_pre_post_processors,  # noqa: E402
 )
 from lerobot.utils.random_utils import set_seed  # noqa: E402
-=======
-from lerobot.policies.pi0 import PI0Config, PI0Policy  # noqa: E402
->>>>>>> 45cae009
 from tests.utils import require_cuda  # noqa: E402
 
 
 @require_cuda
 def test_policy_instantiation():
     # Create config
-<<<<<<< HEAD
     set_seed(42)
-=======
->>>>>>> 45cae009
     config = PI0Config(max_action_dim=7, max_state_dim=14, dtype="float32")
 
     # Set up input_features and output_features in the config
@@ -74,13 +67,8 @@
     }
 
     # Instantiate policy
-<<<<<<< HEAD
     policy = PI0Policy(config)
     preprocessor, postprocessor = make_pi0_pre_post_processors(config=config, dataset_stats=dataset_stats)
-=======
-    policy = PI0Policy(config, dataset_stats)
-
->>>>>>> 45cae009
     # Test forward pass with dummy data
     batch_size = 1
     device = config.device
