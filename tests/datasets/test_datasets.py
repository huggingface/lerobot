#!/usr/bin/env python

# Copyright 2024 The HuggingFace Inc. team. All rights reserved.
#
# Licensed under the Apache License, Version 2.0 (the "License");
# you may not use this file except in compliance with the License.
# You may obtain a copy of the License at
#
#     http://www.apache.org/licenses/LICENSE-2.0
#
# Unless required by applicable law or agreed to in writing, software
# distributed under the License is distributed on an "AS IS" BASIS,
# WITHOUT WARRANTIES OR CONDITIONS OF ANY KIND, either express or implied.
# See the License for the specific language governing permissions and
# limitations under the License.
import logging
import re
from itertools import chain
from pathlib import Path

import numpy as np
import pytest
import torch
from huggingface_hub import HfApi
from PIL import Image
from safetensors.torch import load_file

import lerobot
from lerobot.configs.default import DatasetConfig
from lerobot.configs.train import TrainPipelineConfig
from lerobot.datasets.factory import make_dataset
from lerobot.datasets.image_writer import image_array_to_pil_image
from lerobot.datasets.lerobot_dataset import (
    LeRobotDataset,
    MultiLeRobotDataset,
)
from lerobot.datasets.utils import (
    DEFAULT_CHUNK_SIZE,
    DEFAULT_DATA_FILE_SIZE_IN_MB,
    DEFAULT_VIDEO_FILE_SIZE_IN_MB,
    create_branch,
    get_hf_features_from_features,
    hf_transform_to_torch,
    hw_to_dataset_features,
)
from lerobot.envs.factory import make_env_config
from lerobot.policies.factory import make_policy_config
from lerobot.robots import make_robot_from_config
from tests.fixtures.constants import DUMMY_CHW, DUMMY_HWC, DUMMY_REPO_ID
from tests.mocks.mock_robot import MockRobotConfig
from tests.utils import require_x86_64_kernel


@pytest.fixture
def image_dataset(tmp_path, empty_lerobot_dataset_factory):
    features = {
        "image": {
            "dtype": "image",
            "shape": DUMMY_CHW,
            "names": [
                "channels",
                "height",
                "width",
            ],
        }
    }
    return empty_lerobot_dataset_factory(root=tmp_path / "test", features=features)


def test_same_attributes_defined(tmp_path, lerobot_dataset_factory):
    """
    Instantiate a LeRobotDataset both ways with '__init__()' and 'create()' and verify that instantiated
    objects have the same sets of attributes defined.
    """
    # Instantiate both ways
    robot = make_robot_from_config(MockRobotConfig())
    action_features = hw_to_dataset_features(robot.action_features, "action", True)
    obs_features = hw_to_dataset_features(robot.observation_features, "observation", True)
    dataset_features = {**action_features, **obs_features}
    root_create = tmp_path / "create"
    dataset_create = LeRobotDataset.create(
        repo_id=DUMMY_REPO_ID, fps=30, features=dataset_features, root=root_create
    )

    root_init = tmp_path / "init"
    dataset_init = lerobot_dataset_factory(root=root_init, total_episodes=1, total_frames=1)

    init_attr = set(vars(dataset_init).keys())
    create_attr = set(vars(dataset_create).keys())

    assert init_attr == create_attr


def test_dataset_initialization(tmp_path, lerobot_dataset_factory):
    kwargs = {
        "repo_id": DUMMY_REPO_ID,
        "total_episodes": 10,
        "total_frames": 400,
        "episodes": [2, 5, 6],
    }
    dataset = lerobot_dataset_factory(root=tmp_path / "test", **kwargs)

    assert dataset.repo_id == kwargs["repo_id"]
    assert dataset.meta.total_episodes == kwargs["total_episodes"]
    assert dataset.meta.total_frames == kwargs["total_frames"]
    assert dataset.episodes == kwargs["episodes"]
    assert dataset.num_episodes == len(kwargs["episodes"])
    assert dataset.num_frames == len(dataset)


# TODO(rcadene, aliberts): do not run LeRobotDataset.create, instead refactor LeRobotDatasetMetadata.create
# and test the small resulting function that validates the features
def test_dataset_feature_with_forward_slash_raises_error():
    # make sure dir does not exist
    from lerobot.constants import HF_LEROBOT_HOME

    dataset_dir = HF_LEROBOT_HOME / "lerobot/test/with/slash"
    # make sure does not exist
    if dataset_dir.exists():
        dataset_dir.rmdir()

    with pytest.raises(ValueError):
        LeRobotDataset.create(
            repo_id="lerobot/test/with/slash",
            fps=30,
            features={"a/b": {"dtype": "float32", "shape": 2, "names": None}},
        )


def test_add_frame_missing_task(tmp_path, empty_lerobot_dataset_factory):
    features = {"state": {"dtype": "float32", "shape": (1,), "names": None}}
    dataset = empty_lerobot_dataset_factory(root=tmp_path / "test", features=features)
    with pytest.raises(
        ValueError, match="Feature mismatch in `frame` dictionary:\nMissing features: {'task'}\n"
    ):
        dataset.add_frame({"state": torch.randn(1)})


def test_add_frame_missing_feature(tmp_path, empty_lerobot_dataset_factory):
    features = {"state": {"dtype": "float32", "shape": (1,), "names": None}}
    dataset = empty_lerobot_dataset_factory(root=tmp_path / "test", features=features)
    with pytest.raises(
        ValueError, match="Feature mismatch in `frame` dictionary:\nMissing features: {'state'}\n"
    ):
        dataset.add_frame({"task": "Dummy task"})


def test_add_frame_extra_feature(tmp_path, empty_lerobot_dataset_factory):
    features = {"state": {"dtype": "float32", "shape": (1,), "names": None}}
    dataset = empty_lerobot_dataset_factory(root=tmp_path / "test", features=features)
    with pytest.raises(
        ValueError, match="Feature mismatch in `frame` dictionary:\nExtra features: {'extra'}\n"
    ):
        dataset.add_frame({"state": torch.randn(1), "task": "Dummy task", "extra": "dummy_extra"})


def test_add_frame_wrong_type(tmp_path, empty_lerobot_dataset_factory):
    features = {"state": {"dtype": "float32", "shape": (1,), "names": None}}
    dataset = empty_lerobot_dataset_factory(root=tmp_path / "test", features=features)
    with pytest.raises(
        ValueError, match="The feature 'state' of dtype 'float16' is not of the expected dtype 'float32'.\n"
    ):
        dataset.add_frame({"state": torch.randn(1, dtype=torch.float16), "task": "Dummy task"})


def test_add_frame_wrong_shape(tmp_path, empty_lerobot_dataset_factory):
    features = {"state": {"dtype": "float32", "shape": (2,), "names": None}}
    dataset = empty_lerobot_dataset_factory(root=tmp_path / "test", features=features)
    with pytest.raises(
        ValueError,
        match=re.escape("The feature 'state' of shape '(1,)' does not have the expected shape '(2,)'.\n"),
    ):
        dataset.add_frame({"state": torch.randn(1), "task": "Dummy task"})


def test_add_frame_wrong_shape_python_float(tmp_path, empty_lerobot_dataset_factory):
    features = {"state": {"dtype": "float32", "shape": (1,), "names": None}}
    dataset = empty_lerobot_dataset_factory(root=tmp_path / "test", features=features)
    with pytest.raises(
        ValueError,
        match=re.escape(
            "The feature 'state' is not a 'np.ndarray'. Expected type is 'float32', but type '<class 'float'>' provided instead.\n"
        ),
    ):
        dataset.add_frame({"state": 1.0, "task": "Dummy task"})


def test_add_frame_wrong_shape_torch_ndim_0(tmp_path, empty_lerobot_dataset_factory):
    features = {"state": {"dtype": "float32", "shape": (1,), "names": None}}
    dataset = empty_lerobot_dataset_factory(root=tmp_path / "test", features=features)
    with pytest.raises(
        ValueError,
        match=re.escape("The feature 'state' of shape '()' does not have the expected shape '(1,)'.\n"),
    ):
        dataset.add_frame({"state": torch.tensor(1.0), "task": "Dummy task"})


def test_add_frame_wrong_shape_numpy_ndim_0(tmp_path, empty_lerobot_dataset_factory):
    features = {"state": {"dtype": "float32", "shape": (1,), "names": None}}
    dataset = empty_lerobot_dataset_factory(root=tmp_path / "test", features=features)
    with pytest.raises(
        ValueError,
        match=re.escape(
            "The feature 'state' is not a 'np.ndarray'. Expected type is 'float32', but type '<class 'numpy.float32'>' provided instead.\n"
        ),
    ):
        dataset.add_frame({"state": np.float32(1.0), "task": "Dummy task"})


def test_add_frame(tmp_path, empty_lerobot_dataset_factory):
    features = {"state": {"dtype": "float32", "shape": (1,), "names": None}}
    dataset = empty_lerobot_dataset_factory(root=tmp_path / "test", features=features)
    dataset.add_frame({"state": torch.randn(1), "task": "Dummy task"})
    dataset.save_episode()

    assert len(dataset) == 1
    assert dataset[0]["task"] == "Dummy task"
    assert dataset[0]["task_index"] == 0
    assert dataset[0]["state"].ndim == 0


def test_add_frame_state_1d(tmp_path, empty_lerobot_dataset_factory):
    features = {"state": {"dtype": "float32", "shape": (2,), "names": None}}
    dataset = empty_lerobot_dataset_factory(root=tmp_path / "test", features=features)
    dataset.add_frame({"state": torch.randn(2), "task": "Dummy task"})
    dataset.save_episode()

    assert dataset[0]["state"].shape == torch.Size([2])


def test_add_frame_state_2d(tmp_path, empty_lerobot_dataset_factory):
    features = {"state": {"dtype": "float32", "shape": (2, 4), "names": None}}
    dataset = empty_lerobot_dataset_factory(root=tmp_path / "test", features=features)
    dataset.add_frame({"state": torch.randn(2, 4), "task": "Dummy task"})
    dataset.save_episode()

    assert dataset[0]["state"].shape == torch.Size([2, 4])


def test_add_frame_state_3d(tmp_path, empty_lerobot_dataset_factory):
    features = {"state": {"dtype": "float32", "shape": (2, 4, 3), "names": None}}
    dataset = empty_lerobot_dataset_factory(root=tmp_path / "test", features=features)
    dataset.add_frame({"state": torch.randn(2, 4, 3), "task": "Dummy task"})
    dataset.save_episode()

    assert dataset[0]["state"].shape == torch.Size([2, 4, 3])


def test_add_frame_state_4d(tmp_path, empty_lerobot_dataset_factory):
    features = {"state": {"dtype": "float32", "shape": (2, 4, 3, 5), "names": None}}
    dataset = empty_lerobot_dataset_factory(root=tmp_path / "test", features=features)
    dataset.add_frame({"state": torch.randn(2, 4, 3, 5), "task": "Dummy task"})
    dataset.save_episode()

    assert dataset[0]["state"].shape == torch.Size([2, 4, 3, 5])


def test_add_frame_state_5d(tmp_path, empty_lerobot_dataset_factory):
    features = {"state": {"dtype": "float32", "shape": (2, 4, 3, 5, 1), "names": None}}
    dataset = empty_lerobot_dataset_factory(root=tmp_path / "test", features=features)
    dataset.add_frame({"state": torch.randn(2, 4, 3, 5, 1), "task": "Dummy task"})
    dataset.save_episode()

    assert dataset[0]["state"].shape == torch.Size([2, 4, 3, 5, 1])


def test_add_frame_state_numpy(tmp_path, empty_lerobot_dataset_factory):
    features = {"state": {"dtype": "float32", "shape": (1,), "names": None}}
    dataset = empty_lerobot_dataset_factory(root=tmp_path / "test", features=features)
    dataset.add_frame({"state": np.array([1], dtype=np.float32), "task": "Dummy task"})
    dataset.save_episode()

    assert dataset[0]["state"].ndim == 0


def test_add_frame_string(tmp_path, empty_lerobot_dataset_factory):
    features = {"caption": {"dtype": "string", "shape": (1,), "names": None}}
    dataset = empty_lerobot_dataset_factory(root=tmp_path / "test", features=features)
    dataset.add_frame({"caption": "Dummy caption", "task": "Dummy task"})
    dataset.save_episode()

    assert dataset[0]["caption"] == "Dummy caption"


def test_add_frame_image_wrong_shape(image_dataset):
    dataset = image_dataset
    with pytest.raises(
        ValueError,
        match=re.escape(
            "The feature 'image' of shape '(3, 128, 96)' does not have the expected shape '(3, 96, 128)' or '(96, 128, 3)'.\n"
        ),
    ):
        c, h, w = DUMMY_CHW
        dataset.add_frame({"image": torch.randn(c, w, h), "task": "Dummy task"})


def test_add_frame_image_wrong_range(image_dataset):
    """This test will display the following error message from a thread:
    ```
    Error writing image ...test_add_frame_image_wrong_ran0/test/images/image/episode_000000/frame_000000.png:
    The image data type is float, which requires values in the range [0.0, 1.0]. However, the provided range is [0.009678772038470007, 254.9776492089887].
    Please adjust the range or provide a uint8 image with values in the range [0, 255]
    ```
    Hence the image won't be saved on disk and save_episode will raise `FileNotFoundError`.
    """
    dataset = image_dataset
    dataset.add_frame({"image": np.random.rand(*DUMMY_CHW) * 255, "task": "Dummy task"})
    with pytest.raises(FileNotFoundError):
        dataset.save_episode()


def test_add_frame_image(image_dataset):
    dataset = image_dataset
    dataset.add_frame({"image": np.random.rand(*DUMMY_CHW), "task": "Dummy task"})
    dataset.save_episode()

    assert dataset[0]["image"].shape == torch.Size(DUMMY_CHW)


def test_add_frame_image_h_w_c(image_dataset):
    dataset = image_dataset
    dataset.add_frame({"image": np.random.rand(*DUMMY_HWC), "task": "Dummy task"})
    dataset.save_episode()

    assert dataset[0]["image"].shape == torch.Size(DUMMY_CHW)


def test_add_frame_image_uint8(image_dataset):
    dataset = image_dataset
    image = np.random.randint(0, 256, DUMMY_HWC, dtype=np.uint8)
    dataset.add_frame({"image": image, "task": "Dummy task"})
    dataset.save_episode()

    assert dataset[0]["image"].shape == torch.Size(DUMMY_CHW)


def test_add_frame_image_pil(image_dataset):
    dataset = image_dataset
    image = np.random.randint(0, 256, DUMMY_HWC, dtype=np.uint8)
    dataset.add_frame({"image": Image.fromarray(image), "task": "Dummy task"})
    dataset.save_episode()

    assert dataset[0]["image"].shape == torch.Size(DUMMY_CHW)


def test_image_array_to_pil_image_wrong_range_float_0_255():
    image = np.random.rand(*DUMMY_HWC) * 255
    with pytest.raises(ValueError):
        image_array_to_pil_image(image)


# TODO(aliberts):
# - [ ] test various attributes & state from init and create
# - [ ] test init with episodes and check num_frames
# - [ ] test add_episode
# - [ ] test push_to_hub
# - [ ] test smaller methods

# TODO(rcadene):
# - [ ] fix code so that old test_factory + backward pass
# - [ ] write new unit tests to test save_episode + getitem
#   - [ ] save_episode : case where new dataset, concatenate same file, write new file (meta/episodes, data, videos)
#   - [ ]
# - [ ] remove old tests


@pytest.mark.parametrize(
    "env_name, repo_id, policy_name",
    # Single dataset
    lerobot.env_dataset_policy_triplets,
    # Multi-dataset
    # TODO after fix multidataset
    # + [("aloha", ["lerobot/aloha_sim_insertion_human", "lerobot/aloha_sim_transfer_cube_human"], "act")],
)
def test_factory(env_name, repo_id, policy_name):
    """
    Tests that:
        - we can create a dataset with the factory.
        - for a commonly used set of data keys, the data dimensions are correct.
    """
    cfg = TrainPipelineConfig(
        # TODO(rcadene, aliberts): remove dataset download
        dataset=DatasetConfig(repo_id=repo_id, episodes=[0]),
        env=make_env_config(env_name),
        policy=make_policy_config(policy_name),
    )

    dataset = make_dataset(cfg)
    delta_timestamps = dataset.delta_timestamps
    camera_keys = dataset.meta.camera_keys

    item = dataset[0]

    keys_ndim_required = [
        ("action", 1, True),
        ("episode_index", 0, True),
        ("frame_index", 0, True),
        ("timestamp", 0, True),
        # TODO(rcadene): should we rename it agent_pos?
        ("observation.state", 1, True),
        ("next.reward", 0, False),
        ("next.done", 0, False),
    ]

    # test number of dimensions
    for key, ndim, required in keys_ndim_required:
        if key not in item:
            if required:
                assert key in item, f"{key}"
            else:
                logging.warning(f'Missing key in dataset: "{key}" not in {dataset}.')
                continue

        if delta_timestamps is not None and key in delta_timestamps:
            assert item[key].ndim == ndim + 1, f"{key}"
            assert item[key].shape[0] == len(delta_timestamps[key]), f"{key}"
        else:
            assert item[key].ndim == ndim, f"{key}"

        if key in camera_keys:
            assert item[key].dtype == torch.float32, f"{key}"
            # TODO(rcadene): we assume for now that image normalization takes place in the model
            assert item[key].max() <= 1.0, f"{key}"
            assert item[key].min() >= 0.0, f"{key}"

            if delta_timestamps is not None and key in delta_timestamps:
                # test t,c,h,w
                assert item[key].shape[1] == 3, f"{key}"
            else:
                # test c,h,w
                assert item[key].shape[0] == 3, f"{key}"

    if delta_timestamps is not None:
        # test missing keys in delta_timestamps
        for key in delta_timestamps:
            assert key in item, f"{key}"


# TODO(alexander-soare): If you're hunting for savings on testing time, this takes about 5 seconds.
@pytest.mark.skip("TODO after fix multidataset")
def test_multidataset_frames():
    """Check that all dataset frames are incorporated."""
    # Note: use the image variants of the dataset to make the test approx 3x faster.
    # Note: We really do need three repo_ids here as at some point this caught an issue with the chaining
    # logic that wouldn't be caught with two repo IDs.
    repo_ids = [
        "lerobot/aloha_sim_insertion_human_image",
        "lerobot/aloha_sim_transfer_cube_human_image",
        "lerobot/aloha_sim_insertion_scripted_image",
    ]
    sub_datasets = [LeRobotDataset(repo_id) for repo_id in repo_ids]
    dataset = MultiLeRobotDataset(repo_ids)
    assert len(dataset) == sum(len(d) for d in sub_datasets)
    assert dataset.num_frames == sum(d.num_frames for d in sub_datasets)
    assert dataset.num_episodes == sum(d.num_episodes for d in sub_datasets)

    # Run through all items of the LeRobotDatasets in parallel with the items of the MultiLerobotDataset and
    # check they match.
    expected_dataset_indices = []
    for i, sub_dataset in enumerate(sub_datasets):
        expected_dataset_indices.extend([i] * len(sub_dataset))

    for expected_dataset_index, sub_dataset_item, dataset_item in zip(
        expected_dataset_indices, chain(*sub_datasets), dataset, strict=True
    ):
        dataset_index = dataset_item.pop("dataset_index")
        assert dataset_index == expected_dataset_index
        assert sub_dataset_item.keys() == dataset_item.keys()
        for k in sub_dataset_item:
            assert torch.equal(sub_dataset_item[k], dataset_item[k])


@pytest.mark.parametrize(
    "repo_id",
    [
        "lerobot/pusht",
        "lerobot/aloha_sim_insertion_human",
        "lerobot/xarm_lift_medium",
        # (michel-aractingi) commenting the two datasets from openx as test is failing
        # "lerobot/nyu_franka_play_dataset",
        # "lerobot/cmu_stretch",
    ],
)
@require_x86_64_kernel
def test_backward_compatibility(repo_id):
    """The artifacts for this test have been generated by `tests/artifacts/datasets/save_dataset_to_safetensors.py`."""

    # TODO(rcadene, aliberts): remove dataset download
    dataset = LeRobotDataset(repo_id, episodes=[0])

    test_dir = Path("tests/artifacts/datasets") / repo_id

    def load_and_compare(i):
        new_frame = dataset[i]  # noqa: B023
        old_frame = load_file(test_dir / f"frame_{i}.safetensors")  # noqa: B023

        # ignore language instructions (if exists) in language conditioned datasets
        # TODO (michel-aractingi): transform language obs to language embeddings via tokenizer
        new_frame.pop("language_instruction", None)
        old_frame.pop("language_instruction", None)
        new_frame.pop("task", None)
        old_frame.pop("task", None)

        # Remove task_index to allow for backward compatibility
        # TODO(rcadene): remove when new features have been generated
        if "task_index" not in old_frame:
            del new_frame["task_index"]

        new_keys = set(new_frame.keys())
        old_keys = set(old_frame.keys())
        assert new_keys == old_keys, f"{new_keys=} and {old_keys=} are not the same"

        for key in new_frame:
            assert torch.isclose(new_frame[key], old_frame[key]).all(), (
                f"{key=} for index={i} does not contain the same value"
            )

    # test2 first frames of first episode
    i = dataset.meta.episodes[0]["dataset_from_index"]
    load_and_compare(i)
    load_and_compare(i + 1)

    # test 2 frames at the middle of first episode
    i = int(
        (dataset.meta.episodes[0]["dataset_to_index"] - dataset.meta.episodes[0]["dataset_from_index"]) / 2
    )
    load_and_compare(i)
    load_and_compare(i + 1)

    # test 2 last frames of first episode
    i = dataset.meta.episodes[0]["dataset_to_index"]
    load_and_compare(i - 2)
    load_and_compare(i - 1)


@pytest.mark.skip("Requires internet access")
def test_create_branch():
    api = HfApi()

    repo_id = "cadene/test_create_branch"
    repo_type = "dataset"
    branch = "test"
    ref = f"refs/heads/{branch}"

    # Prepare a repo with a test branch
    api.delete_repo(repo_id, repo_type=repo_type, missing_ok=True)
    api.create_repo(repo_id, repo_type=repo_type)
    create_branch(repo_id, repo_type=repo_type, branch=branch)

    # Make sure the test branch exists
    branches = api.list_repo_refs(repo_id, repo_type=repo_type).branches
    refs = [branch.ref for branch in branches]
    assert ref in refs

    # Overwrite it
    create_branch(repo_id, repo_type=repo_type, branch=branch)

    # Clean
    api.delete_repo(repo_id, repo_type=repo_type)


def test_check_cached_episodes_sufficient(tmp_path, lerobot_dataset_factory):
    """Test the _check_cached_episodes_sufficient method of LeRobotDataset."""
    # Create a dataset with 5 episodes (0-4)
    dataset = lerobot_dataset_factory(
        root=tmp_path / "test",
        total_episodes=5,
        total_frames=200,
        use_videos=False,
    )

    # Test hf_dataset is None
    dataset.hf_dataset = None
    assert dataset._check_cached_episodes_sufficient() is False

    # Test hf_dataset is empty
    import datasets

    empty_features = get_hf_features_from_features(dataset.features)
    dataset.hf_dataset = datasets.Dataset.from_dict(
        {key: [] for key in empty_features}, features=empty_features
    )
    dataset.hf_dataset.set_transform(hf_transform_to_torch)
    assert dataset._check_cached_episodes_sufficient() is False

    # Restore the original dataset for remaining tests
    dataset.hf_dataset = dataset.load_hf_dataset()

    # Test all episodes requested (self.episodes = None) and all are available
    dataset.episodes = None
    assert dataset._check_cached_episodes_sufficient() is True

    # Test specific episodes requested that are all available
    dataset.episodes = [0, 2, 4]
    assert dataset._check_cached_episodes_sufficient() is True

    # Test request episodes that don't exist in the cached dataset
    # Create a dataset with only episodes 0, 1, 2
    limited_dataset = lerobot_dataset_factory(
        root=tmp_path / "limited",
        total_episodes=3,
        total_frames=120,
        use_videos=False,
    )

    # Request episodes that include non-existent ones
    limited_dataset.episodes = [0, 1, 2, 3, 4]
    assert limited_dataset._check_cached_episodes_sufficient() is False

    # Test create a dataset with sparse episodes (e.g., only episodes 0, 2, 4)
    # First create the full dataset structure
    sparse_dataset = lerobot_dataset_factory(
        root=tmp_path / "sparse",
        total_episodes=5,
        total_frames=200,
        use_videos=False,
    )

    # Manually filter hf_dataset to only include episodes 0, 2, 4
    episode_indices = sparse_dataset.hf_dataset["episode_index"]
    mask = torch.zeros(len(episode_indices), dtype=torch.bool)
    for ep in [0, 2, 4]:
        mask |= torch.tensor(episode_indices) == ep

    # Create a filtered dataset
    filtered_data = {}
    # Find image keys by checking features
    image_keys = [key for key, ft in sparse_dataset.features.items() if ft.get("dtype") == "image"]

    for key in sparse_dataset.hf_dataset.column_names:
        values = sparse_dataset.hf_dataset[key]
        # Filter values based on mask
        filtered_values = [val for i, val in enumerate(values) if mask[i]]

        # Convert float32 image tensors back to uint8 numpy arrays for HuggingFace dataset
        if key in image_keys and len(filtered_values) > 0:
            # Convert torch tensors (float32, [0, 1], CHW) back to numpy arrays (uint8, [0, 255], HWC)
            filtered_values = [
                (val.permute(1, 2, 0).numpy() * 255).astype(np.uint8) for val in filtered_values
            ]

        filtered_data[key] = filtered_values

    sparse_dataset.hf_dataset = datasets.Dataset.from_dict(
        filtered_data, features=get_hf_features_from_features(sparse_dataset.features)
    )
    sparse_dataset.hf_dataset.set_transform(hf_transform_to_torch)

    # Test requesting all episodes when only some are cached
    sparse_dataset.episodes = None
    assert sparse_dataset._check_cached_episodes_sufficient() is False

    # Test requesting only the available episodes
    sparse_dataset.episodes = [0, 2, 4]
    assert sparse_dataset._check_cached_episodes_sufficient() is True

    # Test requesting a mix of available and unavailable episodes
    sparse_dataset.episodes = [0, 1, 2]
    assert sparse_dataset._check_cached_episodes_sufficient() is False


def test_update_chunk_settings(tmp_path, empty_lerobot_dataset_factory):
    """Test the update_chunk_settings functionality for both LeRobotDataset and LeRobotDatasetMetadata."""
    features = {
        "observation.state": {
            "dtype": "float32",
            "shape": (6,),
            "names": ["shoulder_pan", "shoulder_lift", "elbow", "wrist_1", "wrist_2", "wrist_3"],
        },
        "action": {
            "dtype": "float32",
            "shape": (6,),
            "names": ["shoulder_pan", "shoulder_lift", "elbow", "wrist_1", "wrist_2", "wrist_3"],
        },
    }

    # Create dataset with default chunk settings
    dataset = empty_lerobot_dataset_factory(root=tmp_path / "test", features=features)

    # Test initial default values
    initial_settings = dataset.meta.get_chunk_settings()
    assert initial_settings["chunks_size"] == DEFAULT_CHUNK_SIZE
    assert initial_settings["data_files_size_in_mb"] == DEFAULT_DATA_FILE_SIZE_IN_MB
    assert initial_settings["video_files_size_in_mb"] == DEFAULT_VIDEO_FILE_SIZE_IN_MB

    # Test updating all settings at once
    new_chunks_size = 2000
    new_data_size = 200
    new_video_size = 1000

    dataset.meta.update_chunk_settings(
        chunks_size=new_chunks_size,
        data_files_size_in_mb=new_data_size,
        video_files_size_in_mb=new_video_size,
    )

    # Verify settings were updated
    updated_settings = dataset.meta.get_chunk_settings()
    assert updated_settings["chunks_size"] == new_chunks_size
    assert updated_settings["data_files_size_in_mb"] == new_data_size
    assert updated_settings["video_files_size_in_mb"] == new_video_size

    # Test updating individual settings
    dataset.meta.update_chunk_settings(chunks_size=1500)
    settings_after_partial = dataset.meta.get_chunk_settings()
    assert settings_after_partial["chunks_size"] == 1500
    assert settings_after_partial["data_files_size_in_mb"] == new_data_size
    assert settings_after_partial["video_files_size_in_mb"] == new_video_size

    # Test updating only data file size
    dataset.meta.update_chunk_settings(data_files_size_in_mb=150)
    settings_after_data = dataset.meta.get_chunk_settings()
    assert settings_after_data["chunks_size"] == 1500
    assert settings_after_data["data_files_size_in_mb"] == 150
    assert settings_after_data["video_files_size_in_mb"] == new_video_size

    # Test updating only video file size
    dataset.meta.update_chunk_settings(video_files_size_in_mb=800)
    settings_after_video = dataset.meta.get_chunk_settings()
    assert settings_after_video["chunks_size"] == 1500
    assert settings_after_video["data_files_size_in_mb"] == 150
    assert settings_after_video["video_files_size_in_mb"] == 800

    # Test that settings persist in the info file
    info_path = dataset.root / "meta" / "info.json"
    assert info_path.exists()

    # Verify the underlying metadata properties
    assert dataset.meta.chunks_size == 1500
    assert dataset.meta.data_files_size_in_mb == 150
    assert dataset.meta.video_files_size_in_mb == 800

    # Test error handling for invalid values
    with pytest.raises(ValueError, match="chunks_size must be positive"):
        dataset.meta.update_chunk_settings(chunks_size=0)

    with pytest.raises(ValueError, match="chunks_size must be positive"):
        dataset.meta.update_chunk_settings(chunks_size=-100)

    with pytest.raises(ValueError, match="data_files_size_in_mb must be positive"):
        dataset.meta.update_chunk_settings(data_files_size_in_mb=0)

    with pytest.raises(ValueError, match="data_files_size_in_mb must be positive"):
        dataset.meta.update_chunk_settings(data_files_size_in_mb=-50)

    with pytest.raises(ValueError, match="video_files_size_in_mb must be positive"):
        dataset.meta.update_chunk_settings(video_files_size_in_mb=0)

    with pytest.raises(ValueError, match="video_files_size_in_mb must be positive"):
        dataset.meta.update_chunk_settings(video_files_size_in_mb=-200)

    # Test calling with None values (should not change anything)
    settings_before_none = dataset.meta.get_chunk_settings()
    dataset.meta.update_chunk_settings(
        chunks_size=None, data_files_size_in_mb=None, video_files_size_in_mb=None
    )
    settings_after_none = dataset.meta.get_chunk_settings()
    assert settings_before_none == settings_after_none

    # Test metadata direct access
    meta_settings = dataset.meta.get_chunk_settings()
    assert meta_settings == dataset.meta.get_chunk_settings()

    # Test updating via metadata directly
    dataset.meta.update_chunk_settings(chunks_size=3000)
    assert dataset.meta.get_chunk_settings()["chunks_size"] == 3000


def test_update_chunk_settings_video_dataset(tmp_path):
    """Test update_chunk_settings with a video dataset to ensure video-specific logic works."""
    features = {
        "observation.images.cam": {
            "dtype": "video",
            "shape": (480, 640, 3),
            "names": ["height", "width", "channels"],
        },
        "action": {"dtype": "float32", "shape": (6,), "names": ["j1", "j2", "j3", "j4", "j5", "j6"]},
    }

    # Create video dataset
    dataset = LeRobotDataset.create(
        repo_id=DUMMY_REPO_ID, fps=30, features=features, root=tmp_path / "video_test", use_videos=True
    )

    # Test that video-specific settings work
    original_video_size = dataset.meta.get_chunk_settings()["video_files_size_in_mb"]
    new_video_size = original_video_size * 2

    dataset.meta.update_chunk_settings(video_files_size_in_mb=new_video_size)
    assert dataset.meta.get_chunk_settings()["video_files_size_in_mb"] == new_video_size
<<<<<<< HEAD
    assert dataset.meta.video_files_size_in_mb == new_video_size
=======
    assert dataset.meta.video_files_size_in_mb == new_video_size


def test_episode_index_distribution(tmp_path, empty_lerobot_dataset_factory):
    """Test that all frames have correct episode indices across multiple episodes."""
    features = {"state": {"dtype": "float32", "shape": (2,), "names": None}}
    dataset = empty_lerobot_dataset_factory(root=tmp_path / "test", features=features, use_videos=False)

    # Create 3 episodes with different lengths
    num_episodes = 3
    frames_per_episode = [10, 15, 8]

    for episode_idx in range(num_episodes):
        for _ in range(frames_per_episode[episode_idx]):
            dataset.add_frame({"state": torch.randn(2), "task": f"task_{episode_idx}"})
        dataset.save_episode()

    # Load the dataset and check episode indices
    loaded_dataset = LeRobotDataset(dataset.repo_id, root=dataset.root)

    # Check specific frames across episode boundaries
    cumulative = 0
    for ep_idx, ep_length in enumerate(frames_per_episode):
        # Check start, middle, and end of each episode
        start_frame = cumulative
        middle_frame = cumulative + ep_length // 2
        end_frame = cumulative + ep_length - 1

        for frame_idx in [start_frame, middle_frame, end_frame]:
            frame_data = loaded_dataset[frame_idx]
            actual_ep_idx = frame_data["episode_index"].item()
            assert actual_ep_idx == ep_idx, (
                f"Frame {frame_idx} has episode_index {actual_ep_idx}, should be {ep_idx}"
            )

        cumulative += ep_length

    # Check episode index distribution
    all_episode_indices = [loaded_dataset[i]["episode_index"].item() for i in range(len(loaded_dataset))]
    from collections import Counter

    distribution = Counter(all_episode_indices)
    expected_dist = {i: frames_per_episode[i] for i in range(num_episodes)}

    assert dict(distribution) == expected_dist, (
        f"Episode distribution {dict(distribution)} != expected {expected_dist}"
    )


def test_multi_episode_metadata_consistency(tmp_path, empty_lerobot_dataset_factory):
    """Test episode metadata consistency across multiple episodes."""
    features = {
        "state": {"dtype": "float32", "shape": (3,), "names": ["x", "y", "z"]},
        "action": {"dtype": "float32", "shape": (2,), "names": ["v", "w"]},
    }
    dataset = empty_lerobot_dataset_factory(root=tmp_path / "test", features=features, use_videos=False)

    num_episodes = 4
    frames_per_episode = [20, 35, 10, 25]
    tasks = ["pick", "place", "pick", "place"]

    for episode_idx in range(num_episodes):
        for _ in range(frames_per_episode[episode_idx]):
            dataset.add_frame({"state": torch.randn(3), "action": torch.randn(2), "task": tasks[episode_idx]})
        dataset.save_episode()

    # Load and validate episode metadata
    loaded_dataset = LeRobotDataset(dataset.repo_id, root=dataset.root)

    assert loaded_dataset.meta.total_episodes == num_episodes
    assert loaded_dataset.meta.total_frames == sum(frames_per_episode)

    cumulative_frames = 0
    for episode_idx in range(num_episodes):
        episode_metadata = loaded_dataset.meta.episodes[episode_idx]

        # Check basic episode properties
        assert episode_metadata["episode_index"] == episode_idx
        assert episode_metadata["length"] == frames_per_episode[episode_idx]
        assert episode_metadata["tasks"] == [tasks[episode_idx]]

        # Check dataset indices
        expected_from = cumulative_frames
        expected_to = cumulative_frames + frames_per_episode[episode_idx]

        assert episode_metadata["dataset_from_index"] == expected_from
        assert episode_metadata["dataset_to_index"] == expected_to

        cumulative_frames += frames_per_episode[episode_idx]


def test_data_consistency_across_episodes(tmp_path, empty_lerobot_dataset_factory):
    """Test that episodes have no gaps or overlaps in their data indices."""
    features = {"state": {"dtype": "float32", "shape": (1,), "names": None}}
    dataset = empty_lerobot_dataset_factory(root=tmp_path / "test", features=features, use_videos=False)

    num_episodes = 5
    frames_per_episode = [12, 8, 20, 15, 5]

    for episode_idx in range(num_episodes):
        for _ in range(frames_per_episode[episode_idx]):
            dataset.add_frame({"state": torch.randn(1), "task": "consistency_test"})
        dataset.save_episode()

    loaded_dataset = LeRobotDataset(dataset.repo_id, root=dataset.root)

    # Check data consistency - no gaps or overlaps
    cumulative_check = 0
    for episode_idx in range(num_episodes):
        episode_metadata = loaded_dataset.meta.episodes[episode_idx]
        from_idx = episode_metadata["dataset_from_index"]
        to_idx = episode_metadata["dataset_to_index"]

        # Check that episode starts exactly where previous ended
        assert from_idx == cumulative_check, (
            f"Episode {episode_idx} starts at {from_idx}, expected {cumulative_check}"
        )

        # Check that episode length matches expected
        actual_length = to_idx - from_idx
        expected_length = frames_per_episode[episode_idx]
        assert actual_length == expected_length, (
            f"Episode {episode_idx} length {actual_length} != expected {expected_length}"
        )

        cumulative_check = to_idx

    # Final check: last episode should end at total frames
    expected_total_frames = sum(frames_per_episode)
    assert cumulative_check == expected_total_frames, (
        f"Final frame count {cumulative_check} != expected {expected_total_frames}"
    )


def test_statistics_metadata_validation(tmp_path, empty_lerobot_dataset_factory):
    """Test that statistics are properly computed and stored for all features."""
    features = {
        "state": {"dtype": "float32", "shape": (2,), "names": ["pos", "vel"]},
        "action": {"dtype": "float32", "shape": (1,), "names": ["force"]},
    }
    dataset = empty_lerobot_dataset_factory(root=tmp_path / "test", features=features, use_videos=False)

    # Create controlled data to verify statistics
    num_episodes = 2
    frames_per_episode = [10, 10]

    # Use deterministic data for predictable statistics
    torch.manual_seed(42)
    for episode_idx in range(num_episodes):
        for frame_idx in range(frames_per_episode[episode_idx]):
            state_data = torch.tensor([frame_idx * 0.1, frame_idx * 0.2], dtype=torch.float32)
            action_data = torch.tensor([frame_idx * 0.05], dtype=torch.float32)
            dataset.add_frame({"state": state_data, "action": action_data, "task": "stats_test"})
        dataset.save_episode()

    loaded_dataset = LeRobotDataset(dataset.repo_id, root=dataset.root)

    # Check that statistics exist for all features
    assert loaded_dataset.meta.stats is not None, "No statistics found"

    for feature_name in features.keys():
        assert feature_name in loaded_dataset.meta.stats, f"No statistics for feature '{feature_name}'"

        feature_stats = loaded_dataset.meta.stats[feature_name]
        expected_stats = ["min", "max", "mean", "std", "count"]

        for stat_key in expected_stats:
            assert stat_key in feature_stats, f"Missing '{stat_key}' statistic for '{feature_name}'"

            stat_value = feature_stats[stat_key]
            # Basic sanity checks
            if stat_key == "count":
                assert stat_value == sum(frames_per_episode), f"Wrong count for '{feature_name}'"
            elif stat_key in ["min", "max", "mean", "std"]:
                # Check that statistics are reasonable (not NaN, proper shapes)
                if hasattr(stat_value, "shape"):
                    expected_shape = features[feature_name]["shape"]
                    assert stat_value.shape == expected_shape or len(stat_value) == expected_shape[0], (
                        f"Wrong shape for {stat_key} of '{feature_name}'"
                    )
                # Check no NaN values
                if hasattr(stat_value, "__iter__"):
                    assert not any(np.isnan(v) for v in stat_value), f"NaN in {stat_key} for '{feature_name}'"
                else:
                    assert not np.isnan(stat_value), f"NaN in {stat_key} for '{feature_name}'"


def test_episode_boundary_integrity(tmp_path, empty_lerobot_dataset_factory):
    """Test frame indices and episode transitions at episode boundaries."""
    features = {"state": {"dtype": "float32", "shape": (1,), "names": None}}
    dataset = empty_lerobot_dataset_factory(root=tmp_path / "test", features=features, use_videos=False)

    num_episodes = 3
    frames_per_episode = [7, 12, 5]

    for episode_idx in range(num_episodes):
        for frame_idx in range(frames_per_episode[episode_idx]):
            dataset.add_frame({"state": torch.tensor([float(frame_idx)]), "task": f"episode_{episode_idx}"})
        dataset.save_episode()

    loaded_dataset = LeRobotDataset(dataset.repo_id, root=dataset.root)

    # Test episode boundaries
    cumulative = 0
    for ep_idx, ep_length in enumerate(frames_per_episode):
        if ep_idx > 0:
            # Check last frame of previous episode
            prev_frame = loaded_dataset[cumulative - 1]
            assert prev_frame["episode_index"].item() == ep_idx - 1

        # Check first frame of current episode
        if cumulative < len(loaded_dataset):
            curr_frame = loaded_dataset[cumulative]
            assert curr_frame["episode_index"].item() == ep_idx

        # Check frame_index within episode
        for i in range(ep_length):
            if cumulative + i < len(loaded_dataset):
                frame = loaded_dataset[cumulative + i]
                assert frame["frame_index"].item() == i, f"Frame {cumulative + i} has wrong frame_index"
                assert frame["episode_index"].item() == ep_idx, (
                    f"Frame {cumulative + i} has wrong episode_index"
                )

        cumulative += ep_length


def test_task_indexing_and_validation(tmp_path, empty_lerobot_dataset_factory):
    """Test that tasks are properly indexed and retrievable."""
    features = {"state": {"dtype": "float32", "shape": (1,), "names": None}}
    dataset = empty_lerobot_dataset_factory(root=tmp_path / "test", features=features, use_videos=False)

    # Use multiple tasks, including repeated ones
    tasks = ["pick", "place", "pick", "navigate", "place"]
    unique_tasks = list(set(tasks))  # ["pick", "place", "navigate"]
    frames_per_episode = [5, 8, 3, 10, 6]

    for episode_idx, task in enumerate(tasks):
        for _ in range(frames_per_episode[episode_idx]):
            dataset.add_frame({"state": torch.randn(1), "task": task})
        dataset.save_episode()

    loaded_dataset = LeRobotDataset(dataset.repo_id, root=dataset.root)

    # Check that all unique tasks are in the tasks metadata
    stored_tasks = set(loaded_dataset.meta.tasks.index)
    assert stored_tasks == set(unique_tasks), f"Stored tasks {stored_tasks} != expected {set(unique_tasks)}"

    # Check that task indices are consistent
    cumulative = 0
    for episode_idx, expected_task in enumerate(tasks):
        episode_metadata = loaded_dataset.meta.episodes[episode_idx]
        assert episode_metadata["tasks"] == [expected_task]

        # Check frames in this episode have correct task
        for i in range(frames_per_episode[episode_idx]):
            frame = loaded_dataset[cumulative + i]
            assert frame["task"] == expected_task, f"Frame {cumulative + i} has wrong task"

            # Check task_index consistency
            expected_task_index = loaded_dataset.meta.get_task_index(expected_task)
            assert frame["task_index"].item() == expected_task_index

        cumulative += frames_per_episode[episode_idx]

    # Check total number of tasks
    assert loaded_dataset.meta.total_tasks == len(unique_tasks)
>>>>>>> 3991d6f9
<|MERGE_RESOLUTION|>--- conflicted
+++ resolved
@@ -788,9 +788,6 @@
 
     dataset.meta.update_chunk_settings(video_files_size_in_mb=new_video_size)
     assert dataset.meta.get_chunk_settings()["video_files_size_in_mb"] == new_video_size
-<<<<<<< HEAD
-    assert dataset.meta.video_files_size_in_mb == new_video_size
-=======
     assert dataset.meta.video_files_size_in_mb == new_video_size
 
 
@@ -1057,5 +1054,4 @@
         cumulative += frames_per_episode[episode_idx]
 
     # Check total number of tasks
-    assert loaded_dataset.meta.total_tasks == len(unique_tasks)
->>>>>>> 3991d6f9
+    assert loaded_dataset.meta.total_tasks == len(unique_tasks)